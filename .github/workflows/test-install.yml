# DO NOT MODIFY THIS FILE, IT IS GENERATED.
# To make changes, modify '.git/../utils/test-install-base.yml'
# and run 'ygggha'
name: Test of package installation & execution
'on':
  push:
    branches-ignore:
    - gh-pages
    tags:
    - '*'
  schedule:
  - cron: 0 10 * * 1
  - cron: 0 10 1 * *
env:
  NUMPY: numpy
  INSTALLR: 1
  INSTALLC: 1
  INSTALLFORTRAN: 1
  INSTALLSBML: 0
  INSTALLLPY: 0
  INSTALLZMQ: 1
  INSTALLRMQ: 0
  INSTALLTRIMESH: 1
  INSTALLPYGMENTS: 1
  INSTALLOMP: 1
  INSTALLMPI: 1
  INSTALLMATLAB: 0
  USEVIRTUALENV: 0
  BUILDDOCS: 0
  YGG_GHA_JOB_ID_SUFFIX: null
  TMPDIR: /tmp/
jobs:
  params:
    name: Prepare test parameters
    runs-on: ubuntu-latest
    outputs:
      os-versions: ${{ steps.set-os-versions.outputs.versions }}
    steps:
    - id: set-os-versions
      run: echo "versions={\"ubuntu\":\"latest\", \"macos\":\"latest\", \"windows\":\"2019\"}"
        >> $GITHUB_OUTPUT
  test_pip:
    needs: params
    name: Test (${{ matrix.python-version }}, ${{ matrix.os-base }}, ${{ matrix.install-method
      }}, ${{ matrix.test-flags1 }}, ${{ matrix.test-flags2 }}), Install C = ${{ matrix.install-c
      }}
    runs-on: ${{ matrix.os-base }}-${{ fromJSON(needs.params.outputs.os-versions)[matrix.os-base]
      }}
    strategy:
      max-parallel: 20
      matrix:
        os-base:
        - ubuntu
        - macos
        - windows
        python-version:
        - 3.7
        install-method:
        - pip
        test-flags1:
        - --long-running --suites timing demos top
        - --suite=examples --extra-examples --mpi-script=run_mpi.sh --mpi-nproc=3
        - --suite=types --skip-languages c cpp
        - --suite=types --languages c cpp
        test-flags2:
        - ''
        install-c:
        - true
        install-mpi:
        - true
        install-sbml:
        - false
        include:
        - os-base: windows
          python-version: 3.7
          install-method: pip
          test-flags1: --long-running
          test-flags2: ''
          install-c: false
          install-mpi: false
          install-sbml: false
      fail-fast: false
    steps:
    - uses: actions/checkout@v3
      with:
        submodules: true
    - name: Set C installation based on matrix value
      if: matrix.install-c != true && matrix.install-method != 'conda' && matrix.install-method
        != 'mamba'
      run: echo "INSTALLC=0" >> $GITHUB_ENV
      shell: bash -l {0}
    - name: Set MPI installation based on matrix value
      if: matrix.install-mpi != true
      run: echo "INSTALLMPI=0" >> $GITHUB_ENV
      shell: bash -l {0}
    - name: Set SBML installation based on matrix value
      if: matrix.install-sbml == true
      run: echo "INSTALLSBML=1" >> $GITHUB_ENV
      shell: bash -l {0}
    - name: Store an ID string for the job
      run: echo "YGG_GHA_JOB_ID=${{ runner.os }}-${{ matrix.install-method }}-py${{
        matrix.python-version }}-C${{ env.INSTALLC }}-RMQ${{ env.INSTALLRMQ }}${{
        env.YGG_GHA_JOB_ID_SUFFIX }}" >> $GITHUB_ENV
      shell: bash -l {0}
    - name: (WINDOWS) Patch TEMP/TMPDIR on Windows
      if: runner.os == 'Windows'
      run: 'echo "TMPDIR=$USERPROFILE\\AppData\\Local\\Temp" >> $GITHUB_ENV

        echo "TEMP=$USERPROFILE\\AppData\\Local\\Temp" >> $GITHUB_ENV

        '
      shell: bash -l {0}
    - name: (WINDOWS,PIP) Set up MSVC Compiler
      uses: ilammy/msvc-dev-cmd@v1
      if: runner.os == 'Windows' && matrix.install-method == 'pip' && env.INSTALLC
        == 1
      with:
        toolset: 14.0
    - name: (WINDOWS,PIP) Set up MSMPI
      uses: mpi4py/setup-mpi@v1
      if: runner.os == 'Windows' && matrix.install-method == 'pip' && env.INSTALLMPI
        == 1
    - name: Install R
      uses: r-lib/actions/setup-r@v2
      if: runner.os == 'Windows' && matrix.install-method == 'pip' && env.INSTALLR
        == 1
    - name: (LINUX,PIP) Cache pip
      uses: actions/cache@v3
      if: startsWith(runner.os, 'Linux') && matrix.install-method == 'pip'
      with:
        path: ~/.cache/pip
        key: ${{ runner.os }}-pip-${{ hashFiles('**/requirements.txt') }}
        restore-keys: '${{ runner.os }}-pip-

          '
    - name: (MACOS,PIP) Cache pip
      uses: actions/cache@v3
      if: startsWith(runner.os, 'macOS') && matrix.install-method == 'pip'
      with:
        path: ~/Library/Caches/pip
        key: ${{ runner.os }}-pip-${{ hashFiles('**/requirements.txt') }}
        restore-keys: '${{ runner.os }}-pip-

          '
    - name: (WINDOWS,PIP) Cache pip
      uses: actions/cache@v3
      if: startsWith(runner.os, 'Windows') && matrix.install-method == 'pip'
      with:
        path: ~\AppData\Local\pip\Cache
        key: ${{ runner.os }}-pip-${{ hashFiles('**/requirements.txt') }}
        restore-keys: '${{ runner.os }}-pip-

          '
    - name: (PIP) Set up Python
      uses: actions/setup-python@v4
      if: matrix.install-method == 'pip'
      with:
        python-version: ${{ matrix.python-version }}
    - name: (PIP) Set up Virtual Env
      if: env.USEVIRTUALENV == 1 && matrix.install-method == 'pip'
      run: 'python utils/setup_test_env.py env virtualenv ${{ matrix.python-version
        }} --env-name=test

        echo "source activate ygg" > ~/.bashrc

        source test/bin/activate

        echo "$VIRTUAL_ENV"

        echo "VIRTUAL_ENV=$VIRTUAL_ENV" >> $GITHUB_ENV

        echo "PATH=$VIRTUAL_ENV/bin:$PATH" >> $GITHUB_ENV

        '
    - name: (PIP) Install dependencies & package
      if: matrix.install-method == 'pip'
      run: python utils/setup_test_env.py install ${{ matrix.install-method }}
    - name: (WINDOWS,PIP) Set the vcpkg root config value
      if: runner.os == 'Windows' && matrix.install-method == 'pip' && env.INSTALLC
        == 1
      run: yggconfig --vcpkg-dir=C:\\vcpkg
    - name: (WINDOWS,PIP) Update R requirements
      if: runner.os == 'Windows' && matrix.install-method == 'pip' && env.INSTALLR
        == 1
      run: ygginstall R --update-r-requirements
    - name: (MACOS,PIP) Set C compiler to llvm clang
      if: matrix.install-method == 'pip' && runner.os == 'macOS'
      run: yggconfig --c-compiler=/usr/local/opt/llvm/bin/clang --c++-compiler=/usr/local/opt/llvm/bin/clang++
    - name: (WINDOWS,CONDA) Set up miniconda base environment
      uses: conda-incubator/setup-miniconda@v2
      if: (matrix.install-method == 'conda' || matrix.install-method == 'mamba')
      with:
        auto-update-conda: true
        python-version: ${{ matrix.python-version }}
        channels: conda-forge
        use-only-tar-bz2: true
        channel-priority: strict
        miniforge-variant: Mambaforge
        use-mamba: true
    - name: (WINDOWS,CONDA) Set up MSVC Compiler
      uses: ilammy/msvc-dev-cmd@v1
      if: (matrix.install-method == 'conda' || matrix.install-method == 'mamba') &&
        runner.os == 'Windows' && env.INSTALLC == 1
      with:
        toolset: 14.0
    - name: (CONDA) Build package in base environment
      id: conda_build
      continue-on-error: true
      if: matrix.install-method == 'conda' || matrix.install-method == 'mamba'
      run: 'conda activate base

        python utils/setup_test_env.py build ${{ matrix.install-method }} --python
        ${{ matrix.python-version }} --use-mamba

        '
    - name: (CONDA) Build package in base environment (re-attempt)
      if: ${{ steps.conda_build.outcome == 'failure' && (matrix.install-method ==
        'conda' || matrix.install-method == 'mamba')}}
      run: 'conda activate base

        python utils/setup_test_env.py build ${{ matrix.install-method }} --python
        ${{ matrix.python-version }} --use-mamba

        '
    - name: (MACOS,CONDA) Install old MacOSX SDK for compatibility with the conda
        llvm (7)
      if: runner.os == 'macOS' && (matrix.install-method == 'conda' || matrix.install-method
        == 'mamba')
      run: ./utils/setup_old_mac_sdk.sh
    - name: (CONDA) Install dependencies & package from existing build
      id: conda_install
      continue-on-error: true
      if: matrix.install-method == 'conda' || matrix.install-method == 'mamba'
      run: python utils/setup_test_env.py install ${{ matrix.install-method }} --without-build
        --use-mamba
    - name: (CONDA) Install dependencies & package from existing build (re-attempt)
      if: ${{ steps.conda_install.outcome == 'failure' && (matrix.install-method ==
        'conda' || matrix.install-method == 'mamba')}}
      run: python utils/setup_test_env.py install ${{ matrix.install-method }} --without-build
        --use-mamba
    - name: (MACOS,CONDA) Set allow_multiple_omp config
      if: (matrix.install-method == 'conda' || matrix.install-method == 'mamba') &&
        runner.os == 'macOS'
<<<<<<< HEAD
      run: '# install_name_tool -change "@rpath/libc++abi.1.dylib" "/usr/lib/libc++abi.1.dylib"
=======
      run: 'install_name_tool -change "@rpath/libc++abi.1.dylib" "/usr/lib/libc++abi.1.dylib"
>>>>>>> f506a149
        $CONDA_PREFIX/lib/clang/9.0.1/lib/darwin/libclang_rt.asan_osx_dynamic.dylib

        yggconfig --allow-multiple-omp

        '
    - name: Verify installation
      run: python utils/setup_test_env.py verify
    - name: Compile libraries
      run: yggcompile
    - name: Run cmake test in command prompt
      timeout-minutes: 120
      if: runner.os == 'Windows'
      shell: cmd /C CALL {0}
      run: 'cmake -h

        pytest --import-mode=importlib --ci --cov-append --nocapture tests/drivers/test_CMakeModelDriver.py

        '
    - name: Run tests (1st)
      timeout-minutes: 120
      id: test1
      run: pytest --import-mode=importlib --ci --cov-append ${{ matrix.test-flags1
        }}
      continue-on-error: true
    - name: Re-run test failures (1st)
      timeout-minutes: 120
      if: ${{ steps.test1.outcome == 'failure' }}
      run: pytest --import-mode=importlib --ci --cov-append ${{ matrix.test-flags1
        }} --last-failed --last-failed-no-failures=all --second-attempt
    - name: Run generated test script (1st)
      timeout-minutes: 120
      if: ${{ contains(matrix.test-flags1, '--mpi-script') }}
      id: test1_script
      run: ./run_mpi.sh
      continue-on-error: true
    - name: Re-run test script failures (1st)
      timeout-minutes: 120
      if: ${{ steps.test1_script.outcome == 'failure' }}
      run: ./run_mpi.sh --last-failed --last-failed-no-failures=all --second-attempt
    - name: Run tests (2nd)
      timeout-minutes: 120
      if: ${{ matrix.test-flags2 != '' }}
      id: test2
      run: pytest --import-mode=importlib --ci --cov-append ${{ matrix.test-flags2
        }}
      continue-on-error: true
    - name: Re-run test failures (2nd)
      timeout-minutes: 120
      if: ${{ steps.test2.outcome == 'failure' }}
      run: pytest --import-mode=importlib --ci --cov-append ${{ matrix.test-flags2
        }} --last-failed --last-failed-no-failures=all --second-attempt
    - name: Run generated test script (2nd)
      timeout-minutes: 120
      if: ${{ matrix.test-flags2 != '' && contains(matrix.test-flags2, '--mpi-script')
        }}
      id: test2_script
      run: ./run_mpi.sh
      continue-on-error: true
    - name: Re-run test script failures (2nd)
      timeout-minutes: 120
      if: ${{ steps.test2_script.outcome == 'failure' }}
      run: ./run_mpi.sh --last-failed --last-failed-no-failures=all --second-attempt
    - name: Combine coverage reports
      continue-on-error: true
      run: '# ls .*

        coverage combine --append

        '
    - name: (CONDA) Generate XML version of coverage report
      if: matrix.install-method == 'conda' || matrix.install-method == 'mamba'
      run: '# ls .*

        coverage xml

        '
    - name: Upload coverage report
      uses: codecov/codecov-action@v3
      with:
        name: ${{ env.YGG_GHA_JOB_ID }}
        token: ${{ secrets.CODECOV_TOKEN }}
    - name: Download the last successful workflow environment log
      if: ${{ always() }}
      continue-on-error: true
      uses: dawidd6/action-download-artifact@v2
      with:
        github_token: ${{ secrets.GITHUB_TOKEN }}
        workflow: test-install.yml
        name: environment-log-${{ env.YGG_GHA_JOB_ID }}
        path: .
    - name: Create a log of Python package versions
      if: ${{ always() }}
      run: python utils/setup_test_env.py log
    - uses: actions/upload-artifact@v3
      if: ${{ success() }}
      with:
        name: environment-log-${{ env.YGG_GHA_JOB_ID }}
        path: new_environment_log.txt
  test_conda:
    needs: params
    name: Test (${{ matrix.python-version }}, ${{ matrix.os-base }}, ${{ matrix.install-method
      }}, ${{ matrix.test-flags1 }}, ${{ matrix.test-flags2 }}), Install C = ${{ matrix.install-c
      }}
    runs-on: ${{ matrix.os-base }}-${{ fromJSON(needs.params.outputs.os-versions)[matrix.os-base]
      }}
    strategy:
      max-parallel: 20
      matrix:
        os-base:
        - ubuntu
        - macos
        - windows
        python-version:
        - 3.7
        install-method:
        - conda
        test-flags1:
        - --long-running --mpi-script=run_mpi.sh
        test-flags2:
        - --suite=examples --parametrize-example-name=backwards
        install-c:
        - true
        install-mpi:
        - true
        install-sbml:
        - false
        include:
        - os-base: ubuntu
          python-version: 3.6
          install-method: conda
          test-flags1: --long-running
          test-flags2: ''
          install-c: true
          install-mpi: false
          install-sbml: false
        - os-base: ubuntu
          python-version: 3.8
          install-method: conda
          test-flags1: --long-running
          test-flags2: ''
          install-c: true
          install-mpi: false
          install-sbml: false
        - os-base: ubuntu
          python-version: 3.9
          install-method: conda
          test-flags1: --long-running --remote-service
          test-flags2: --suites examples --parametrize-language=sbml
          install-c: true
          install-mpi: false
          install-sbml: true
        - os-base: macos
          python-version: 3.8
          install-method: conda
          test-flags1: --suites examples top --parametrize-example-name=rpc_lesson3
          test-flags2: tests/test_tools.py
          install-c: true
          install-mpi: false
          install-sbml: false
      fail-fast: false
    defaults:
      run:
        shell: bash -l {0}
    steps:
    - uses: actions/checkout@v3
      with:
        submodules: true
    - name: Set C installation based on matrix value
      if: matrix.install-c != true && matrix.install-method != 'conda' && matrix.install-method
        != 'mamba'
      run: echo "INSTALLC=0" >> $GITHUB_ENV
      shell: bash -l {0}
    - name: Set MPI installation based on matrix value
      if: matrix.install-mpi != true
      run: echo "INSTALLMPI=0" >> $GITHUB_ENV
      shell: bash -l {0}
    - name: Set SBML installation based on matrix value
      if: matrix.install-sbml == true
      run: echo "INSTALLSBML=1" >> $GITHUB_ENV
      shell: bash -l {0}
    - name: Store an ID string for the job
      run: echo "YGG_GHA_JOB_ID=${{ runner.os }}-${{ matrix.install-method }}-py${{
        matrix.python-version }}-C${{ env.INSTALLC }}-RMQ${{ env.INSTALLRMQ }}${{
        env.YGG_GHA_JOB_ID_SUFFIX }}" >> $GITHUB_ENV
      shell: bash -l {0}
    - name: (WINDOWS) Patch TEMP/TMPDIR on Windows
      if: runner.os == 'Windows'
      run: 'echo "TMPDIR=$USERPROFILE\\AppData\\Local\\Temp" >> $GITHUB_ENV

        echo "TEMP=$USERPROFILE\\AppData\\Local\\Temp" >> $GITHUB_ENV

        '
      shell: bash -l {0}
    - name: (WINDOWS,PIP) Set up MSVC Compiler
      uses: ilammy/msvc-dev-cmd@v1
      if: runner.os == 'Windows' && matrix.install-method == 'pip' && env.INSTALLC
        == 1
      with:
        toolset: 14.0
    - name: (WINDOWS,PIP) Set up MSMPI
      uses: mpi4py/setup-mpi@v1
      if: runner.os == 'Windows' && matrix.install-method == 'pip' && env.INSTALLMPI
        == 1
    - name: Install R
      uses: r-lib/actions/setup-r@v2
      if: runner.os == 'Windows' && matrix.install-method == 'pip' && env.INSTALLR
        == 1
    - name: (LINUX,PIP) Cache pip
      uses: actions/cache@v3
      if: startsWith(runner.os, 'Linux') && matrix.install-method == 'pip'
      with:
        path: ~/.cache/pip
        key: ${{ runner.os }}-pip-${{ hashFiles('**/requirements.txt') }}
        restore-keys: '${{ runner.os }}-pip-

          '
    - name: (MACOS,PIP) Cache pip
      uses: actions/cache@v3
      if: startsWith(runner.os, 'macOS') && matrix.install-method == 'pip'
      with:
        path: ~/Library/Caches/pip
        key: ${{ runner.os }}-pip-${{ hashFiles('**/requirements.txt') }}
        restore-keys: '${{ runner.os }}-pip-

          '
    - name: (WINDOWS,PIP) Cache pip
      uses: actions/cache@v3
      if: startsWith(runner.os, 'Windows') && matrix.install-method == 'pip'
      with:
        path: ~\AppData\Local\pip\Cache
        key: ${{ runner.os }}-pip-${{ hashFiles('**/requirements.txt') }}
        restore-keys: '${{ runner.os }}-pip-

          '
    - name: (PIP) Set up Python
      uses: actions/setup-python@v4
      if: matrix.install-method == 'pip'
      with:
        python-version: ${{ matrix.python-version }}
    - name: (PIP) Set up Virtual Env
      if: env.USEVIRTUALENV == 1 && matrix.install-method == 'pip'
      run: 'python utils/setup_test_env.py env virtualenv ${{ matrix.python-version
        }} --env-name=test

        echo "source activate ygg" > ~/.bashrc

        source test/bin/activate

        echo "$VIRTUAL_ENV"

        echo "VIRTUAL_ENV=$VIRTUAL_ENV" >> $GITHUB_ENV

        echo "PATH=$VIRTUAL_ENV/bin:$PATH" >> $GITHUB_ENV

        '
    - name: (PIP) Install dependencies & package
      if: matrix.install-method == 'pip'
      run: python utils/setup_test_env.py install ${{ matrix.install-method }}
    - name: (WINDOWS,PIP) Set the vcpkg root config value
      if: runner.os == 'Windows' && matrix.install-method == 'pip' && env.INSTALLC
        == 1
      run: yggconfig --vcpkg-dir=C:\\vcpkg
    - name: (WINDOWS,PIP) Update R requirements
      if: runner.os == 'Windows' && matrix.install-method == 'pip' && env.INSTALLR
        == 1
      run: ygginstall R --update-r-requirements
    - name: (MACOS,PIP) Set C compiler to llvm clang
      if: matrix.install-method == 'pip' && runner.os == 'macOS'
      run: yggconfig --c-compiler=/usr/local/opt/llvm/bin/clang --c++-compiler=/usr/local/opt/llvm/bin/clang++
    - name: (WINDOWS,CONDA) Set up miniconda base environment
      uses: conda-incubator/setup-miniconda@v2
      if: (matrix.install-method == 'conda' || matrix.install-method == 'mamba')
      with:
        auto-update-conda: true
        python-version: ${{ matrix.python-version }}
        channels: conda-forge
        use-only-tar-bz2: true
        channel-priority: strict
        miniforge-variant: Mambaforge
        use-mamba: true
    - name: (WINDOWS,CONDA) Set up MSVC Compiler
      uses: ilammy/msvc-dev-cmd@v1
      if: (matrix.install-method == 'conda' || matrix.install-method == 'mamba') &&
        runner.os == 'Windows' && env.INSTALLC == 1
      with:
        toolset: 14.0
    - name: (CONDA) Build package in base environment
      id: conda_build
      continue-on-error: true
      if: matrix.install-method == 'conda' || matrix.install-method == 'mamba'
      run: 'conda activate base

        python utils/setup_test_env.py build ${{ matrix.install-method }} --python
        ${{ matrix.python-version }} --use-mamba

        '
    - name: (CONDA) Build package in base environment (re-attempt)
      if: ${{ steps.conda_build.outcome == 'failure' && (matrix.install-method ==
        'conda' || matrix.install-method == 'mamba')}}
      run: 'conda activate base

        python utils/setup_test_env.py build ${{ matrix.install-method }} --python
        ${{ matrix.python-version }} --use-mamba

        '
    - name: (MACOS,CONDA) Install old MacOSX SDK for compatibility with the conda
        llvm (7)
      if: runner.os == 'macOS' && (matrix.install-method == 'conda' || matrix.install-method
        == 'mamba')
      run: ./utils/setup_old_mac_sdk.sh
    - name: (CONDA) Install dependencies & package from existing build
      id: conda_install
      continue-on-error: true
      if: matrix.install-method == 'conda' || matrix.install-method == 'mamba'
      run: python utils/setup_test_env.py install ${{ matrix.install-method }} --without-build
        --use-mamba
    - name: (CONDA) Install dependencies & package from existing build (re-attempt)
      if: ${{ steps.conda_install.outcome == 'failure' && (matrix.install-method ==
        'conda' || matrix.install-method == 'mamba')}}
      run: python utils/setup_test_env.py install ${{ matrix.install-method }} --without-build
        --use-mamba
    - name: (MACOS,CONDA) Set allow_multiple_omp config
      if: (matrix.install-method == 'conda' || matrix.install-method == 'mamba') &&
        runner.os == 'macOS'
<<<<<<< HEAD
      run: '# install_name_tool -change "@rpath/libc++abi.1.dylib" "/usr/lib/libc++abi.1.dylib"
=======
      run: 'install_name_tool -change "@rpath/libc++abi.1.dylib" "/usr/lib/libc++abi.1.dylib"
>>>>>>> f506a149
        $CONDA_PREFIX/lib/clang/9.0.1/lib/darwin/libclang_rt.asan_osx_dynamic.dylib

        yggconfig --allow-multiple-omp

        '
    - name: Verify installation
      run: python utils/setup_test_env.py verify
    - name: Compile libraries
      run: yggcompile
    - name: Run cmake test in command prompt
      timeout-minutes: 120
      if: runner.os == 'Windows'
      shell: cmd /C CALL {0}
      run: 'cmake -h

        pytest --import-mode=importlib --ci --cov-append --nocapture tests/drivers/test_CMakeModelDriver.py

        '
    - name: Run tests (1st)
      timeout-minutes: 120
      id: test1
      run: pytest --import-mode=importlib --ci --cov-append ${{ matrix.test-flags1
        }}
      continue-on-error: true
    - name: Re-run test failures (1st)
      timeout-minutes: 120
      if: ${{ steps.test1.outcome == 'failure' }}
      run: pytest --import-mode=importlib --ci --cov-append ${{ matrix.test-flags1
        }} --last-failed --last-failed-no-failures=all --second-attempt
    - name: Run generated test script (1st)
      timeout-minutes: 120
      if: ${{ contains(matrix.test-flags1, '--mpi-script') }}
      id: test1_script
      run: ./run_mpi.sh
      continue-on-error: true
    - name: Re-run test script failures (1st)
      timeout-minutes: 120
      if: ${{ steps.test1_script.outcome == 'failure' }}
      run: ./run_mpi.sh --last-failed --last-failed-no-failures=all --second-attempt
    - name: Run tests (2nd)
      timeout-minutes: 120
      if: ${{ matrix.test-flags2 != '' }}
      id: test2
      run: pytest --import-mode=importlib --ci --cov-append ${{ matrix.test-flags2
        }}
      continue-on-error: true
    - name: Re-run test failures (2nd)
      timeout-minutes: 120
      if: ${{ steps.test2.outcome == 'failure' }}
      run: pytest --import-mode=importlib --ci --cov-append ${{ matrix.test-flags2
        }} --last-failed --last-failed-no-failures=all --second-attempt
    - name: Run generated test script (2nd)
      timeout-minutes: 120
      if: ${{ matrix.test-flags2 != '' && contains(matrix.test-flags2, '--mpi-script')
        }}
      id: test2_script
      run: ./run_mpi.sh
      continue-on-error: true
    - name: Re-run test script failures (2nd)
      timeout-minutes: 120
      if: ${{ steps.test2_script.outcome == 'failure' }}
      run: ./run_mpi.sh --last-failed --last-failed-no-failures=all --second-attempt
    - name: Combine coverage reports
      continue-on-error: true
      run: '# ls .*

        coverage combine --append

        '
    - name: (CONDA) Generate XML version of coverage report
      if: matrix.install-method == 'conda' || matrix.install-method == 'mamba'
      run: '# ls .*

        coverage xml

        '
    - name: Upload coverage report
      uses: codecov/codecov-action@v3
      with:
        name: ${{ env.YGG_GHA_JOB_ID }}
        token: ${{ secrets.CODECOV_TOKEN }}
    - name: Download the last successful workflow environment log
      if: ${{ always() }}
      continue-on-error: true
      uses: dawidd6/action-download-artifact@v2
      with:
        github_token: ${{ secrets.GITHUB_TOKEN }}
        workflow: test-install.yml
        name: environment-log-${{ env.YGG_GHA_JOB_ID }}
        path: .
    - name: Create a log of Python package versions
      if: ${{ always() }}
      run: python utils/setup_test_env.py log
    - uses: actions/upload-artifact@v3
      if: ${{ success() }}
      with:
        name: environment-log-${{ env.YGG_GHA_JOB_ID }}
        path: new_environment_log.txt
  test_rmq_pip:
    needs: params
    name: Test RMQ (${{ matrix.python-version }}, ${{ matrix.os-base }}, ${{ matrix.install-method
      }})
    runs-on: ${{ matrix.os-base }}-${{ fromJSON(needs.params.outputs.os-versions)[matrix.os-base]
      }}
    env:
      INSTALLRMQ: 1
      INSTALLAPY: 1
      USEVIRTUALENV: 1
      YGG_DEFAULT_COMM: IPCComm
    strategy:
      matrix:
        os-base:
        - ubuntu
        python-version:
        - 3.7
        install-method:
        - pip
        test-flags1:
        - --long-running --languages python R matlab
        test-flags2:
        - ''
        install-c:
        - true
        install-mpi:
        - false
        install-sbml:
        - false
      fail-fast: false
    services:
      rabbitmq:
        image: rabbitmq:latest
        ports:
        - 5672:5672
        options: --health-cmd "rabbitmqctl node_health_check" --health-interval 10s
          --health-timeout 5s --health-retries 5
    steps:
    - uses: actions/checkout@v3
      with:
        submodules: true
    - name: Set C installation based on matrix value
      if: matrix.install-c != true && matrix.install-method != 'conda' && matrix.install-method
        != 'mamba'
      run: echo "INSTALLC=0" >> $GITHUB_ENV
      shell: bash -l {0}
    - name: Set MPI installation based on matrix value
      if: matrix.install-mpi != true
      run: echo "INSTALLMPI=0" >> $GITHUB_ENV
      shell: bash -l {0}
    - name: Set SBML installation based on matrix value
      if: matrix.install-sbml == true
      run: echo "INSTALLSBML=1" >> $GITHUB_ENV
      shell: bash -l {0}
    - name: Store an ID string for the job
      run: echo "YGG_GHA_JOB_ID=${{ runner.os }}-${{ matrix.install-method }}-py${{
        matrix.python-version }}-C${{ env.INSTALLC }}-RMQ${{ env.INSTALLRMQ }}${{
        env.YGG_GHA_JOB_ID_SUFFIX }}" >> $GITHUB_ENV
      shell: bash -l {0}
    - name: (WINDOWS) Patch TEMP/TMPDIR on Windows
      if: runner.os == 'Windows'
      run: 'echo "TMPDIR=$USERPROFILE\\AppData\\Local\\Temp" >> $GITHUB_ENV

        echo "TEMP=$USERPROFILE\\AppData\\Local\\Temp" >> $GITHUB_ENV

        '
      shell: bash -l {0}
    - name: (WINDOWS,PIP) Set up MSVC Compiler
      uses: ilammy/msvc-dev-cmd@v1
      if: runner.os == 'Windows' && matrix.install-method == 'pip' && env.INSTALLC
        == 1
      with:
        toolset: 14.0
    - name: (WINDOWS,PIP) Set up MSMPI
      uses: mpi4py/setup-mpi@v1
      if: runner.os == 'Windows' && matrix.install-method == 'pip' && env.INSTALLMPI
        == 1
    - name: Install R
      uses: r-lib/actions/setup-r@v2
      if: runner.os == 'Windows' && matrix.install-method == 'pip' && env.INSTALLR
        == 1
    - name: (LINUX,PIP) Cache pip
      uses: actions/cache@v3
      if: startsWith(runner.os, 'Linux') && matrix.install-method == 'pip'
      with:
        path: ~/.cache/pip
        key: ${{ runner.os }}-pip-${{ hashFiles('**/requirements.txt') }}
        restore-keys: '${{ runner.os }}-pip-

          '
    - name: (MACOS,PIP) Cache pip
      uses: actions/cache@v3
      if: startsWith(runner.os, 'macOS') && matrix.install-method == 'pip'
      with:
        path: ~/Library/Caches/pip
        key: ${{ runner.os }}-pip-${{ hashFiles('**/requirements.txt') }}
        restore-keys: '${{ runner.os }}-pip-

          '
    - name: (WINDOWS,PIP) Cache pip
      uses: actions/cache@v3
      if: startsWith(runner.os, 'Windows') && matrix.install-method == 'pip'
      with:
        path: ~\AppData\Local\pip\Cache
        key: ${{ runner.os }}-pip-${{ hashFiles('**/requirements.txt') }}
        restore-keys: '${{ runner.os }}-pip-

          '
    - name: (PIP) Set up Python
      uses: actions/setup-python@v4
      if: matrix.install-method == 'pip'
      with:
        python-version: ${{ matrix.python-version }}
    - name: (PIP) Set up Virtual Env
      if: env.USEVIRTUALENV == 1 && matrix.install-method == 'pip'
      run: 'python utils/setup_test_env.py env virtualenv ${{ matrix.python-version
        }} --env-name=test

        echo "source activate ygg" > ~/.bashrc

        source test/bin/activate

        echo "$VIRTUAL_ENV"

        echo "VIRTUAL_ENV=$VIRTUAL_ENV" >> $GITHUB_ENV

        echo "PATH=$VIRTUAL_ENV/bin:$PATH" >> $GITHUB_ENV

        '
    - name: (PIP) Install dependencies & package
      if: matrix.install-method == 'pip'
      run: python utils/setup_test_env.py install ${{ matrix.install-method }}
    - name: (WINDOWS,PIP) Set the vcpkg root config value
      if: runner.os == 'Windows' && matrix.install-method == 'pip' && env.INSTALLC
        == 1
      run: yggconfig --vcpkg-dir=C:\\vcpkg
    - name: (WINDOWS,PIP) Update R requirements
      if: runner.os == 'Windows' && matrix.install-method == 'pip' && env.INSTALLR
        == 1
      run: ygginstall R --update-r-requirements
    - name: (MACOS,PIP) Set C compiler to llvm clang
      if: matrix.install-method == 'pip' && runner.os == 'macOS'
      run: yggconfig --c-compiler=/usr/local/opt/llvm/bin/clang --c++-compiler=/usr/local/opt/llvm/bin/clang++
    - name: (WINDOWS,CONDA) Set up miniconda base environment
      uses: conda-incubator/setup-miniconda@v2
      if: (matrix.install-method == 'conda' || matrix.install-method == 'mamba')
      with:
        auto-update-conda: true
        python-version: ${{ matrix.python-version }}
        channels: conda-forge
        use-only-tar-bz2: true
        channel-priority: strict
        miniforge-variant: Mambaforge
        use-mamba: true
    - name: (WINDOWS,CONDA) Set up MSVC Compiler
      uses: ilammy/msvc-dev-cmd@v1
      if: (matrix.install-method == 'conda' || matrix.install-method == 'mamba') &&
        runner.os == 'Windows' && env.INSTALLC == 1
      with:
        toolset: 14.0
    - name: (CONDA) Build package in base environment
      id: conda_build
      continue-on-error: true
      if: matrix.install-method == 'conda' || matrix.install-method == 'mamba'
      run: 'conda activate base

        python utils/setup_test_env.py build ${{ matrix.install-method }} --python
        ${{ matrix.python-version }} --use-mamba

        '
    - name: (CONDA) Build package in base environment (re-attempt)
      if: ${{ steps.conda_build.outcome == 'failure' && (matrix.install-method ==
        'conda' || matrix.install-method == 'mamba')}}
      run: 'conda activate base

        python utils/setup_test_env.py build ${{ matrix.install-method }} --python
        ${{ matrix.python-version }} --use-mamba

        '
    - name: (MACOS,CONDA) Install old MacOSX SDK for compatibility with the conda
        llvm (7)
      if: runner.os == 'macOS' && (matrix.install-method == 'conda' || matrix.install-method
        == 'mamba')
      run: ./utils/setup_old_mac_sdk.sh
    - name: (CONDA) Install dependencies & package from existing build
      id: conda_install
      continue-on-error: true
      if: matrix.install-method == 'conda' || matrix.install-method == 'mamba'
      run: python utils/setup_test_env.py install ${{ matrix.install-method }} --without-build
        --use-mamba
    - name: (CONDA) Install dependencies & package from existing build (re-attempt)
      if: ${{ steps.conda_install.outcome == 'failure' && (matrix.install-method ==
        'conda' || matrix.install-method == 'mamba')}}
      run: python utils/setup_test_env.py install ${{ matrix.install-method }} --without-build
        --use-mamba
    - name: (MACOS,CONDA) Set allow_multiple_omp config
      if: (matrix.install-method == 'conda' || matrix.install-method == 'mamba') &&
        runner.os == 'macOS'
<<<<<<< HEAD
      run: '# install_name_tool -change "@rpath/libc++abi.1.dylib" "/usr/lib/libc++abi.1.dylib"
=======
      run: 'install_name_tool -change "@rpath/libc++abi.1.dylib" "/usr/lib/libc++abi.1.dylib"
>>>>>>> f506a149
        $CONDA_PREFIX/lib/clang/9.0.1/lib/darwin/libclang_rt.asan_osx_dynamic.dylib

        yggconfig --allow-multiple-omp

        '
    - name: Verify installation
      run: python utils/setup_test_env.py verify
    - name: Compile libraries
      run: yggcompile
    - name: Run cmake test in command prompt
      timeout-minutes: 120
      if: runner.os == 'Windows'
      shell: cmd /C CALL {0}
      run: 'cmake -h

        pytest --import-mode=importlib --ci --cov-append --nocapture tests/drivers/test_CMakeModelDriver.py

        '
    - name: Run tests (1st)
      timeout-minutes: 120
      id: test1
      run: pytest --import-mode=importlib --ci --cov-append ${{ matrix.test-flags1
        }}
      continue-on-error: true
    - name: Re-run test failures (1st)
      timeout-minutes: 120
      if: ${{ steps.test1.outcome == 'failure' }}
      run: pytest --import-mode=importlib --ci --cov-append ${{ matrix.test-flags1
        }} --last-failed --last-failed-no-failures=all --second-attempt
    - name: Run generated test script (1st)
      timeout-minutes: 120
      if: ${{ contains(matrix.test-flags1, '--mpi-script') }}
      id: test1_script
      run: ./run_mpi.sh
      continue-on-error: true
    - name: Re-run test script failures (1st)
      timeout-minutes: 120
      if: ${{ steps.test1_script.outcome == 'failure' }}
      run: ./run_mpi.sh --last-failed --last-failed-no-failures=all --second-attempt
    - name: Run tests (2nd)
      timeout-minutes: 120
      if: ${{ matrix.test-flags2 != '' }}
      id: test2
      run: pytest --import-mode=importlib --ci --cov-append ${{ matrix.test-flags2
        }}
      continue-on-error: true
    - name: Re-run test failures (2nd)
      timeout-minutes: 120
      if: ${{ steps.test2.outcome == 'failure' }}
      run: pytest --import-mode=importlib --ci --cov-append ${{ matrix.test-flags2
        }} --last-failed --last-failed-no-failures=all --second-attempt
    - name: Run generated test script (2nd)
      timeout-minutes: 120
      if: ${{ matrix.test-flags2 != '' && contains(matrix.test-flags2, '--mpi-script')
        }}
      id: test2_script
      run: ./run_mpi.sh
      continue-on-error: true
    - name: Re-run test script failures (2nd)
      timeout-minutes: 120
      if: ${{ steps.test2_script.outcome == 'failure' }}
      run: ./run_mpi.sh --last-failed --last-failed-no-failures=all --second-attempt
    - name: Combine coverage reports
      continue-on-error: true
      run: '# ls .*

        coverage combine --append

        '
    - name: (CONDA) Generate XML version of coverage report
      if: matrix.install-method == 'conda' || matrix.install-method == 'mamba'
      run: '# ls .*

        coverage xml

        '
    - name: Upload coverage report
      uses: codecov/codecov-action@v3
      with:
        name: ${{ env.YGG_GHA_JOB_ID }}
        token: ${{ secrets.CODECOV_TOKEN }}
    - name: Download the last successful workflow environment log
      if: ${{ always() }}
      continue-on-error: true
      uses: dawidd6/action-download-artifact@v2
      with:
        github_token: ${{ secrets.GITHUB_TOKEN }}
        workflow: test-install.yml
        name: environment-log-${{ env.YGG_GHA_JOB_ID }}
        path: .
    - name: Create a log of Python package versions
      if: ${{ always() }}
      run: python utils/setup_test_env.py log
    - uses: actions/upload-artifact@v3
      if: ${{ success() }}
      with:
        name: environment-log-${{ env.YGG_GHA_JOB_ID }}
        path: new_environment_log.txt
  test_rmq_conda:
    needs: params
    name: Test RMQ (${{ matrix.python-version }}, ${{ matrix.os-base }}, ${{ matrix.install-method
      }})
    runs-on: ${{ matrix.os-base }}-${{ fromJSON(needs.params.outputs.os-versions)[matrix.os-base]
      }}
    env:
      INSTALLRMQ: 1
      INSTALLAPY: 1
      USEVIRTUALENV: 1
    strategy:
      matrix:
        os-base:
        - ubuntu
        python-version:
        - 3.7
        install-method:
        - conda
        test-flags1:
        - --long-running --languages python R matlab
        test-flags2:
        - tests/test_services.py --nocapture
        install-c:
        - true
        install-mpi:
        - false
        install-sbml:
        - false
      fail-fast: false
    services:
      rabbitmq:
        image: rabbitmq:latest
        ports:
        - 5672:5672
        options: --health-cmd "rabbitmqctl node_health_check" --health-interval 10s
          --health-timeout 5s --health-retries 5
    defaults:
      run:
        shell: bash -l {0}
    steps:
    - uses: actions/checkout@v3
      with:
        submodules: true
    - name: Set C installation based on matrix value
      if: matrix.install-c != true && matrix.install-method != 'conda' && matrix.install-method
        != 'mamba'
      run: echo "INSTALLC=0" >> $GITHUB_ENV
      shell: bash -l {0}
    - name: Set MPI installation based on matrix value
      if: matrix.install-mpi != true
      run: echo "INSTALLMPI=0" >> $GITHUB_ENV
      shell: bash -l {0}
    - name: Set SBML installation based on matrix value
      if: matrix.install-sbml == true
      run: echo "INSTALLSBML=1" >> $GITHUB_ENV
      shell: bash -l {0}
    - name: Store an ID string for the job
      run: echo "YGG_GHA_JOB_ID=${{ runner.os }}-${{ matrix.install-method }}-py${{
        matrix.python-version }}-C${{ env.INSTALLC }}-RMQ${{ env.INSTALLRMQ }}${{
        env.YGG_GHA_JOB_ID_SUFFIX }}" >> $GITHUB_ENV
      shell: bash -l {0}
    - name: (WINDOWS) Patch TEMP/TMPDIR on Windows
      if: runner.os == 'Windows'
      run: 'echo "TMPDIR=$USERPROFILE\\AppData\\Local\\Temp" >> $GITHUB_ENV

        echo "TEMP=$USERPROFILE\\AppData\\Local\\Temp" >> $GITHUB_ENV

        '
      shell: bash -l {0}
    - name: (WINDOWS,PIP) Set up MSVC Compiler
      uses: ilammy/msvc-dev-cmd@v1
      if: runner.os == 'Windows' && matrix.install-method == 'pip' && env.INSTALLC
        == 1
      with:
        toolset: 14.0
    - name: (WINDOWS,PIP) Set up MSMPI
      uses: mpi4py/setup-mpi@v1
      if: runner.os == 'Windows' && matrix.install-method == 'pip' && env.INSTALLMPI
        == 1
    - name: Install R
      uses: r-lib/actions/setup-r@v2
      if: runner.os == 'Windows' && matrix.install-method == 'pip' && env.INSTALLR
        == 1
    - name: (LINUX,PIP) Cache pip
      uses: actions/cache@v3
      if: startsWith(runner.os, 'Linux') && matrix.install-method == 'pip'
      with:
        path: ~/.cache/pip
        key: ${{ runner.os }}-pip-${{ hashFiles('**/requirements.txt') }}
        restore-keys: '${{ runner.os }}-pip-

          '
    - name: (MACOS,PIP) Cache pip
      uses: actions/cache@v3
      if: startsWith(runner.os, 'macOS') && matrix.install-method == 'pip'
      with:
        path: ~/Library/Caches/pip
        key: ${{ runner.os }}-pip-${{ hashFiles('**/requirements.txt') }}
        restore-keys: '${{ runner.os }}-pip-

          '
    - name: (WINDOWS,PIP) Cache pip
      uses: actions/cache@v3
      if: startsWith(runner.os, 'Windows') && matrix.install-method == 'pip'
      with:
        path: ~\AppData\Local\pip\Cache
        key: ${{ runner.os }}-pip-${{ hashFiles('**/requirements.txt') }}
        restore-keys: '${{ runner.os }}-pip-

          '
    - name: (PIP) Set up Python
      uses: actions/setup-python@v4
      if: matrix.install-method == 'pip'
      with:
        python-version: ${{ matrix.python-version }}
    - name: (PIP) Set up Virtual Env
      if: env.USEVIRTUALENV == 1 && matrix.install-method == 'pip'
      run: 'python utils/setup_test_env.py env virtualenv ${{ matrix.python-version
        }} --env-name=test

        echo "source activate ygg" > ~/.bashrc

        source test/bin/activate

        echo "$VIRTUAL_ENV"

        echo "VIRTUAL_ENV=$VIRTUAL_ENV" >> $GITHUB_ENV

        echo "PATH=$VIRTUAL_ENV/bin:$PATH" >> $GITHUB_ENV

        '
    - name: (PIP) Install dependencies & package
      if: matrix.install-method == 'pip'
      run: python utils/setup_test_env.py install ${{ matrix.install-method }}
    - name: (WINDOWS,PIP) Set the vcpkg root config value
      if: runner.os == 'Windows' && matrix.install-method == 'pip' && env.INSTALLC
        == 1
      run: yggconfig --vcpkg-dir=C:\\vcpkg
    - name: (WINDOWS,PIP) Update R requirements
      if: runner.os == 'Windows' && matrix.install-method == 'pip' && env.INSTALLR
        == 1
      run: ygginstall R --update-r-requirements
    - name: (MACOS,PIP) Set C compiler to llvm clang
      if: matrix.install-method == 'pip' && runner.os == 'macOS'
      run: yggconfig --c-compiler=/usr/local/opt/llvm/bin/clang --c++-compiler=/usr/local/opt/llvm/bin/clang++
    - name: (WINDOWS,CONDA) Set up miniconda base environment
      uses: conda-incubator/setup-miniconda@v2
      if: (matrix.install-method == 'conda' || matrix.install-method == 'mamba')
      with:
        auto-update-conda: true
        python-version: ${{ matrix.python-version }}
        channels: conda-forge
        use-only-tar-bz2: true
        channel-priority: strict
        miniforge-variant: Mambaforge
        use-mamba: true
    - name: (WINDOWS,CONDA) Set up MSVC Compiler
      uses: ilammy/msvc-dev-cmd@v1
      if: (matrix.install-method == 'conda' || matrix.install-method == 'mamba') &&
        runner.os == 'Windows' && env.INSTALLC == 1
      with:
        toolset: 14.0
    - name: (CONDA) Build package in base environment
      id: conda_build
      continue-on-error: true
      if: matrix.install-method == 'conda' || matrix.install-method == 'mamba'
      run: 'conda activate base

        python utils/setup_test_env.py build ${{ matrix.install-method }} --python
        ${{ matrix.python-version }} --use-mamba

        '
    - name: (CONDA) Build package in base environment (re-attempt)
      if: ${{ steps.conda_build.outcome == 'failure' && (matrix.install-method ==
        'conda' || matrix.install-method == 'mamba')}}
      run: 'conda activate base

        python utils/setup_test_env.py build ${{ matrix.install-method }} --python
        ${{ matrix.python-version }} --use-mamba

        '
    - name: (MACOS,CONDA) Install old MacOSX SDK for compatibility with the conda
        llvm (7)
      if: runner.os == 'macOS' && (matrix.install-method == 'conda' || matrix.install-method
        == 'mamba')
      run: ./utils/setup_old_mac_sdk.sh
    - name: (CONDA) Install dependencies & package from existing build
      id: conda_install
      continue-on-error: true
      if: matrix.install-method == 'conda' || matrix.install-method == 'mamba'
      run: python utils/setup_test_env.py install ${{ matrix.install-method }} --without-build
        --use-mamba
    - name: (CONDA) Install dependencies & package from existing build (re-attempt)
      if: ${{ steps.conda_install.outcome == 'failure' && (matrix.install-method ==
        'conda' || matrix.install-method == 'mamba')}}
      run: python utils/setup_test_env.py install ${{ matrix.install-method }} --without-build
        --use-mamba
    - name: (MACOS,CONDA) Set allow_multiple_omp config
      if: (matrix.install-method == 'conda' || matrix.install-method == 'mamba') &&
        runner.os == 'macOS'
<<<<<<< HEAD
      run: '# install_name_tool -change "@rpath/libc++abi.1.dylib" "/usr/lib/libc++abi.1.dylib"
=======
      run: 'install_name_tool -change "@rpath/libc++abi.1.dylib" "/usr/lib/libc++abi.1.dylib"
>>>>>>> f506a149
        $CONDA_PREFIX/lib/clang/9.0.1/lib/darwin/libclang_rt.asan_osx_dynamic.dylib

        yggconfig --allow-multiple-omp

        '
    - name: Verify installation
      run: python utils/setup_test_env.py verify
    - name: Compile libraries
      run: yggcompile
    - name: Run cmake test in command prompt
      timeout-minutes: 120
      if: runner.os == 'Windows'
      shell: cmd /C CALL {0}
      run: 'cmake -h

        pytest --import-mode=importlib --ci --cov-append --nocapture tests/drivers/test_CMakeModelDriver.py

        '
    - name: Run tests (1st)
      timeout-minutes: 120
      id: test1
      run: pytest --import-mode=importlib --ci --cov-append ${{ matrix.test-flags1
        }}
      continue-on-error: true
    - name: Re-run test failures (1st)
      timeout-minutes: 120
      if: ${{ steps.test1.outcome == 'failure' }}
      run: pytest --import-mode=importlib --ci --cov-append ${{ matrix.test-flags1
        }} --last-failed --last-failed-no-failures=all --second-attempt
    - name: Run generated test script (1st)
      timeout-minutes: 120
      if: ${{ contains(matrix.test-flags1, '--mpi-script') }}
      id: test1_script
      run: ./run_mpi.sh
      continue-on-error: true
    - name: Re-run test script failures (1st)
      timeout-minutes: 120
      if: ${{ steps.test1_script.outcome == 'failure' }}
      run: ./run_mpi.sh --last-failed --last-failed-no-failures=all --second-attempt
    - name: Run tests (2nd)
      timeout-minutes: 120
      if: ${{ matrix.test-flags2 != '' }}
      id: test2
      run: pytest --import-mode=importlib --ci --cov-append ${{ matrix.test-flags2
        }}
      continue-on-error: true
    - name: Re-run test failures (2nd)
      timeout-minutes: 120
      if: ${{ steps.test2.outcome == 'failure' }}
      run: pytest --import-mode=importlib --ci --cov-append ${{ matrix.test-flags2
        }} --last-failed --last-failed-no-failures=all --second-attempt
    - name: Run generated test script (2nd)
      timeout-minutes: 120
      if: ${{ matrix.test-flags2 != '' && contains(matrix.test-flags2, '--mpi-script')
        }}
      id: test2_script
      run: ./run_mpi.sh
      continue-on-error: true
    - name: Re-run test script failures (2nd)
      timeout-minutes: 120
      if: ${{ steps.test2_script.outcome == 'failure' }}
      run: ./run_mpi.sh --last-failed --last-failed-no-failures=all --second-attempt
    - name: Combine coverage reports
      continue-on-error: true
      run: '# ls .*

        coverage combine --append

        '
    - name: (CONDA) Generate XML version of coverage report
      if: matrix.install-method == 'conda' || matrix.install-method == 'mamba'
      run: '# ls .*

        coverage xml

        '
    - name: Upload coverage report
      uses: codecov/codecov-action@v3
      with:
        name: ${{ env.YGG_GHA_JOB_ID }}
        token: ${{ secrets.CODECOV_TOKEN }}
    - name: Download the last successful workflow environment log
      if: ${{ always() }}
      continue-on-error: true
      uses: dawidd6/action-download-artifact@v2
      with:
        github_token: ${{ secrets.GITHUB_TOKEN }}
        workflow: test-install.yml
        name: environment-log-${{ env.YGG_GHA_JOB_ID }}
        path: .
    - name: Create a log of Python package versions
      if: ${{ always() }}
      run: python utils/setup_test_env.py log
    - uses: actions/upload-artifact@v3
      if: ${{ success() }}
      with:
        name: environment-log-${{ env.YGG_GHA_JOB_ID }}
        path: new_environment_log.txt
  test_stripped:
    needs: params
    name: Test stripped install (${{ matrix.python-version }}, ${{ matrix.os-base
      }}, ${{ matrix.install-method }})
    runs-on: ${{ matrix.os-base }}-${{ fromJSON(needs.params.outputs.os-versions)[matrix.os-base]
      }}
    env:
      INSTALLR: 0
      INSTALLC: 0
      INSTALLFORTRAN: 0
      INSTALLLPY: 0
      INSTALLZMQ: 0
      INSTALLRMQ: 0
      INSTALLTRIMESH: 0
      INSTALLPYGMENTS: 0
      INSTALLMPI: 0
      YGG_GHA_JOB_ID_SUFFIX: -stripped
    strategy:
      matrix:
        os-base:
        - ubuntu
        - macos
        - windows
        python-version:
        - 3.7
        install-method:
        - pip
        test-flags1:
        - --long-running
        test-flags2:
        - ''
        install-c:
        - false
        install-mpi:
        - false
        install-sbml:
        - false
      fail-fast: false
    steps:
    - uses: actions/checkout@v3
      with:
        submodules: true
    - name: Set C installation based on matrix value
      if: matrix.install-c != true && matrix.install-method != 'conda' && matrix.install-method
        != 'mamba'
      run: echo "INSTALLC=0" >> $GITHUB_ENV
      shell: bash -l {0}
    - name: Set MPI installation based on matrix value
      if: matrix.install-mpi != true
      run: echo "INSTALLMPI=0" >> $GITHUB_ENV
      shell: bash -l {0}
    - name: Set SBML installation based on matrix value
      if: matrix.install-sbml == true
      run: echo "INSTALLSBML=1" >> $GITHUB_ENV
      shell: bash -l {0}
    - name: Store an ID string for the job
      run: echo "YGG_GHA_JOB_ID=${{ runner.os }}-${{ matrix.install-method }}-py${{
        matrix.python-version }}-C${{ env.INSTALLC }}-RMQ${{ env.INSTALLRMQ }}${{
        env.YGG_GHA_JOB_ID_SUFFIX }}" >> $GITHUB_ENV
      shell: bash -l {0}
    - name: (WINDOWS) Patch TEMP/TMPDIR on Windows
      if: runner.os == 'Windows'
      run: 'echo "TMPDIR=$USERPROFILE\\AppData\\Local\\Temp" >> $GITHUB_ENV

        echo "TEMP=$USERPROFILE\\AppData\\Local\\Temp" >> $GITHUB_ENV

        '
      shell: bash -l {0}
    - name: (WINDOWS,PIP) Set up MSVC Compiler
      uses: ilammy/msvc-dev-cmd@v1
      if: runner.os == 'Windows' && matrix.install-method == 'pip' && env.INSTALLC
        == 1
      with:
        toolset: 14.0
    - name: (WINDOWS,PIP) Set up MSMPI
      uses: mpi4py/setup-mpi@v1
      if: runner.os == 'Windows' && matrix.install-method == 'pip' && env.INSTALLMPI
        == 1
    - name: Install R
      uses: r-lib/actions/setup-r@v2
      if: runner.os == 'Windows' && matrix.install-method == 'pip' && env.INSTALLR
        == 1
    - name: (LINUX,PIP) Cache pip
      uses: actions/cache@v3
      if: startsWith(runner.os, 'Linux') && matrix.install-method == 'pip'
      with:
        path: ~/.cache/pip
        key: ${{ runner.os }}-pip-${{ hashFiles('**/requirements.txt') }}
        restore-keys: '${{ runner.os }}-pip-

          '
    - name: (MACOS,PIP) Cache pip
      uses: actions/cache@v3
      if: startsWith(runner.os, 'macOS') && matrix.install-method == 'pip'
      with:
        path: ~/Library/Caches/pip
        key: ${{ runner.os }}-pip-${{ hashFiles('**/requirements.txt') }}
        restore-keys: '${{ runner.os }}-pip-

          '
    - name: (WINDOWS,PIP) Cache pip
      uses: actions/cache@v3
      if: startsWith(runner.os, 'Windows') && matrix.install-method == 'pip'
      with:
        path: ~\AppData\Local\pip\Cache
        key: ${{ runner.os }}-pip-${{ hashFiles('**/requirements.txt') }}
        restore-keys: '${{ runner.os }}-pip-

          '
    - name: (PIP) Set up Python
      uses: actions/setup-python@v4
      if: matrix.install-method == 'pip'
      with:
        python-version: ${{ matrix.python-version }}
    - name: (PIP) Set up Virtual Env
      if: env.USEVIRTUALENV == 1 && matrix.install-method == 'pip'
      run: 'python utils/setup_test_env.py env virtualenv ${{ matrix.python-version
        }} --env-name=test

        echo "source activate ygg" > ~/.bashrc

        source test/bin/activate

        echo "$VIRTUAL_ENV"

        echo "VIRTUAL_ENV=$VIRTUAL_ENV" >> $GITHUB_ENV

        echo "PATH=$VIRTUAL_ENV/bin:$PATH" >> $GITHUB_ENV

        '
    - name: (PIP) Install dependencies & package
      if: matrix.install-method == 'pip'
      run: python utils/setup_test_env.py install ${{ matrix.install-method }}
    - name: (WINDOWS,PIP) Set the vcpkg root config value
      if: runner.os == 'Windows' && matrix.install-method == 'pip' && env.INSTALLC
        == 1
      run: yggconfig --vcpkg-dir=C:\\vcpkg
    - name: (WINDOWS,PIP) Update R requirements
      if: runner.os == 'Windows' && matrix.install-method == 'pip' && env.INSTALLR
        == 1
      run: ygginstall R --update-r-requirements
    - name: (MACOS,PIP) Set C compiler to llvm clang
      if: matrix.install-method == 'pip' && runner.os == 'macOS'
      run: yggconfig --c-compiler=/usr/local/opt/llvm/bin/clang --c++-compiler=/usr/local/opt/llvm/bin/clang++
    - name: (WINDOWS,CONDA) Set up miniconda base environment
      uses: conda-incubator/setup-miniconda@v2
      if: (matrix.install-method == 'conda' || matrix.install-method == 'mamba')
      with:
        auto-update-conda: true
        python-version: ${{ matrix.python-version }}
        channels: conda-forge
        use-only-tar-bz2: true
        channel-priority: strict
        miniforge-variant: Mambaforge
        use-mamba: true
    - name: (WINDOWS,CONDA) Set up MSVC Compiler
      uses: ilammy/msvc-dev-cmd@v1
      if: (matrix.install-method == 'conda' || matrix.install-method == 'mamba') &&
        runner.os == 'Windows' && env.INSTALLC == 1
      with:
        toolset: 14.0
    - name: (CONDA) Build package in base environment
      id: conda_build
      continue-on-error: true
      if: matrix.install-method == 'conda' || matrix.install-method == 'mamba'
      run: 'conda activate base

        python utils/setup_test_env.py build ${{ matrix.install-method }} --python
        ${{ matrix.python-version }} --use-mamba

        '
    - name: (CONDA) Build package in base environment (re-attempt)
      if: ${{ steps.conda_build.outcome == 'failure' && (matrix.install-method ==
        'conda' || matrix.install-method == 'mamba')}}
      run: 'conda activate base

        python utils/setup_test_env.py build ${{ matrix.install-method }} --python
        ${{ matrix.python-version }} --use-mamba

        '
    - name: (MACOS,CONDA) Install old MacOSX SDK for compatibility with the conda
        llvm (7)
      if: runner.os == 'macOS' && (matrix.install-method == 'conda' || matrix.install-method
        == 'mamba')
      run: ./utils/setup_old_mac_sdk.sh
    - name: (CONDA) Install dependencies & package from existing build
      id: conda_install
      continue-on-error: true
      if: matrix.install-method == 'conda' || matrix.install-method == 'mamba'
      run: python utils/setup_test_env.py install ${{ matrix.install-method }} --without-build
        --use-mamba
    - name: (CONDA) Install dependencies & package from existing build (re-attempt)
      if: ${{ steps.conda_install.outcome == 'failure' && (matrix.install-method ==
        'conda' || matrix.install-method == 'mamba')}}
      run: python utils/setup_test_env.py install ${{ matrix.install-method }} --without-build
        --use-mamba
    - name: (MACOS,CONDA) Set allow_multiple_omp config
      if: (matrix.install-method == 'conda' || matrix.install-method == 'mamba') &&
        runner.os == 'macOS'
<<<<<<< HEAD
      run: '# install_name_tool -change "@rpath/libc++abi.1.dylib" "/usr/lib/libc++abi.1.dylib"
=======
      run: 'install_name_tool -change "@rpath/libc++abi.1.dylib" "/usr/lib/libc++abi.1.dylib"
>>>>>>> f506a149
        $CONDA_PREFIX/lib/clang/9.0.1/lib/darwin/libclang_rt.asan_osx_dynamic.dylib

        yggconfig --allow-multiple-omp

        '
    - name: Verify installation
      run: python utils/setup_test_env.py verify
    - name: Compile libraries
      run: yggcompile
    - name: Run cmake test in command prompt
      timeout-minutes: 120
      if: runner.os == 'Windows'
      shell: cmd /C CALL {0}
      run: 'cmake -h

        pytest --import-mode=importlib --ci --cov-append --nocapture tests/drivers/test_CMakeModelDriver.py

        '
    - name: Run tests (1st)
      timeout-minutes: 120
      id: test1
      run: pytest --import-mode=importlib --ci --cov-append ${{ matrix.test-flags1
        }}
      continue-on-error: true
    - name: Re-run test failures (1st)
      timeout-minutes: 120
      if: ${{ steps.test1.outcome == 'failure' }}
      run: pytest --import-mode=importlib --ci --cov-append ${{ matrix.test-flags1
        }} --last-failed --last-failed-no-failures=all --second-attempt
    - name: Run generated test script (1st)
      timeout-minutes: 120
      if: ${{ contains(matrix.test-flags1, '--mpi-script') }}
      id: test1_script
      run: ./run_mpi.sh
      continue-on-error: true
    - name: Re-run test script failures (1st)
      timeout-minutes: 120
      if: ${{ steps.test1_script.outcome == 'failure' }}
      run: ./run_mpi.sh --last-failed --last-failed-no-failures=all --second-attempt
    - name: Run tests (2nd)
      timeout-minutes: 120
      if: ${{ matrix.test-flags2 != '' }}
      id: test2
      run: pytest --import-mode=importlib --ci --cov-append ${{ matrix.test-flags2
        }}
      continue-on-error: true
    - name: Re-run test failures (2nd)
      timeout-minutes: 120
      if: ${{ steps.test2.outcome == 'failure' }}
      run: pytest --import-mode=importlib --ci --cov-append ${{ matrix.test-flags2
        }} --last-failed --last-failed-no-failures=all --second-attempt
    - name: Run generated test script (2nd)
      timeout-minutes: 120
      if: ${{ matrix.test-flags2 != '' && contains(matrix.test-flags2, '--mpi-script')
        }}
      id: test2_script
      run: ./run_mpi.sh
      continue-on-error: true
    - name: Re-run test script failures (2nd)
      timeout-minutes: 120
      if: ${{ steps.test2_script.outcome == 'failure' }}
      run: ./run_mpi.sh --last-failed --last-failed-no-failures=all --second-attempt
    - name: Combine coverage reports
      continue-on-error: true
      run: '# ls .*

        coverage combine --append

        '
    - name: (CONDA) Generate XML version of coverage report
      if: matrix.install-method == 'conda' || matrix.install-method == 'mamba'
      run: '# ls .*

        coverage xml

        '
    - name: Upload coverage report
      uses: codecov/codecov-action@v3
      with:
        name: ${{ env.YGG_GHA_JOB_ID }}
        token: ${{ secrets.CODECOV_TOKEN }}
    - name: Download the last successful workflow environment log
      if: ${{ always() }}
      continue-on-error: true
      uses: dawidd6/action-download-artifact@v2
      with:
        github_token: ${{ secrets.GITHUB_TOKEN }}
        workflow: test-install.yml
        name: environment-log-${{ env.YGG_GHA_JOB_ID }}
        path: .
    - name: Create a log of Python package versions
      if: ${{ always() }}
      run: python utils/setup_test_env.py log
    - uses: actions/upload-artifact@v3
      if: ${{ success() }}
      with:
        name: environment-log-${{ env.YGG_GHA_JOB_ID }}
        path: new_environment_log.txt
  docs:
    name: Build the Docs
    runs-on: ubuntu-latest
    env:
      BUILDDOCS: 1
    steps:
    - uses: actions/checkout@v3
      with:
        submodules: true
    - name: Set up Python
      uses: actions/setup-python@v4
      with:
        python-version: 3.8
    - name: Install dependencies
      run: python utils/setup_test_env.py install pip
    - name: Verify installation
      run: python utils/setup_test_env.py verify
    - name: Build the docs
      run: 'cd docs

        make autodoc

        cd ../

        '
    - name: Publish docs to Github pages
      if: github.event_name == 'push' && startsWith(github.ref, 'refs/tags')
      uses: JamesIves/github-pages-deploy-action@3.7.1
      with:
        GITHUB_TOKEN: ${{ secrets.GITHUB_TOKEN }}
        BRANCH: gh-pages
        FOLDER: docs/build/html/
  deploy:
    name: Publish package
    needs:
    - test_pip
    - test_conda
    - test_rmq_pip
    - test_rmq_conda
    - test_stripped
    - docs
    if: github.event_name == 'push' && startsWith(github.ref, 'refs/tags')
    runs-on: ubuntu-latest
    steps:
    - uses: actions/checkout@v3
      with:
        submodules: true
    - name: Set up Python
      uses: actions/setup-python@v4
      with:
        python-version: 3.8
    - name: Install dependencies
      run: python utils/setup_test_env.py install pip
    - name: Verify installation
      run: python utils/setup_test_env.py verify
    - name: Build the package
      run: 'python setup.py sdist

        python setup.py bdist_wheel

        '
    - name: Publish package to PyPI
      uses: pypa/gh-action-pypi-publish@master
      with:
        user: __token__
        password: ${{ secrets.pypi }}
        skip_existing: true
  docker:
    name: Build and Publish Docker images
    needs:
    - test_pip
    - test_conda
    - test_rmq_pip
    - test_rmq_conda
    - test_stripped
    - docs
    if: (github.event_name == 'push' && startsWith(github.ref, 'refs/tags')) || github.event.schedule
      == '0 10 1 * *'
    runs-on: ubuntu-latest
    steps:
    - uses: actions/checkout@v3
      with:
        submodules: true
    - name: Set up Python
      uses: actions/setup-python@v4
      with:
        python-version: 3.9
    - name: Login to DockerHub
      uses: docker/login-action@v1
      with:
        username: ${{ secrets.DOCKERHUB_USERNAME }}
        password: ${{ secrets.DOCKERHUB_TOKEN }}
    - name: Build and push environment docker images for the new release
      run: python utils/build_docker.py --push
    - name: Build and push executable docker images for the new release
      run: python utils/build_docker.py --push executable
  schema:
    name: Update the schema used by the model submission form
    needs:
    - test_pip
    - test_conda
    - test_rmq_pip
    - test_rmq_conda
    - test_stripped
    - docs
    if: github.event_name == 'push' && startsWith(github.ref, 'refs/tags')
    runs-on: ubuntu-latest
    steps:
    - uses: actions/checkout@v3
      with:
        submodules: true
    - name: Set up Python
      uses: actions/setup-python@v4
      with:
        python-version: 3.8
    - name: Install dependencies
      run: 'python -m pip install PyGithub

        python utils/setup_test_env.py install pip

        '
    - name: Verify installation
      run: python utils/setup_test_env.py verify
    - name: Update the form
      run: python utils/update_form_schema.py<|MERGE_RESOLUTION|>--- conflicted
+++ resolved
@@ -241,11 +241,7 @@
     - name: (MACOS,CONDA) Set allow_multiple_omp config
       if: (matrix.install-method == 'conda' || matrix.install-method == 'mamba') &&
         runner.os == 'macOS'
-<<<<<<< HEAD
-      run: '# install_name_tool -change "@rpath/libc++abi.1.dylib" "/usr/lib/libc++abi.1.dylib"
-=======
       run: 'install_name_tool -change "@rpath/libc++abi.1.dylib" "/usr/lib/libc++abi.1.dylib"
->>>>>>> f506a149
         $CONDA_PREFIX/lib/clang/9.0.1/lib/darwin/libclang_rt.asan_osx_dynamic.dylib
 
         yggconfig --allow-multiple-omp
@@ -570,11 +566,7 @@
     - name: (MACOS,CONDA) Set allow_multiple_omp config
       if: (matrix.install-method == 'conda' || matrix.install-method == 'mamba') &&
         runner.os == 'macOS'
-<<<<<<< HEAD
-      run: '# install_name_tool -change "@rpath/libc++abi.1.dylib" "/usr/lib/libc++abi.1.dylib"
-=======
       run: 'install_name_tool -change "@rpath/libc++abi.1.dylib" "/usr/lib/libc++abi.1.dylib"
->>>>>>> f506a149
         $CONDA_PREFIX/lib/clang/9.0.1/lib/darwin/libclang_rt.asan_osx_dynamic.dylib
 
         yggconfig --allow-multiple-omp
@@ -871,11 +863,7 @@
     - name: (MACOS,CONDA) Set allow_multiple_omp config
       if: (matrix.install-method == 'conda' || matrix.install-method == 'mamba') &&
         runner.os == 'macOS'
-<<<<<<< HEAD
-      run: '# install_name_tool -change "@rpath/libc++abi.1.dylib" "/usr/lib/libc++abi.1.dylib"
-=======
       run: 'install_name_tool -change "@rpath/libc++abi.1.dylib" "/usr/lib/libc++abi.1.dylib"
->>>>>>> f506a149
         $CONDA_PREFIX/lib/clang/9.0.1/lib/darwin/libclang_rt.asan_osx_dynamic.dylib
 
         yggconfig --allow-multiple-omp
@@ -1174,11 +1162,7 @@
     - name: (MACOS,CONDA) Set allow_multiple_omp config
       if: (matrix.install-method == 'conda' || matrix.install-method == 'mamba') &&
         runner.os == 'macOS'
-<<<<<<< HEAD
-      run: '# install_name_tool -change "@rpath/libc++abi.1.dylib" "/usr/lib/libc++abi.1.dylib"
-=======
       run: 'install_name_tool -change "@rpath/libc++abi.1.dylib" "/usr/lib/libc++abi.1.dylib"
->>>>>>> f506a149
         $CONDA_PREFIX/lib/clang/9.0.1/lib/darwin/libclang_rt.asan_osx_dynamic.dylib
 
         yggconfig --allow-multiple-omp
@@ -1476,11 +1460,7 @@
     - name: (MACOS,CONDA) Set allow_multiple_omp config
       if: (matrix.install-method == 'conda' || matrix.install-method == 'mamba') &&
         runner.os == 'macOS'
-<<<<<<< HEAD
-      run: '# install_name_tool -change "@rpath/libc++abi.1.dylib" "/usr/lib/libc++abi.1.dylib"
-=======
       run: 'install_name_tool -change "@rpath/libc++abi.1.dylib" "/usr/lib/libc++abi.1.dylib"
->>>>>>> f506a149
         $CONDA_PREFIX/lib/clang/9.0.1/lib/darwin/libclang_rt.asan_osx_dynamic.dylib
 
         yggconfig --allow-multiple-omp
