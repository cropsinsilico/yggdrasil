"""This modules offers various tools."""
from __future__ import print_function
import threading
import multiprocessing
import logging
import pprint
import os
import sys
import sysconfig
try:
    from distutils import sysconfig as distutils_sysconfig
except ImportError:  # pragma: debug
    distutils_sysconfig = None
import warnings
import copy
import shutil
import inspect
import time
import signal
import atexit
import uuid as uuid_gen
import subprocess
import importlib
from yggdrasil import platform
from yggdrasil.components import import_component, ComponentBase
mp_ctx = multiprocessing.get_context()
mp_ctx_spawn = multiprocessing.get_context("spawn")


logger = logging.getLogger(__name__)
YGG_MSG_EOF = b'EOF!!!'
YGG_MSG_BUF = 1024 * 2


_stack_in_log = False
_stack_in_timeout = False
if ((logging.getLogger("yggdrasil").getEffectiveLevel()
     <= logging.DEBUG)):  # pragma: debug
    _stack_in_log = False
    _stack_in_timeout = True
_thread_registry = {}
_lock_registry = {}


def apply_recurse(x, func, **kwargs):
    r"""Apply a function recursively to all elements of x if it is
    a list, tuple, or dictionary.

    Args:
        x (list, tuple, dict): Object to apply function to.
        func (function): Function to apply to elements of x.
        **kwargs: Additional keyword arguments are passed to each
            function call.

    Returns:
        object: Version of input, but after applying func.

    """
    if isinstance(x, (list, tuple)):
        out = [func(ix, **kwargs) for ix in x]
        if isinstance(x, tuple):
            out = tuple(out)
    elif isinstance(x, dict):
        out = {k: func(v, **kwargs) for k, v in x.items()}
    else:  # pragma: debug
        raise TypeError("Recursion not supported for type '%s'"
                        % type(x))
    return out


def bytes2str(x, recurse=False):
    r"""Convert bytes type to string type.

    Args:
        x (bytes): String.
        recurse (bool, optional): If True and x is a list, tuple, or
            dict, the coversion will recurse. Defaults to False.

    Returns:
        str: Decoded string version of x.

    """
    if isinstance(x, bytes):
        out = x.decode("utf-8")
    elif isinstance(x, str):
        out = str(x)
    elif isinstance(x, (list, tuple, dict)) and recurse:
        out = apply_recurse(x, bytes2str, recurse=True)
    else:  # pragma: debug
        raise TypeError("Cannot convert type '%s' to str." % type(x))
    return out


def str2bytes(x, recurse=False):
    r"""Convert string type to bytes type.

    Args:
        x (str): String.
        recurse (bool, optional): If True and x is a list, tuple, or
            dict, the coversion will recurse. Defaults to False.

    Returns:
        bytes: Encoded bytes version of x.

    """
    if isinstance(x, str):
        out = x.encode("utf-8")
    elif isinstance(x, bytes):
        out = bytes(x)
    elif isinstance(x, (list, tuple, dict)) and recurse:
        out = apply_recurse(x, str2bytes, recurse=True)
    else:  # pragma: debug
        raise TypeError("Cannot convert type '%s' to bytes." % type(x))
    return out


def get_fds():  # pragma: debug
    r"""Get a list of open file descriptors."""
    out = subprocess.check_output(
        'lsof -p {} | grep -v txt'.format(os.getpid()), shell=True)
    return out.splitlines()[1:]


def check_processes():  # pragma: debug
    r"""Check for processes that are still running."""
    import psutil
    current_process = psutil.Process()
    children = current_process.children(recursive=True)
    if len(children) > 0:
        logging.info("Process %s has %d children" % (
            current_process.pid, len(children)))
        for child in children:
            logger.info("    %s process running" % child.pid)


def check_threads():  # pragma: debug
    r"""Check for threads that are still running."""
    global _thread_registry
    # logger.info("Checking %d threads" % len(_thread_registry))
    for k, v in _thread_registry.items():
        if v.is_alive():
            logger.error("Thread is alive: %s" % k)
    if threading.active_count() > 1:
        logger.info("%d threads running" % threading.active_count())
        for t in threading.enumerate():
            logger.info("    %s thread running" % t.name)


def check_locks():  # pragma: debug
    r"""Check for locks in lock registry that are locked."""
    global _lock_registry
    # logger.info("Checking %d locks" % len(_lock_registry))
    for k, v in _lock_registry.items():
        res = v.acquire(False)
        if res:
            v.release()
        else:
            logger.error("Lock could not be acquired: %s" % k)


def check_sockets():  # pragma: debug
    r"""Check registered sockets."""
    from yggdrasil.communication import cleanup_comms
    count = cleanup_comms('ZMQComm')
    if count > 0:
        logger.info("%d sockets closed." % count)


def check_environ_bool(name, valid_values=['true', '1', True, 1]):
    r"""Check to see if a boolean environment variable is set to True.

    Args:
        name (str): Name of environment variable to check.
        valid_values (list, optional): Values for the environment variable
            that indicate it is True. These should all be lower case as
            the lower case version of the variable contents will be compared
            to the list. Defaults to ['true', '1'].

    Returns:
        bool: True if the environment variables is set and is one of the
            list valid_values (after being transformed to lower case).

    """
    return (os.environ.get(name, '').lower() in valid_values)


def get_python_c_library(allow_failure=False, libtype=None):
    r"""Determine the location of the Python C API library.

    Args:
        allow_failure (bool, optional): If True, the base name will be returned
            if the file cannot be located. Defaults to False.
        libtype (str, optional): Type of library that should be located.
            Valid values include 'static' and 'shared'. Defaults to 'shared'
            on Unix OSs and 'static' on Windows.

    Returns:
        str: Full path to the library.

    Raises:
        ValueError: If libtype is not 'static' or 'shared'.
        RuntimeError: If the base name for the library cannot be determined.
        RuntimeError: If the library cannot be located.

    """
    if libtype not in ['static', 'shared', None]:  # pragma: debug
        raise ValueError("libtype must be 'shared' or 'static', "
                         "'%s' not supported." % libtype)
    paths = sysconfig.get_paths()
    cvars = sysconfig.get_config_vars()
    if platform._is_win:  # pragma: windows
        if libtype is None:
            libtype = 'static'
        libtype2ext = {'shared': '.dll', 'static': '.lib'}
        base = 'python%s%s' % (cvars['py_version_nodot'],
                               libtype2ext[libtype])
    else:
        if libtype is None:
            libtype = 'shared'
        libtype2key = {'shared': 'LDLIBRARY', 'static': 'LIBRARY'}
        base = cvars.get(libtype2key[libtype], None)
        if platform._is_mac and base.endswith('/Python'):  # pragma: no cover
            base = 'libpython%s.dylib' % cvars['py_version_short']
    if base is None:  # pragma: debug
        raise RuntimeError(("Could not determine base name for the Python "
                            "C API library.\n"
                            "sysconfig.get_paths():\n%s\n"
                            "sysconfig.get_config_vars():\n%s\n")
                           % (pprint.pformat(paths),
                              pprint.pformat(cvars)))
    dir_try = []
    if cvars['prefix']:
        dir_try.append(cvars['prefix'])
        if platform._is_win:  # pragma: windows
            dir_try.append(os.path.join(cvars['prefix'], 'libs'))
        else:
            dir_try.append(os.path.join(cvars['prefix'], 'lib'))
    if cvars.get('LIBDIR', None):
        dir_try.append(cvars['LIBDIR'])
    if cvars.get('LIBDEST', None):
        dir_try.append(cvars['LIBDEST'])
    for k in ['stdlib', 'purelib', 'platlib', 'platstdlib', 'data']:
        dir_try.append(paths[k])
    dir_try.append(os.path.join(paths['data'], 'lib'))
    if distutils_sysconfig is not None:
        dir_try.append(os.path.dirname(
            distutils_sysconfig.get_python_lib(True, True)))
    dir_try = set(dir_try)
    for idir in dir_try:
        x = os.path.join(idir, base)
        if os.path.isfile(x):
            return x
    if allow_failure:  # pragma: debug
        return base
    raise RuntimeError(("Could not determine the location of the Python "
                        "C API library: %s.\n"
                        "sysconfig.get_paths():\n%s\n"
                        "sysconfig.get_config_vars():\n%s\n")
                       % (base, pprint.pformat(paths),
                          pprint.pformat(cvars)))  # pragma: debug


def get_env_prefixes():
    r"""Determine the environment path prefix (virtualenv or conda) for
    the current environment.

    Returns:
        list: Full path to the directory prefixes used for the current
            environments if one (or more) exists. If neither a
            virtualenv or conda prefix can be located, None is returned.

    Raises:
        RuntimeError: If both virtualenv and conda environments are
            located.

    """
    out = []
    venv = get_venv_prefix()
    cenv = get_conda_prefix()
    if venv:
        out.append(venv)
    if cenv:
        out.append(cenv)
    return out


def get_venv_prefix():
    r"""Determine the virtualenv path prefix for the current environment.

    Returns:
        str: Full path to the directory prefix used for the current
            virtualenv environment if one exists. If virtualenv cannot
            be located, None is returned.

    """
    return os.environ.get('VIRTUAL_ENV', None)


def get_conda_prefix():
    r"""Determine the conda path prefix for the current environment.

    Returns:
        str: Full path to the directory prefix used for the current conda
            environment if one exists. If conda cannot be located, None is
            returned.

    """
    conda_prefix = os.environ.get('CONDA_PREFIX', None)
    # This part should be enabled if the conda base enviroment dosn't have
    # CONDA_PREFIX set. Older version of conda behaved this way so it is
    # possible that a future release will as well.
    # if not conda_prefix:
    #     conda_prefix = which('conda')
    #     if conda_prefix is not None:
    #         conda_prefix = os.path.dirname(os.path.dirname(conda_prefix))
    return conda_prefix


def get_conda_env():
    r"""Determine the name of the current conda environment.

    Returns:
        str: Name of the current conda environment if one is activated. If a
            conda environment is not activated, None is returned.

    """
    return os.environ.get('CONDA_DEFAULT_ENV', None)


def get_subprocess_language():
    r"""Determine the language of the calling process.

    Returns:
        str: Name of the programming language responsible for the subprocess.

    """
    return os.environ.get('YGG_MODEL_LANGUAGE', 'python')


def get_subprocess_language_driver():
    r"""Determine the driver for the langauge of the calling process.

    Returns:
        ModelDriver: Class used to handle running a model of the process language.

    """
    return import_component('model', get_subprocess_language())


def is_subprocess():
    r"""Determine if the current process is a subprocess.

    Returns:
        bool: True if YGG_SUBPROCESS environment variable is True, False
            otherwise.

    """
    return check_environ_bool('YGG_SUBPROCESS')


def ygg_atexit():  # pragma: debug
    r"""Things to do at exit."""
    check_locks()
    check_threads()
    # # This causes a segfault in a C dependency
    # if not is_subprocess():
    #     check_sockets()
    # Python 3.4 no longer supported if using pip 9.0.0, but this
    # allows the code to work if somehow installed using an older
    # version of pip
    if sys.version_info[0:2] == (3, 4):  # pragma: no cover
        # Print empty line to ensure close
        print('', end='')
        sys.stdout.flush()


atexit.register(ygg_atexit)


def which(program):
    r"""Determine the path to an executable if it exists.

    Args:
        program (str): Name of program to locate or full path to program.

    Returns:
        str: Path to executable if it can be located. Otherwise, None.

    """
    if platform._is_win and (not program.endswith('.exe')):  # pragma: windows
        out = which(program + '.exe')
        if out is not None:
            return out
    return shutil.which(program)


def find_all(name, path):
    r"""Find all instances of a file with a given name within the directory
    tree starting at a given path.

    Args:
        name (str): Name of the file to be found (with the extension).
        path (str, None): Directory where search should start. If set to
            None on Windows, the current directory and PATH variable are
            searched.

    Returns:
        list: All instances of the specified file.

    """
    result = []
    try:
        if platform._is_win:  # pragma: windows
            if path is None:
                out = subprocess.check_output(["where", name],
                                              env=os.environ,
                                              stderr=subprocess.STDOUT)
            else:
                out = subprocess.check_output(["where", "/r", path, name],
                                              env=os.environ,
                                              stderr=subprocess.STDOUT)
        else:
            args = ["find", "-L", path, "-type", "f", "-name", name]
            pfind = subprocess.Popen(args, env=os.environ,
                                     stderr=subprocess.PIPE,
                                     stdout=subprocess.PIPE)
            (stdoutdata, stderrdata) = pfind.communicate()
            out = stdoutdata
            for l in stderrdata.splitlines():
                if b'Permission denied' not in l:
                    raise subprocess.CalledProcessError(pfind.returncode,
                                                        ' '.join(args),
                                                        output=stderrdata)
    except subprocess.CalledProcessError:
        out = ''
    if not out.isspace():
        result = sorted(out.splitlines())
    result = [os.path.normcase(os.path.normpath(bytes2str(m)))
              for m in result]
    return result


def locate_file(fname, environment_variable='PATH', directory_list=None):
    r"""Locate a file within a set of paths defined by a list or environment
    variable.

    Args:
        fname (str, list): One or more possible names of the file that should be
            located. If a list is provided, the path for the first entry for
            which a match could be located will be returned and subsequent entries
            will not be checked.
        environment_variable (str): Environment variable containing the set of
            paths that should be searched. Defaults to 'PATH'. If None, this
            keyword argument will be ignored. If a list is provided, it is
            assumed to be a list of environment variables that should be
            searched in the specified order.
        directory_list (list): List of paths that should be searched in addition
            to those specified by environment_variable. Defaults to None and is
            ignored. These directories will be searched be for those in the
            specified environment variables.

    Returns:
        bool, str: Full path to the located file if it was located, False
            otherwise.

    """
    if isinstance(fname, list):
        out = False
        for ifname in fname:
            out = locate_file(ifname, environment_variable=environment_variable,
                              directory_list=directory_list)
            if out:
                break
        return out
    out = []
    if ((platform._is_win and (environment_variable == 'PATH')
         and (directory_list is None))):  # pragma: windows
        out += find_all(fname, None)
    else:
        if directory_list is None:
            directory_list = []
        if environment_variable is not None:
            if not isinstance(environment_variable, list):
                environment_variable = [environment_variable]
            for x in environment_variable:
                directory_list += os.environ.get(x, '').split(os.pathsep)
        for path in directory_list:
            if path:
                out += find_all(fname, path)
    if not out:
        return False
    first = out[0]
    out = set(out)
    out.remove(first)
    if len(out) > 0:
        warnings.warn(("More than one (%d) match to %s:\n%s\n "
                       + "Using first match (%s)") %
                      (len(out) + 1, fname, pprint.pformat(out),
                       first), RuntimeWarning)
    return first


def locate_path(fname, basedir=os.path.abspath(os.sep)):
    r"""Find the full path to a file using where on Windows."""
    try:
        if platform._is_win:  # pragma: windows
            out = subprocess.check_output(["dir", fname, "/s/b"], shell=True,
                                          cwd=basedir)
            # out = subprocess.check_output(["where", fname])
        else:
            # find . -name "filetofind" 2>&1 | grep -v 'permission denied'
            out = subprocess.check_output(["find", basedir, "-name", fname])  # ,
            # "2>&1", "|", "grep", "-v", "'permission denied'"])
            # out = subprocess.check_output(["locate", "-b", "--regex",
            #                                "^%s" % fname])
    except subprocess.CalledProcessError:  # pragma: debug
        return False
    if out.isspace():  # pragma: debug
        return False
    out = bytes2str(out).splitlines()
    return out


def remove_path(fpath, timer_class=None, timeout=None):
    r"""Delete a single file.

    Args:
        fpath (str): Full path to a file or directory that should be
            removed.
        timer_class (YggClass, optional): Class that should be used to
            generate a timer that is used to wait for file to be removed.
            Defaults to None and a new class instance will be created.
        timeout (float, optional): Time (in seconds) that should be
            waited before raising an error that a file cannot be removed.
            Defaults to None and will be set by the timer_class.

    Raises:
        RuntimeError: If the product cannot be removed.

    """
    if timer_class is None:
        timer_class = YggClass()
    if os.path.isdir(fpath):
        T = timer_class.start_timeout(t=timeout)
        while ((not T.is_out) and os.path.isdir(fpath)):
            try:
                shutil.rmtree(fpath)
            except BaseException:  # pragma: debug
                if os.path.isdir(fpath):
                    timer_class.sleep()
                if T.is_out:
                    raise
        timer_class.stop_timeout()
        if os.path.isdir(fpath):  # pragma: debug
            raise RuntimeError("Failed to remove directory: %s" % fpath)
    elif os.path.isfile(fpath):
        T = timer_class.start_timeout(t=timeout)
        while ((not T.is_out) and os.path.isfile(fpath)):
            try:
                os.remove(fpath)
            except BaseException:  # pragma: debug
                if os.path.isfile(fpath):
                    timer_class.sleep()
                if T.is_out:
                    raise
        timer_class.stop_timeout()
        if os.path.isfile(fpath):  # pragma: debug
            raise RuntimeError("Failed to remove file: %s" % fpath)


def get_supported_platforms():
    r"""Get a list of the platforms supported by yggdrasil.

    Returns:
        list: The name of platforms supported by yggdrasil.

    """
    return copy.deepcopy(platform._supported_platforms)


def get_supported_lang():
    r"""Get a list of the model programming languages that are supported
    by yggdrasil.

    Returns:
        list: The names of programming languages supported by yggdrasil.
    
    """
    from yggdrasil import schema
    s = schema.get_schema()
    out = s['model'].subtypes
    if 'c++' in out:
        out[out.index('c++')] = 'cpp'
    # if 'R' in out:
    #     out[out.index('R')] = 'r'
    if 'r' in out:
        out[out.index('r')] = 'R'
    return list(set(out))


def get_supported_type():
    r"""Get a list of the data types that are supported by yggdrasil.

    Returns:
        list: The names of data types supported by yggdrasil.

    """
    from yggdrasil.metaschema.datatypes import get_registered_types
    return list(get_registered_types().keys())


def get_supported_comm():
    r"""Get a list of the communication mechanisms supported by yggdrasil.

    Returns:
        list: The names of communication mechanisms supported by yggdrasil.

    """
    from yggdrasil import schema
    s = schema.get_schema()
    out = s['comm'].subtypes
    for k in ['CommBase', 'DefaultComm', 'default']:
        if k in out:
            out.remove(k)
    return list(set(out))


def is_lang_installed(lang):
    r"""Check to see if yggdrasil can run models written in a programming
    language on the current machine.

    Args:
        lang (str): Programming language to check.

    Returns:
        bool: True if models in the provided language can be run on the current
            machine, False otherwise.

    """
    drv = import_component('model', lang)
    return drv.is_installed()


def is_comm_installed(comm, language=None):
    r"""Check to see if yggdrasil can use a communication mechanism on the
    current machine.

    Args:
        comm (str): Communication mechanism to check.
        language (str, optional): Specific programming language that
            communication mechanism should be check for. Defaults to None and
            all supported languages will be checked.

    Returns:
        bool: True if the communication mechanism can be used on the current
            machine, False otherwise.

    """
    cmm = import_component('comm', comm)
    return cmm.is_installed(language=language)


def get_installed_lang():
    r"""Get a list of the languages that are supported by yggdrasil on the
    current machine. This checks for the necessary interpreters, licenses, and/or
    compilers.

    Returns:
        list: The name of languages supported on the current machine.
    
    """
    out = []
    all_lang = get_supported_lang()
    for k in all_lang:
        if is_lang_installed(k):
            out.append(k)
    return out


def get_installed_comm(language=None):
    r"""Get a list of the communication channel types that are supported by
    yggdrasil on the current machine. This checks the operating system,
    supporting libraries, and broker credentials. The order indicates the
    prefered order of use.

    Args:
        language (str, optional): Specific programming language that installed
            comms should be located for. Defaults to None and all languages
            supported on the current platform will be checked.

    Returns:
        list: The names of the the communication channel types supported on
            the current machine.

    """
    out = []
    all_comm = get_supported_comm()
    for k in all_comm:
        if is_comm_installed(k, language=language):
            out.append(k)
    # Fix order to denote preference
    out_sorted = []
    for k in ['zmq', 'ipc', 'rmq']:
        if k in out:
            out.remove(k)
            out_sorted.append(k)
    out_sorted += out
    return out_sorted


def get_default_comm():
    r"""Get the default comm that should be used for message passing."""
    comm_list = get_installed_comm()
    if 'YGG_DEFAULT_COMM' in os.environ:
        _default_comm = os.environ['YGG_DEFAULT_COMM']
        if not is_comm_installed(_default_comm, language='any'):  # pragma: debug
            raise Exception('Unsupported default comm %s set by YGG_DEFAULT_COMM' % (
                            _default_comm))
    else:
        if len(comm_list) > 0:
            _default_comm = comm_list[0]
        else:  # pragma: windows
            # Locate comm that maximizes languages that can be run
            tally = {}
            for c in get_supported_comm():
                tally[c] = 0
                for l in get_supported_lang():
                    if is_comm_installed(c, language=l):
                        tally[c] += 1
            _default_comm = max(tally)
            if tally[_default_comm] == 0:  # pragma: debug
                raise Exception('Could not locate an installed comm.')
    if _default_comm.endswith('Comm'):
        _default_comm = import_component('comm', _default_comm)._commtype
    if _default_comm == 'rmq':  # pragma: debug
        raise NotImplementedError('RMQ cannot be the default comm because '
                                  + 'there is not an RMQ C interface.')
    return _default_comm


def get_YGG_MSG_MAX(comm_type=None):
    r"""Get the maximum message size for a given comm type.

    Args:
        comm_type (str, optional): The name of the communication type that the
            maximum message size should be returned for. Defaults to result of
            get_default_comm() if not provided.

    Returns:
        int: Maximum message size (in bytes).

    """
    if comm_type is None:
        comm_type = get_default_comm()
    if comm_type in ['ipc', 'IPCComm']:
        # OS X limit is 2kb
        out = 1024 * 2
    else:
        out = 2**20
    return out


# https://stackoverflow.com/questions/35772001/
# how-to-handle-the-signal-in-python-on-windows-machine
def kill(pid, signum):
    r"""Kill process by mapping signal number.

    Args:
        pid (int): Process ID.
        signum (int): Signal that should be sent.

    """
    if platform._is_win:  # pragma: debug
        sigmap = {signal.SIGINT: signal.CTRL_C_EVENT,
                  signal.SIGBREAK: signal.CTRL_BREAK_EVENT}
        if signum in sigmap and pid == os.getpid():
            # we don't know if the current process is a
            # process group leader, so just broadcast
            # to all processes attached to this console.
            pid = 0
        thread = threading.current_thread()
        handler = signal.getsignal(signum)
        # work around the synchronization problem when calling
        # kill from the main thread.
        if (((signum in sigmap) and (thread.name == 'MainThread')
             and callable(handler) and ((pid == os.getpid()) or (pid == 0)))):
            event = threading.Event()

            def handler_set_event(signum, frame):
                event.set()
                return handler(signum, frame)

            signal.signal(signum, handler_set_event)
            try:
                print("calling interrupt", pid)
                os.kill(pid, sigmap[signum])
                # busy wait because we can't block in the main
                # thread, else the signal handler can't execute.
                while not event.is_set():
                    pass
                print("after interrupt")
            finally:
                signal.signal(signum, handler)
                print("in finally")
        else:
            os.kill(pid, sigmap.get(signum, signum))
    else:
        os.kill(pid, signum)


def sleep(interval):
    r"""Sleep for a specified number of seconds.

    Args:
        interval (float): Time in seconds that process should sleep.

    """
    time.sleep(interval)


def safe_eval(statement, **kwargs):
    r"""Run eval with a limited set of builtins and Python libraries/functions.

    Args:
        statement (str): Statement that should be evaluated.
        **kwargs: Additional keyword arguments are variables that are made available
            to the statement during evaluation.

    Returns:
        object: Result of the eval.

    """
    safe_dict = {}
    _safe_lists = {'math': ['acos', 'asin', 'atan', 'atan2', 'ceil', 'cos',
                            'cosh', 'degrees', 'e', 'exp', 'fabs', 'floor', 'fmod',
                            'frexp', 'hypot', 'ldexp', 'log', 'log10', 'modf', 'pi',
                            'pow', 'radians', 'sin', 'sinh', 'sqrt', 'tan', 'tanh'],
                   'builtins': ['abs', 'any', 'bool', 'bytes', 'float', 'int', 'len',
                                'list', 'map', 'max', 'min', 'repr', 'set', 'str',
                                'sum', 'tuple', 'type'],
                   'numpy': ['array', 'int8', 'int16', 'int32', 'int64',
                             'uint8', 'uint16', 'uint32', 'uint64',
                             'float16', 'float32', 'float64'],
                   'yggdrasil.units': ['get_data', 'add_units'],
                   'unyt.array': ['unyt_quantity', 'unyt_array']}
    for mod_name, func_list in _safe_lists.items():
        mod = importlib.import_module(mod_name)
        for func in func_list:
            safe_dict[func] = getattr(mod, func)
    safe_dict.update(kwargs)
    # The following replaces <Class Name(a, b)> style reprs with calls to classes
    # identified in self._no_eval_class
    # regex = r'<([^<>]+)\(([^\(\)]+)\)>'
    # while True:
    #     match = re.search(regex, statement)
    #     if not match:
    #         break
    #     cls_repl = self._no_eval_class.get(match.group(1), False)
    #     if not cls_repl:
    #         raise ValueError("Expression '%s' in '%s' is not eval friendly."
    #                          % (match.group(0), statement))
    #     statement = statement.replace(match.group(0),
    #                                   '%s(%s)' % (cls_repl, match.group(2)), 1)
    return eval(statement, {"__builtins__": None}, safe_dict)


def eval_kwarg(x):
    r"""If x is a string, eval it. Otherwise just return it.

    Args:
        x (str, obj): String to be evaluated as an object or an object.

    Returns:
        obj: Result of evaluated string or the input object.

    """
    if isinstance(x, str):
        try:
            return eval(x)
        except NameError:
            return x
    return x


class YggPopen(subprocess.Popen):
    r"""Uses Popen to open a process without a buffer. If not already set,
    the keyword arguments 'bufsize', 'stdout', and 'stderr' are set to
    0, subprocess.PIPE, and subprocess.STDOUT respectively. This sets the
    output stream to unbuffered and directs both stdout and stderr to the
    stdout pipe. In addition this class overrides Popen.kill() to allow
    processes to be killed with CTRL_BREAK_EVENT on windows.

    Args:
        args (list, str): Shell command or list of arguments that should be
            run.
        forward_signals (bool, optional): If True, flags will be set such
            that signals received by the spawning process will be forwarded
            to the child process. If False, the signals will not be forwarded.
            Defaults to True.
        **kwargs: Additional keywords arguments are passed to Popen.

    """
    def __init__(self, cmd_args, forward_signals=True, for_matlab=False, **kwargs):
        # stdbuf only for linux
        if platform._is_linux:
            stdbuf_args = ['stdbuf', '-o0', '-e0']
            if isinstance(cmd_args, str):
                cmd_args = ' '.join(stdbuf_args + [cmd_args])
            else:
                cmd_args = stdbuf_args + cmd_args
        kwargs.setdefault('bufsize', 0)
        kwargs.setdefault('stdout', subprocess.PIPE)
        kwargs.setdefault('stderr', subprocess.STDOUT)
        # To prevent forward of signals, process will have a new process group
        if not forward_signals:
            if platform._is_win:  # pragma: windows
                # TODO: Make sure that Matlab handled correctly since pty not
                # guaranteed on windows
                kwargs.setdefault('preexec_fn', None)
                kwargs.setdefault('creationflags',
                                  subprocess.CREATE_NEW_PROCESS_GROUP)
            else:
                if for_matlab:  # pragma: matlab
                    import pty
                    # Matlab requires a tty so a pty is used here to allow
                    # the process to be lanched in a new process group.
                    # Related Materials:
                    # - https://www.mathworks.com/matlabcentral/answers/
                    #       359992-system-call-bizarre-behavior
                    # - https://gist.github.com/thepaul/1206753
                    # - https://stackoverflow.com/questions/30139401/
                    #       filter-out-command-that-needs-a-terminal-in-python-
                    #       subprocess-module
                    master_fd, slave_fd = pty.openpty()
                    kwargs.setdefault('stdin', slave_fd)

                kwargs.setdefault('preexec_fn', os.setpgrp)
        # if platform._is_win:  # pragma: windows
        #     kwargs.setdefault('universal_newlines', True)
        super(YggPopen, self).__init__(cmd_args, **kwargs)

    def kill(self, *args, **kwargs):
        r"""On windows using CTRL_BREAK_EVENT to kill the process."""
        if platform._is_win:  # pragma: windows
            self.send_signal(signal.CTRL_BREAK_EVENT)
        else:
            super(YggPopen, self).kill(*args, **kwargs)


def popen_nobuffer(*args, **kwargs):
    r"""Uses Popen to open a process without a buffer. If not already set,
    the keyword arguments 'bufsize', 'stdout', and 'stderr' are set to
    0, subprocess.PIPE, and subprocess.STDOUT respectively. This sets the
    output stream to unbuffered and directs both stdout and stderr to the
    stdout pipe.

    Args:
        args (list, str): Shell command or list of arguments that should be
            run.
        forward_signals (bool, optional): If True, flags will be set such
            that signals received by the spawning process will be forwarded
            to the child process. If False, the signals will not be forwarded.
            Defaults to True.
        **kwargs: Additional keywords arguments are passed to Popen.

    Returns:
        YggPopen: Process that was started.

    """
    return YggPopen(*args, **kwargs)


def print_encoded(msg, *args, **kwargs):
    r"""Print bytes to stdout, encoding if possible.

    Args:
        msg (str, bytes): Message to print.
        *args: Additional arguments are passed to print.
        **kwargs: Additional keyword arguments are passed to print.


    """
    try:
        print(bytes2str(msg), *args, **kwargs)
    except (UnicodeEncodeError, UnicodeDecodeError):  # pragma: debug
        logger.debug("sys.stdout.encoding = %s, cannot print unicode",
                     sys.stdout.encoding)
        kwargs.pop('end', None)
        try:
            print(msg, *args, **kwargs)
        except UnicodeEncodeError:  # pragma: debug
            print(str2bytes(msg), *args, **kwargs)


class TimeOut(object):
    r"""Class for checking if a period of time has been elapsed.

    Args:
        max_time (float, bbol): Maximum period of time that should elapse before
            'is_out' returns True. If False, 'is_out' will never return True.
            Providing 0 indicates that 'is_out' should immediately return True.
        key (str, optional): Key that was used to register the timeout. Defaults
            to None.

    Attributes:
        max_time (float): Maximum period of time that should elapsed before
            'is_out' returns True.
        start_time (float): Result of time.time() at start.
        key (str): Key that was used to register the timeout.

    """

    def __init__(self, max_time, key=None):
        self.max_time = max_time
        self.start_time = time.perf_counter()
        self.key = key

    @property
    def elapsed(self):
        r"""float: Total time that has elapsed since the start."""
        return time.perf_counter() - self.start_time
    
    @property
    def is_out(self):
        r"""bool: True if there is not any time remaining. False otherwise."""
        if self.max_time is False:
            return False
        return (self.elapsed > self.max_time)


# def single_use_method(func):
#     r"""Decorator for marking functions that should only be called once."""
#     def wrapper(*args, **kwargs):
#         if getattr(func, '_single_use_method_called', False):
#             logger.info("METHOD %s ALREADY CALLED" % func)
#             return
#         else:
#             func._single_use_method_called = True
#             return func(*args, **kwargs)
#     return wrapper


class YggLoggerAdapter(logging.LoggerAdapter):
    r"""Logger adapter for use with YggClass."""

    def __init__(self, ygg_class, *args, **kwargs):
        self._ygg_class = ygg_class
        super(YggLoggerAdapter, self).__init__(*args, **kwargs)
    
    def process(self, msg, kwargs):
        r"""Process logging message."""
        if _stack_in_log:  # pragma: no cover
            stack = inspect.stack()
            the_class = os.path.splitext(os.path.basename(
                stack[2][0].f_globals["__file__"]))[0]
            the_line = stack[2][2]
            the_func = stack[2][3]
            prefix = '%s(%s).%s[%d]' % (the_class,
                                        self._ygg_class.print_name,
                                        the_func, the_line)
        else:
            prefix = '%s(%s)' % (self._ygg_class.ygg_class,
                                 self._ygg_class.print_name)
        new_msg = '%s: %s' % (prefix, self.as_str(msg))
        return new_msg, kwargs

    def as_str(self, obj):
        r"""Return str version of object if it is not already a string.

        Args:
            obj (object): Object that should be turned into a string.

        Returns:
            str: String version of provided object.

        """
        if not isinstance(obj, str):
            obj_str = str(obj)
        else:
            obj_str = obj
        return obj_str


class YggClass(ComponentBase):
    r"""Base class for Ygg classes.

    Args:
        name (str): Name used for component in log messages.
        uuid (str, optional): Unique ID for this instance. Defaults to None
            and is assigned.
        working_dir (str, optional): Working directory. If not provided, the
            current working directory is used.
        timeout (float, optional): Maximum time (in seconds) that should be
            spent waiting on a process. Defaults to 60.
        sleeptime (float, optional): Time that class should sleep for when
            sleep is called. Defaults to 0.01.
        **kwargs: Additional keyword arguments are passed to the ComponentBase
            initializer.

    Attributes:
        name (str): Class name.
        uuid (str): Unique ID for this instance.
        sleeptime (float): Time that class should sleep for when sleep called.
        longsleep (float): Time that the class will sleep for when waiting for
            longer tasks to complete (10x longer than sleeptime).
        timeout (float): Maximum time that should be spent waiting on a process.
        working_dir (str): Working directory.
        errors (list): List of errors.
        sched_out (obj): Output from the last scheduled task with output.
        logger (logging.Logger): Logger object for this object.
        suppress_special_debug (bool): If True, special_debug log messages
            are suppressed.

    """

    _base_defaults = ['name', 'uuid', 'working_dir', 'timeout', 'sleeptime']

    def __init__(self, name=None, uuid=None, working_dir=None,
                 timeout=60.0, sleeptime=0.01, **kwargs):
        # Defaults
        if name is None:
            name = ''
        if uuid is None:
            uuid = str(uuid_gen.uuid4())
        if working_dir is None:
            working_dir = os.getcwd()
        # Assign attributes
        self._name = name
        self.uuid = uuid
        self.sleeptime = sleeptime
        self.longsleep = self.sleeptime * 10
        self.timeout = timeout
        self._timeouts = {}
        self.working_dir = working_dir
        self.errors = []
        self.sched_out = None
        self.suppress_special_debug = False
        self._periodic_logs = {}
        self.logger = YggLoggerAdapter(self, logging.getLogger(self.__module__), {})
        self._old_loglevel = None
        self._old_encoding = None
        self.debug_flag = False
        self._ygg_class = str(self.__class__).split("'")[1].split('.')[-1]
        # Call super class, adding in schema properties
        for k in self._base_defaults:
            if k in self._schema_properties:
                kwargs[k] = getattr(self, k)
        super(YggClass, self).__init__(**kwargs)

    def __getstate__(self):
        state = super(YggClass, self).__getstate__()
        del state['logger']
        return state

    def __setstate__(self, state):
        state['logger'] = YggLoggerAdapter(
            self, logging.getLogger(self.__module__), {})
        super(YggClass, self).__setstate__(state)

    def __getstate__(self):
        state = self.__dict__.copy()
        del state['logger']
        thread_attr = {}
        for k, v in list(state.items()):
            if isinstance(v, (threading._CRLock, threading._RLock)):
                thread_attr.setdefault('threading.RLock', [])
                thread_attr['threading.RLock'].append((k, (), {}))
            elif isinstance(v, threading.Event):
                thread_attr.setdefault('threading.Event', [])
                thread_attr['threading.Event'].append((k, (), {}))
            # elif isinstance(v, multiprocessing.synchronize.RLock):
            #     thread_attr.setdefault('multiprocessing.RLock', [])
            #     thread_attr['multiprocessing.RLock'].append((k, (), {}))
            # elif isinstance(v, multiprocessing.synchronize.Event):
            #     thread_attr.setdefault('multiprocessing.Event', [])
            #     thread_attr['multiprocessing.Event'].append((k, (), {}))
            # elif isinstance(v, YggThreadLoop):
            #     assert(not v.is_alive())
            #     thread_attr.setdefault('YggThreadLoop', [])
            #     thread_attr['YggThreadLoop'].append(
            #         (k, v._input_args, v._input_kwargs))
            # elif isinstance(v, YggThread):
            #     assert(not v.is_alive())
            #     thread_attr.setdefault('YggThread', [])
            #     thread_attr['YggThread'].append(
            #         (k, v._input_args, v._input_kwargs))
            elif isinstance(v, threading.Thread):
                assert(not v.is_alive())
                attr = {'name': v._name, 'group': None,
                        'daemon': v.daemon, 'target': v._target,
                        'args': v._args, 'kwargs': v._kwargs}
                thread_attr.setdefault('threading.Thread', [])
                thread_attr['threading.Thread'].append((k, (), attr))
        for attr_list in thread_attr.values():
            for k in attr_list:
                state.pop(k[0])
        state['thread_attr'] = thread_attr
        return state

    def __setstate__(self, state):
        thread_attr = state.pop('thread_attr')
        self.logger = logging.getLogger(self.__module__)
        for cls, items in thread_attr.items():
            for k, args, kwargs in items:
                state[k] = eval(cls)(*args, **kwargs)
        self.__dict__.update(state)

    def __deepcopy__(self, memo):
        r"""Don't deep copy since threads cannot be copied."""
        return self

    @property
    def name(self):
        r"""str: Name of the class object."""
        return self._name

    @property
    def print_name(self):
        r"""str: Name of the class object."""
        return self._name.replace('%', '%%')

    @property
    def ygg_class(self):
        r"""str: Name of the class."""
        return self._ygg_class

    def language_info(self, languages):
        r"""Only do info debug message if the language is one of those specified."""
        if not isinstance(languages, (list, tuple)):
            languages = [languages]
        languages = [l.lower() for l in languages]
        if get_subprocess_language().lower() in languages:  # pragma: debug
            return self.logger.info
        else:
            return self.dummy_log

    @property
    def interface_info(self):
        r"""Only do info debug message if is interface."""
        if is_subprocess():  # pragma: debug
            return self.logger.info
        else:
            return self.dummy_log

    def debug_log(self):  # pragma: debug
        r"""Turn on debugging."""
        self.info("Setting debug_log")
        from yggdrasil.config import get_ygg_loglevel, set_ygg_loglevel
        self._old_loglevel = get_ygg_loglevel()
        set_ygg_loglevel('DEBUG')

    def reset_log(self):  # pragma: debug
        r"""Resetting logging to prior value."""
        from yggdrasil.config import set_ygg_loglevel
        if self._old_loglevel is not None:
            set_ygg_loglevel(self._old_loglevel)

    def pprint(self, obj, block_indent=0, indent_str='    ', **kwargs):
        r"""Use pprint to represent an object as a string.

        Args:
            obj (object): Python object to represent.
            block_indent (int, optional): Number of indents that should be
                placed in front of the entire block. Defaults to 0.
            indent_str (str, optional): String that should be used to indent.
                Defaults to 4 spaces.
            **kwargs: Additional keyword arguments are passed to pprint.pformat.

        Returns:
            str: String representation of object using pprint.

        """
        sblock = block_indent * indent_str
        out = sblock + pprint.pformat(obj, **kwargs).replace('\n', '\n' + sblock)
        return out

<<<<<<< HEAD
    def as_str(self, obj):
        r"""Return str version of object if it is not already a string.

        Args:
            obj (object): Object that should be turned into a string.

        Returns:
            str: String version of provided object.

        """
        if not isinstance(obj, str):
            obj_str = str(obj)
        else:
            obj_str = obj
        return obj_str

    def process(self, msg, kwargs):
        r"""Process logging message."""
        if _stack_in_log:  # pragma: no cover
            stack = inspect.stack()
            the_class = os.path.splitext(os.path.basename(
                stack[2][0].f_globals["__file__"]))[0]
            the_line = stack[2][2]
            the_func = stack[2][3]
            prefix = '%s(%s).%s[%d]' % (the_class, self.print_name,
                                        the_func, the_line)
        else:
            prefix = '%s(%s)' % (self.ygg_class, self.print_name)
        new_msg = '%s: %s' % (prefix, self.as_str(msg))
        return new_msg, kwargs

=======
>>>>>>> 6813214f
    def display(self, msg='', *args, **kwargs):
        r"""Print a message, no log."""
        msg, kwargs = self.logger.process(msg, kwargs)
        print(msg % args)

    def verbose_debug(self, *args, **kwargs):
        r"""Log a verbose debug level message."""
        return self.logger.log(9, *args, **kwargs)
        
    def dummy_log(self, *args, **kwargs):
        r"""Dummy log function that dosn't do anything."""
        pass

    def periodic_debug(self, key, period=10):
        r"""Log that should occur periodically rather than with every call.

        Arguments:
            key (str): Key that should be used to identify the debug message.
            period (int, optional): Period (in number of messages) that messages
                should be logged at. Defaults to 10.

        Returns:
            method: Logging method to be used.

        """
        if key in self._periodic_logs:
            self._periodic_logs[key] += 1
        else:
            self._periodic_logs[key] = 0
        if (self._periodic_logs[key] % period) == 0:
            return self.logger.debug
        else:
            return self.dummy_log

    @property
    def special_debug(self):
        r"""Log debug level message contingent of supression flag."""
        if not self.suppress_special_debug:
            return self.logger.debug
        else:
            return self.dummy_log

    @property
    def info(self):
        r"""Log an info level message."""
        return self.logger.info

    @property
    def debug(self):
        r"""Log a debug level message."""
        return self.logger.debug

    @property
    def critical(self):
        r"""Log a critical level message."""
        return self.logger.critical

    @property
    def warn(self):
        r"""Log a warning level message."""
        return self.logger.warn

    @property
    def warning(self):
        r"""Log a warning level message."""
        return self.logger.warning

    @property
    def fatal(self):
        r"""Log a fatal level message."""
        return self.logger.fatal

    @property
    def error(self):
        r"""Log an error level message."""
        self.errors.append('ERROR')
        return self.logger.error
        # return super(YggClass, self).error

    @property
    def exception(self):
        r"""Log an exception level message."""
        exc_info = sys.exc_info()
        if exc_info is not None and exc_info != (None, None, None):
            self.errors.append('ERROR')
            return self.logger.exception
            # return super(YggClass, self).exception
        else:
            return self.error

    def print_encoded(self, msg, *args, **kwargs):
        r"""Print bytes to stdout, encoding if possible.

        Args:
            msg (str, bytes): Message to print.
            *args: Additional arguments are passed to print.
            **kwargs: Additional keyword arguments are passed to print.


        """
        return print_encoded(msg, *args, **kwargs)

    def printStatus(self):
        r"""Print the class status."""
<<<<<<< HEAD
        self.info('%s(%s): state:', self.__module__, self.print_name)
=======
        self.logger.info('%s(%s): state:', self.__module__, self.print_name)
>>>>>>> 6813214f

    def _task_with_output(self, func, *args, **kwargs):
        self.sched_out = func(*args, **kwargs)

    def sched_task(self, t, func, args=None, kwargs=None, store_output=False):
        r"""Schedule a task that will be executed after a certain time has
        elapsed.

        Args:
            t (float): Number of seconds that should be waited before task
                is executed.
            func (object): Function that should be executed.
            args (list, optional): Arguments for the provided function.
                Defaults to [].
            kwargs (dict, optional): Keyword arguments for the provided
                function. Defaults to {}.
            store_output (bool, optional): If True, the output from the
                scheduled task is stored in self.sched_out. Otherwise, it is not
                stored. Defaults to False.

        """
        if args is None:
            args = []
        if kwargs is None:
            kwargs = {}
        self.sched_out = None
        if store_output:
            args = [func] + args
            func = self._task_with_output
        tobj = threading.Timer(t, func, args=args, kwargs=kwargs)
        tobj.start()

    def sleep(self, t=None):
        r"""Have the class sleep for some period of time.

        Args:
            t (float, optional): Time that class should sleep for. If not
                provided, the attribute 'sleeptime' is used.

        """
        if t is None:
            t = self.sleeptime
        sleep(t)

    @property
    def timeout_key(self):  # pragma: no cover
        r"""str: Key identifying calling object and method."""
        return self.get_timeout_key()

    def get_timeout_key(self, key_level=0, key_suffix=None):
        r"""Return a key for a given level in the stack, relative to the
        function calling get_timeout_key.

        Args:
            key_level (int, optional): Positive integer indicating the level of
                the calling class and function/method that should be used to
                key the timeout. 0 is the class and function/method that is 2
                steps higher in the stack. Higher values use classes and
                function/methods further up in the stack. Defaults to 0.
            key_suffix (str, optional): String that should be appended to the
                end of the generated key. Defaults to None and is ignored.

        Returns:
            str: Key identifying calling object and method.

        """
        if _stack_in_timeout:  # pragma: debug
            stack = inspect.stack()
            fcn = stack[key_level + 2][3]
            cls = os.path.splitext(os.path.basename(stack[key_level + 2][1]))[0]
            key = '%s(%s).%s.%s' % (cls, self.print_name, fcn,
                                    threading.current_thread().name)
        else:
            key = '%s(%s).%s' % (str(self.__class__).split("'")[1], self.print_name,
                                 threading.current_thread().name)
        if key_suffix is not None:
            key += key_suffix
        return key

    def start_timeout(self, t=None, key=None, key_level=0, key_suffix=None):
        r"""Start a timeout for the calling function/method.

        Args:
            t (float, optional): Maximum time that the calling function should
                wait before timeing out. If not provided, the attribute
                'timeout' is used.
            key (str, optional): Key that should be associated with the timeout
                that is created. Defaults to None and is set by the calling
                class and function/method (See `get_timeout_key`).
            key_level (int, optional): Positive integer indicating the level of
                the calling class and function/method that should be used to
                key the timeout. 0 is the class and function/method that called
                start_timeout. Higher values use classes and function/methods
                further up in the stack. Defaults to 0.
            key_suffix (str, optional): String that should be appended to the
                end of the generated key. Defaults to None and is ignored.

        Raises:
            KeyError: If the key already exists.

        """
        if t is None:
            t = self.timeout
        if key is None:
            key = self.get_timeout_key(key_level=key_level, key_suffix=key_suffix)
        if key in self._timeouts:
            raise KeyError("Timeout already registered for %s" % key)
        self._timeouts[key] = TimeOut(t, key=key)
        return self._timeouts[key]

    def check_timeout(self, key=None, key_level=0):
        r"""Check timeout for the calling function/method.

        Args:
            key (str, optional): Key for timeout that should be checked.
                Defaults to None and is set by the calling class and
                function/method (See `timeout_key`).
            key_level (int, optional): Positive integer indicating the level of
                the calling class and function/method that should be used to
                key the timeout. 0 is the class and function/method that called
                start_timeout. Higher values use classes and function/methods
                further up in the stack. Defaults to 0.

        Raises:
            KeyError: If there is not a timeout registered for the specified
                key.

        """
        if key is None:
            key = self.get_timeout_key(key_level=key_level)
        if key not in self._timeouts:
            raise KeyError("No timeout registered for %s" % key)
        t = self._timeouts[key]
        return t.is_out
        
    def stop_timeout(self, key=None, key_level=0, key_suffix=None, quiet=False):
        r"""Stop a timeout for the calling function method.

        Args:
            key (str, optional): Key for timeout that should be stopped.
                Defaults to None and is set by the calling class and
                function/method (See `timeout_key`).
            key_level (int, optional): Positive integer indicating the level of
                the calling class and function/method that should be used to
                key the timeout. 0 is the class and function/method that called
                start_timeout. Higher values use classes and function/methods
                further up in the stack. Defaults to 0.
            key_suffix (str, optional): String that should be appended to the
                end of the generated key. Defaults to None and is ignored.
            quiet (bool, optional): If True, error message on timeout exceeded
                will be debug log. Defaults to False.

        Raises:
            KeyError: If there is not a timeout registered for the specified
                key.

        """
        if key is None:
            key = self.get_timeout_key(key_level=key_level, key_suffix=key_suffix)
        if key not in self._timeouts:
            raise KeyError("No timeout registered for %s" % key)
        t = self._timeouts[key]
        if t.is_out and t.max_time > 0:
            if quiet:
                self.debug("Timeout for %s at %5.2f/%5.2f s" % (
                    key, t.elapsed, t.max_time))
            else:
                self.error("Timeout for %s at %5.2f/%5.2f s" % (
                    key, t.elapsed, t.max_time))
<<<<<<< HEAD
        del self._timeouts[key]


class YggThread(YggClass):
    r"""Class for managing Ygg thread/process."""
    
    def __init__(self, name=None, target=None, args=(), kwargs=None,
                 daemon=False, group=None, method='thread',
                 context=None, **ygg_kwargs):
        global _lock_registry
        self.bool_flags = False  # True
        if kwargs is None:
            kwargs = {}
        if (target is not None) and ('target' in self._schema_properties):
            ygg_kwargs['target'] = target
            target = None
        super(YggThread, self).__init__(name, **ygg_kwargs)
        self.method = method
        if method == 'thread':
            self.process_class = threading.Thread
            self.lock_class = threading.RLock
            self.event_class = threading.Event
        elif method == 'process':
            if context is None:
                context = mp_ctx_spawn
            self.context = context
            self.old_stdout = None
            # self.pipe = self.context.Pipe()
            self.send_pipe = None
            self.stdout = None
            # kwargs['send_pipe'] = self.pipe[1]
            self.process_class = self.context.Process
            self.lock_class = self.context.RLock
            self.event_class = self.context.Event
        else:  # pragma: debug
            raise ValueError("Method '%s' not supported." % method)
        self.process_kwargs = dict(
            name=name, group=group, daemon=daemon, target=self.run)
        # target=target, args=args, kwargs=kwargs)
        # TODO: Modify target
        self.process_instance = self.process_class(**self.process_kwargs)
        self._ygg_target = target
        self._ygg_args = args
        self._ygg_kwargs = kwargs
        self.debug('')
        self.lock = self.lock_class()
        self.create_flag_attr('start_flag')
        self.create_flag_attr('terminate_flag')
        self.create_flag_attr('_cleanup_called')
        self._calling_thread = None
        self.as_process = (self.method != 'thread')
        if not self.as_process:
            _thread_registry[self.name] = self
            _lock_registry[self.name] = self.lock
            atexit.register(self.atexit)

    def create_flag_attr(self, attr):
        r"""Create a flag."""
        if self.bool_flags:
            setattr(self, attr, False)
        else:
            setattr(self, attr, self.event_class())

    def set_flag_attr(self, attr):
        r"""Set a flag."""
        if self.bool_flags:
            setattr(self, attr, True)
        else:
            getattr(self, attr).set()

    def unset_flag_attr(self, attr):
        r"""Unset a flag."""
        if self.bool_flags:
            setattr(self, attr, False)
        else:
            getattr(self, attr).unset()

    def check_flag_attr(self, attr):
        r"""Determine if a flag is set."""
        if self.bool_flags:
            return getattr(self, attr)
        else:
            return getattr(self, attr).is_set()

    def start(self, *args, **kwargs):
        r"""Start thread/process and print info."""
        self.debug('')
        if not self.was_terminated:
            self.set_started_flag()
            self.before_start()
        self.process_instance.start(*args, **kwargs)
        self._calling_thread = self.get_current_proc()

    def before_start(self):
        r"""Actions to perform on the main thread/process before
        starting the thread/process."""
        self.debug('')

    def run(self, *args, **kwargs):
        r"""Continue running until terminate event set."""
        self.debug("Starting method")
        try:
            self.run_init()
            self.call_target()
        except BaseException:  # pragma: debug
            self.run_error()
        finally:
            self.run_finally()

    def run_init(self):
        r"""Actions to perform at beginning of run."""
        # atexit.register(self.atexit)
        if self.as_process and ('send_pipe' in self._ygg_kwargs):
            self.old_stdout = sys.stdout
            self.send_pipe = self._ygg_kwargs.pop('send_pipe')
            # sys.stdout = os.fdopen(self.send_pipe.fileno(), 'w')

    def call_target(self):
        r"""Call target."""
        if self._ygg_target:
            self._ygg_target(*self._ygg_args, **self._ygg_kwargs)

    def run_error(self):
        r"""Actions to perform on error in try/except wrapping run."""
        self.exception("%s ERROR", self.method.upper())

    def run_finally(self):
        r"""Actions to perform in finally clause of try/except wrapping
        run."""
        if self.as_process:
            if self.send_pipe is not None:
                self.send_pipe.close()
            if self.old_stdout is not None:
                sys.stdout = self.old_stdout
            self.old_stdout = None
        for k in ['_ygg_target', '_ygg_args', '_ygg_kwargs']:
            if hasattr(self, k):
                delattr(self, k)

    def join(self, *args, **kwargs):
        r"""Join the process/thread."""
        return self.process_instance.join(*args, **kwargs)

    def is_alive(self, *args, **kwargs):
        r"""Determine if the process/thread is alive."""
        return self.process_instance.is_alive(*args, **kwargs)

    @property
    def pid(self):
        r"""Process ID."""
        if self.as_process:
            return self.process_instance.pid
        else:
            return self.process_instance.ident

    @property
    def ident(self):
        r"""Process ID."""
        return self.pid
        
    @property
    def exitcode(self):
        r"""Exit code."""
        if self.as_process:
            return self.process_instance.exitcode
        else:
            return 0

    @property
    def returncode(self):
        r"""Return code."""
        return self.exitcode

    def kill(self, *args, **kwargs):
        r"""Kill the process."""
        if self.as_process:
            return self.terminate(*args, **kwargs)
        else:
            return self.process_instance.kill(*args, **kwargs)

    def terminate(self, no_wait=False):
        r"""Set the terminate event and wait for the thread/process to stop.

        Args:
            no_wait (bool, optional): If True, terminate will not block until
                the thread/process stops. Defaults to False and blocks.

        Raises:
            AssertionError: If no_wait is False and the thread/process has not
                stopped after the timeout.

        """
        self.debug('')
        with self.lock:
            if self.was_terminated:  # pragma: debug
                self.debug('Driver already terminated.')
                return
            self.set_terminated_flag()
        if not no_wait:
            # if self.is_alive():
            #     self.join(self.timeout)
            self.wait(timeout=self.timeout)
            assert(not self.is_alive())
        if self.as_process:
            self.process_instance.terminate()

    def poll(self):
        r"""Check if the process is finished and return the return
        code if it is."""
        out = None
        if not self.is_alive():
            out = self.returncode
        return out

    def get_current_proc(self):
        r"""Get the current process/thread."""
        if self.as_process:
            return self.context.current_process()
        else:
            return threading.current_thread()

    def get_main_proc(self):
        r"""Get the main process/thread."""
        if self.as_process:
            out = None
            if hasattr(self.context, 'parent_process'):
                out = self.context.parent_process()
            if out is None:
                out = self.get_current_proc()
            return out
        else:
            return _main_thread

    def set_started_flag(self):
        r"""Set the started flag for the thread/process to True."""
        self.set_flag_attr('start_flag')

    def set_terminated_flag(self):
        r"""Set the terminated flag for the thread/process to True."""
        self.set_flag_attr('terminate_flag')

    def unset_started_flag(self):  # pragma: debug
        r"""Set the started flag for the thread/process to False."""
        self.unset_flag_attr('start_flag')

    def unset_terminated_flag(self):  # pragma: debug
        r"""Set the terminated flag for the thread/process to False."""
        self.unset_flag_attr('terminated_flag')

    @property
    def was_started(self):
        r"""bool: True if the thread/process was started. False otherwise."""
        return self.check_flag_attr('start_flag')

    @property
    def was_terminated(self):
        r"""bool: True if the thread/process was terminated. False otherwise."""
        return self.check_flag_attr('terminate_flag')

    @property
    def main_terminated(self):
        r"""bool: True if the main thread/process has terminated."""
        return (not self.get_main_proc().is_alive())

    def wait(self, timeout=None, key=None):
        r"""Wait until thread/process finish to return using sleeps rather than
        blocking.

        Args:
            timeout (float, optional): Maximum time that should be waited for
                the driver to finish. Defaults to None and is infinite.
            key (str, optional): Key that should be used to register the timeout.
                Defaults to None and is set based on the stack trace.

        """
        T = self.start_timeout(timeout, key_level=1, key=key)
        while self.is_alive() and not T.is_out:
            self.verbose_debug('Waiting for %s to finish...', self.method)
            self.sleep()
        self.stop_timeout(key_level=1, key=key)

    def atexit(self):  # pragma: debug
        r"""Actions performed when python exits."""
        # self.debug('is_alive = %s', self.is_alive())
        if self.is_alive():
            self.info('%s alive at exit', self.method.title())
            if not self.check_flag_attr('_cleanup_called'):
                self.cleanup()

    def cleanup(self):
        r"""Actions to perform to clean up the thread/process after it has stopped."""
        self.set_flag_attr('_cleanup_called')


class YggThreadLoop(YggThread):
    r"""Class to run a loop inside a thread/process."""

    def __init__(self, *args, **kwargs):
        super(YggThreadLoop, self).__init__(*args, **kwargs)
        self._1st_main_terminated = False
        self.create_flag_attr('break_flag')
        self.create_flag_attr('loop_flag')

    def on_main_terminated(self, dont_break=False):  # pragma: debug
        r"""Actions performed when 1st main terminated.

        Args:
            dont_break (bool, optional): If True, the break flag won't be set.
                Defaults to False.

        """
        self._1st_main_terminated = True
        if not dont_break:
            self.set_break_flag()

    def set_break_flag(self):
        r"""Set the break flag for the thread/process to True."""
        self.set_flag_attr('break_flag')

    def unset_break_flag(self):  # pragma: debug
        r"""Set the break flag for the thread/process to False."""
        self.unset_flag_attr('break_flag')

    @property
    def was_break(self):
        r"""bool: True if the break flag was set."""
        return self.check_flag_attr('break_flag')

    def set_loop_flag(self):
        r"""Set the loop flag for the thread/process to True."""
        self.set_flag_attr('loop_flag')

    def unset_loop_flag(self):  # pragma: debug
        r"""Set the loop flag for the thread/process to False."""
        self.unset_flag_attr('loop_flag')

    @property
    def was_loop(self):
        r"""bool: True if the thread/process was loop. False otherwise."""
        return self.check_flag_attr('loop_flag')

    def wait_for_loop(self, timeout=None, key=None):
        r"""Wait until thread/process enters loop to return using sleeps rather than
        blocking.

        Args:
            timeout (float, optional): Maximum time that should be waited for
                the thread/process to enter loop. Defaults to None and is infinite.
            key (str, optional): Key that should be used to register the timeout.
                Defaults to None and is set based on the stack trace.

        """
        T = self.start_timeout(timeout, key_level=1, key=key)
        while (self.is_alive() and (not self.was_loop)
               and (not T.is_out)):  # pragma: debug
            self.verbose_debug('Waiting for thread/process to enter loop...')
            self.sleep()
        self.stop_timeout(key_level=1, key=key)

    def before_loop(self):
        r"""Actions performed before the loop."""
        self.debug('')

    def after_loop(self):
        r"""Actions performed after the loop."""
        self.debug('')

    def call_target(self):
        r"""Call target."""
        self.debug("Starting loop")
        self.before_loop()
        if (not self.was_break):
            self.set_loop_flag()
        while (not self.was_break):
            if ((self.main_terminated
                 and (not self._1st_main_terminated))):  # pragma: debug
                self.on_main_terminated()
            else:
                self.run_loop()
        self.set_break_flag()
        
    def run_loop(self, *args, **kwargs):
        r"""Actions performed on each loop iteration."""
        if self._ygg_target:
            self._ygg_target(*self._ygg_args, **self._ygg_kwargs)
        else:
            self.set_break_flag()

    def run_error(self):
        r"""Actions to perform on error in try/except wrapping run."""
        super(YggThreadLoop, self).run_error()
        self.set_break_flag()
        
    def run(self, *args, **kwargs):
        r"""Continue running until terminate event set."""
        super(YggThreadLoop, self).run(*args, **kwargs)
        try:
            self.after_loop()
        except BaseException:  # pragma: debug
            self.exception("AFTER LOOP ERROR")

    def terminate(self, *args, **kwargs):
        r"""Also set break flag."""
        self.set_break_flag()
        super(YggThreadLoop, self).terminate(*args, **kwargs)
=======
        del self._timeouts[key]
>>>>>>> 6813214f
<|MERGE_RESOLUTION|>--- conflicted
+++ resolved
@@ -1,7 +1,6 @@
 """This modules offers various tools."""
 from __future__ import print_function
 import threading
-import multiprocessing
 import logging
 import pprint
 import os
@@ -23,8 +22,6 @@
 import importlib
 from yggdrasil import platform
 from yggdrasil.components import import_component, ComponentBase
-mp_ctx = multiprocessing.get_context()
-mp_ctx_spawn = multiprocessing.get_context("spawn")
 
 
 logger = logging.getLogger(__name__)
@@ -1150,16 +1147,6 @@
     def __getstate__(self):
         state = super(YggClass, self).__getstate__()
         del state['logger']
-        return state
-
-    def __setstate__(self, state):
-        state['logger'] = YggLoggerAdapter(
-            self, logging.getLogger(self.__module__), {})
-        super(YggClass, self).__setstate__(state)
-
-    def __getstate__(self):
-        state = self.__dict__.copy()
-        del state['logger']
         thread_attr = {}
         for k, v in list(state.items()):
             if isinstance(v, (threading._CRLock, threading._RLock)):
@@ -1198,12 +1185,9 @@
         return state
 
     def __setstate__(self, state):
-        thread_attr = state.pop('thread_attr')
-        self.logger = logging.getLogger(self.__module__)
-        for cls, items in thread_attr.items():
-            for k, args, kwargs in items:
-                state[k] = eval(cls)(*args, **kwargs)
-        self.__dict__.update(state)
+        state['logger'] = YggLoggerAdapter(
+            self, logging.getLogger(self.__module__), {})
+        super(YggClass, self).__setstate__(state)
 
     def __deepcopy__(self, memo):
         r"""Don't deep copy since threads cannot be copied."""
@@ -1274,40 +1258,6 @@
         out = sblock + pprint.pformat(obj, **kwargs).replace('\n', '\n' + sblock)
         return out
 
-<<<<<<< HEAD
-    def as_str(self, obj):
-        r"""Return str version of object if it is not already a string.
-
-        Args:
-            obj (object): Object that should be turned into a string.
-
-        Returns:
-            str: String version of provided object.
-
-        """
-        if not isinstance(obj, str):
-            obj_str = str(obj)
-        else:
-            obj_str = obj
-        return obj_str
-
-    def process(self, msg, kwargs):
-        r"""Process logging message."""
-        if _stack_in_log:  # pragma: no cover
-            stack = inspect.stack()
-            the_class = os.path.splitext(os.path.basename(
-                stack[2][0].f_globals["__file__"]))[0]
-            the_line = stack[2][2]
-            the_func = stack[2][3]
-            prefix = '%s(%s).%s[%d]' % (the_class, self.print_name,
-                                        the_func, the_line)
-        else:
-            prefix = '%s(%s)' % (self.ygg_class, self.print_name)
-        new_msg = '%s: %s' % (prefix, self.as_str(msg))
-        return new_msg, kwargs
-
-=======
->>>>>>> 6813214f
     def display(self, msg='', *args, **kwargs):
         r"""Print a message, no log."""
         msg, kwargs = self.logger.process(msg, kwargs)
@@ -1412,11 +1362,7 @@
 
     def printStatus(self):
         r"""Print the class status."""
-<<<<<<< HEAD
-        self.info('%s(%s): state:', self.__module__, self.print_name)
-=======
         self.logger.info('%s(%s): state:', self.__module__, self.print_name)
->>>>>>> 6813214f
 
     def _task_with_output(self, func, *args, **kwargs):
         self.sched_out = func(*args, **kwargs)
@@ -1586,412 +1532,4 @@
             else:
                 self.error("Timeout for %s at %5.2f/%5.2f s" % (
                     key, t.elapsed, t.max_time))
-<<<<<<< HEAD
-        del self._timeouts[key]
-
-
-class YggThread(YggClass):
-    r"""Class for managing Ygg thread/process."""
-    
-    def __init__(self, name=None, target=None, args=(), kwargs=None,
-                 daemon=False, group=None, method='thread',
-                 context=None, **ygg_kwargs):
-        global _lock_registry
-        self.bool_flags = False  # True
-        if kwargs is None:
-            kwargs = {}
-        if (target is not None) and ('target' in self._schema_properties):
-            ygg_kwargs['target'] = target
-            target = None
-        super(YggThread, self).__init__(name, **ygg_kwargs)
-        self.method = method
-        if method == 'thread':
-            self.process_class = threading.Thread
-            self.lock_class = threading.RLock
-            self.event_class = threading.Event
-        elif method == 'process':
-            if context is None:
-                context = mp_ctx_spawn
-            self.context = context
-            self.old_stdout = None
-            # self.pipe = self.context.Pipe()
-            self.send_pipe = None
-            self.stdout = None
-            # kwargs['send_pipe'] = self.pipe[1]
-            self.process_class = self.context.Process
-            self.lock_class = self.context.RLock
-            self.event_class = self.context.Event
-        else:  # pragma: debug
-            raise ValueError("Method '%s' not supported." % method)
-        self.process_kwargs = dict(
-            name=name, group=group, daemon=daemon, target=self.run)
-        # target=target, args=args, kwargs=kwargs)
-        # TODO: Modify target
-        self.process_instance = self.process_class(**self.process_kwargs)
-        self._ygg_target = target
-        self._ygg_args = args
-        self._ygg_kwargs = kwargs
-        self.debug('')
-        self.lock = self.lock_class()
-        self.create_flag_attr('start_flag')
-        self.create_flag_attr('terminate_flag')
-        self.create_flag_attr('_cleanup_called')
-        self._calling_thread = None
-        self.as_process = (self.method != 'thread')
-        if not self.as_process:
-            _thread_registry[self.name] = self
-            _lock_registry[self.name] = self.lock
-            atexit.register(self.atexit)
-
-    def create_flag_attr(self, attr):
-        r"""Create a flag."""
-        if self.bool_flags:
-            setattr(self, attr, False)
-        else:
-            setattr(self, attr, self.event_class())
-
-    def set_flag_attr(self, attr):
-        r"""Set a flag."""
-        if self.bool_flags:
-            setattr(self, attr, True)
-        else:
-            getattr(self, attr).set()
-
-    def unset_flag_attr(self, attr):
-        r"""Unset a flag."""
-        if self.bool_flags:
-            setattr(self, attr, False)
-        else:
-            getattr(self, attr).unset()
-
-    def check_flag_attr(self, attr):
-        r"""Determine if a flag is set."""
-        if self.bool_flags:
-            return getattr(self, attr)
-        else:
-            return getattr(self, attr).is_set()
-
-    def start(self, *args, **kwargs):
-        r"""Start thread/process and print info."""
-        self.debug('')
-        if not self.was_terminated:
-            self.set_started_flag()
-            self.before_start()
-        self.process_instance.start(*args, **kwargs)
-        self._calling_thread = self.get_current_proc()
-
-    def before_start(self):
-        r"""Actions to perform on the main thread/process before
-        starting the thread/process."""
-        self.debug('')
-
-    def run(self, *args, **kwargs):
-        r"""Continue running until terminate event set."""
-        self.debug("Starting method")
-        try:
-            self.run_init()
-            self.call_target()
-        except BaseException:  # pragma: debug
-            self.run_error()
-        finally:
-            self.run_finally()
-
-    def run_init(self):
-        r"""Actions to perform at beginning of run."""
-        # atexit.register(self.atexit)
-        if self.as_process and ('send_pipe' in self._ygg_kwargs):
-            self.old_stdout = sys.stdout
-            self.send_pipe = self._ygg_kwargs.pop('send_pipe')
-            # sys.stdout = os.fdopen(self.send_pipe.fileno(), 'w')
-
-    def call_target(self):
-        r"""Call target."""
-        if self._ygg_target:
-            self._ygg_target(*self._ygg_args, **self._ygg_kwargs)
-
-    def run_error(self):
-        r"""Actions to perform on error in try/except wrapping run."""
-        self.exception("%s ERROR", self.method.upper())
-
-    def run_finally(self):
-        r"""Actions to perform in finally clause of try/except wrapping
-        run."""
-        if self.as_process:
-            if self.send_pipe is not None:
-                self.send_pipe.close()
-            if self.old_stdout is not None:
-                sys.stdout = self.old_stdout
-            self.old_stdout = None
-        for k in ['_ygg_target', '_ygg_args', '_ygg_kwargs']:
-            if hasattr(self, k):
-                delattr(self, k)
-
-    def join(self, *args, **kwargs):
-        r"""Join the process/thread."""
-        return self.process_instance.join(*args, **kwargs)
-
-    def is_alive(self, *args, **kwargs):
-        r"""Determine if the process/thread is alive."""
-        return self.process_instance.is_alive(*args, **kwargs)
-
-    @property
-    def pid(self):
-        r"""Process ID."""
-        if self.as_process:
-            return self.process_instance.pid
-        else:
-            return self.process_instance.ident
-
-    @property
-    def ident(self):
-        r"""Process ID."""
-        return self.pid
-        
-    @property
-    def exitcode(self):
-        r"""Exit code."""
-        if self.as_process:
-            return self.process_instance.exitcode
-        else:
-            return 0
-
-    @property
-    def returncode(self):
-        r"""Return code."""
-        return self.exitcode
-
-    def kill(self, *args, **kwargs):
-        r"""Kill the process."""
-        if self.as_process:
-            return self.terminate(*args, **kwargs)
-        else:
-            return self.process_instance.kill(*args, **kwargs)
-
-    def terminate(self, no_wait=False):
-        r"""Set the terminate event and wait for the thread/process to stop.
-
-        Args:
-            no_wait (bool, optional): If True, terminate will not block until
-                the thread/process stops. Defaults to False and blocks.
-
-        Raises:
-            AssertionError: If no_wait is False and the thread/process has not
-                stopped after the timeout.
-
-        """
-        self.debug('')
-        with self.lock:
-            if self.was_terminated:  # pragma: debug
-                self.debug('Driver already terminated.')
-                return
-            self.set_terminated_flag()
-        if not no_wait:
-            # if self.is_alive():
-            #     self.join(self.timeout)
-            self.wait(timeout=self.timeout)
-            assert(not self.is_alive())
-        if self.as_process:
-            self.process_instance.terminate()
-
-    def poll(self):
-        r"""Check if the process is finished and return the return
-        code if it is."""
-        out = None
-        if not self.is_alive():
-            out = self.returncode
-        return out
-
-    def get_current_proc(self):
-        r"""Get the current process/thread."""
-        if self.as_process:
-            return self.context.current_process()
-        else:
-            return threading.current_thread()
-
-    def get_main_proc(self):
-        r"""Get the main process/thread."""
-        if self.as_process:
-            out = None
-            if hasattr(self.context, 'parent_process'):
-                out = self.context.parent_process()
-            if out is None:
-                out = self.get_current_proc()
-            return out
-        else:
-            return _main_thread
-
-    def set_started_flag(self):
-        r"""Set the started flag for the thread/process to True."""
-        self.set_flag_attr('start_flag')
-
-    def set_terminated_flag(self):
-        r"""Set the terminated flag for the thread/process to True."""
-        self.set_flag_attr('terminate_flag')
-
-    def unset_started_flag(self):  # pragma: debug
-        r"""Set the started flag for the thread/process to False."""
-        self.unset_flag_attr('start_flag')
-
-    def unset_terminated_flag(self):  # pragma: debug
-        r"""Set the terminated flag for the thread/process to False."""
-        self.unset_flag_attr('terminated_flag')
-
-    @property
-    def was_started(self):
-        r"""bool: True if the thread/process was started. False otherwise."""
-        return self.check_flag_attr('start_flag')
-
-    @property
-    def was_terminated(self):
-        r"""bool: True if the thread/process was terminated. False otherwise."""
-        return self.check_flag_attr('terminate_flag')
-
-    @property
-    def main_terminated(self):
-        r"""bool: True if the main thread/process has terminated."""
-        return (not self.get_main_proc().is_alive())
-
-    def wait(self, timeout=None, key=None):
-        r"""Wait until thread/process finish to return using sleeps rather than
-        blocking.
-
-        Args:
-            timeout (float, optional): Maximum time that should be waited for
-                the driver to finish. Defaults to None and is infinite.
-            key (str, optional): Key that should be used to register the timeout.
-                Defaults to None and is set based on the stack trace.
-
-        """
-        T = self.start_timeout(timeout, key_level=1, key=key)
-        while self.is_alive() and not T.is_out:
-            self.verbose_debug('Waiting for %s to finish...', self.method)
-            self.sleep()
-        self.stop_timeout(key_level=1, key=key)
-
-    def atexit(self):  # pragma: debug
-        r"""Actions performed when python exits."""
-        # self.debug('is_alive = %s', self.is_alive())
-        if self.is_alive():
-            self.info('%s alive at exit', self.method.title())
-            if not self.check_flag_attr('_cleanup_called'):
-                self.cleanup()
-
-    def cleanup(self):
-        r"""Actions to perform to clean up the thread/process after it has stopped."""
-        self.set_flag_attr('_cleanup_called')
-
-
-class YggThreadLoop(YggThread):
-    r"""Class to run a loop inside a thread/process."""
-
-    def __init__(self, *args, **kwargs):
-        super(YggThreadLoop, self).__init__(*args, **kwargs)
-        self._1st_main_terminated = False
-        self.create_flag_attr('break_flag')
-        self.create_flag_attr('loop_flag')
-
-    def on_main_terminated(self, dont_break=False):  # pragma: debug
-        r"""Actions performed when 1st main terminated.
-
-        Args:
-            dont_break (bool, optional): If True, the break flag won't be set.
-                Defaults to False.
-
-        """
-        self._1st_main_terminated = True
-        if not dont_break:
-            self.set_break_flag()
-
-    def set_break_flag(self):
-        r"""Set the break flag for the thread/process to True."""
-        self.set_flag_attr('break_flag')
-
-    def unset_break_flag(self):  # pragma: debug
-        r"""Set the break flag for the thread/process to False."""
-        self.unset_flag_attr('break_flag')
-
-    @property
-    def was_break(self):
-        r"""bool: True if the break flag was set."""
-        return self.check_flag_attr('break_flag')
-
-    def set_loop_flag(self):
-        r"""Set the loop flag for the thread/process to True."""
-        self.set_flag_attr('loop_flag')
-
-    def unset_loop_flag(self):  # pragma: debug
-        r"""Set the loop flag for the thread/process to False."""
-        self.unset_flag_attr('loop_flag')
-
-    @property
-    def was_loop(self):
-        r"""bool: True if the thread/process was loop. False otherwise."""
-        return self.check_flag_attr('loop_flag')
-
-    def wait_for_loop(self, timeout=None, key=None):
-        r"""Wait until thread/process enters loop to return using sleeps rather than
-        blocking.
-
-        Args:
-            timeout (float, optional): Maximum time that should be waited for
-                the thread/process to enter loop. Defaults to None and is infinite.
-            key (str, optional): Key that should be used to register the timeout.
-                Defaults to None and is set based on the stack trace.
-
-        """
-        T = self.start_timeout(timeout, key_level=1, key=key)
-        while (self.is_alive() and (not self.was_loop)
-               and (not T.is_out)):  # pragma: debug
-            self.verbose_debug('Waiting for thread/process to enter loop...')
-            self.sleep()
-        self.stop_timeout(key_level=1, key=key)
-
-    def before_loop(self):
-        r"""Actions performed before the loop."""
-        self.debug('')
-
-    def after_loop(self):
-        r"""Actions performed after the loop."""
-        self.debug('')
-
-    def call_target(self):
-        r"""Call target."""
-        self.debug("Starting loop")
-        self.before_loop()
-        if (not self.was_break):
-            self.set_loop_flag()
-        while (not self.was_break):
-            if ((self.main_terminated
-                 and (not self._1st_main_terminated))):  # pragma: debug
-                self.on_main_terminated()
-            else:
-                self.run_loop()
-        self.set_break_flag()
-        
-    def run_loop(self, *args, **kwargs):
-        r"""Actions performed on each loop iteration."""
-        if self._ygg_target:
-            self._ygg_target(*self._ygg_args, **self._ygg_kwargs)
-        else:
-            self.set_break_flag()
-
-    def run_error(self):
-        r"""Actions to perform on error in try/except wrapping run."""
-        super(YggThreadLoop, self).run_error()
-        self.set_break_flag()
-        
-    def run(self, *args, **kwargs):
-        r"""Continue running until terminate event set."""
-        super(YggThreadLoop, self).run(*args, **kwargs)
-        try:
-            self.after_loop()
-        except BaseException:  # pragma: debug
-            self.exception("AFTER LOOP ERROR")
-
-    def terminate(self, *args, **kwargs):
-        r"""Also set break flag."""
-        self.set_break_flag()
-        super(YggThreadLoop, self).terminate(*args, **kwargs)
-=======
-        del self._timeouts[key]
->>>>>>> 6813214f
+        del self._timeouts[key]