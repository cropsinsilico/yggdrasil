! Scalar versions
function yggarg_scalar_init(x) result (y)
  class(*), target :: x
  type(yggptr) :: y
  y%item => x
  y%array = .false.
  y%alloc = .false.
  y%len = 1
  y%prec = 1
end function yggarg_scalar_init
function yggarg_scalar_integer2(x) result (y)
  type(yggptr) :: y
  integer(kind=2), target :: x
  integer(kind=2), pointer :: xp
  y = yggarg_scalar_init(x)
  xp => x
  y%type = "integer"
  y%ptr = c_loc(xp)
  y%nbytes = sizeof(x)
end function yggarg_scalar_integer2
function yggarg_scalar_integer4(x) result (y)
  type(yggptr) :: y
  integer(kind=4), target :: x
  integer(kind=4), pointer :: xp
  y = yggarg_scalar_init(x)
  xp => x
  y%type = "integer"
  y%ptr = c_loc(xp)
  y%nbytes = sizeof(x)
end function yggarg_scalar_integer4
function yggarg_scalar_integer8(x) result (y)
  type(yggptr) :: y
  integer(kind=8), target :: x
  integer(kind=8), pointer :: xp
  y = yggarg_scalar_init(x)
  xp => x
  y%type = "integer"
  y%ptr = c_loc(xp)
  y%nbytes = sizeof(x)
end function yggarg_scalar_integer8
function yggarg_scalar_real4(x) result (y)
  type(yggptr) :: y
  real(kind=4), target :: x
  real(kind=4), pointer :: xp
  y = yggarg_scalar_init(x)
  xp => x
  y%type = "real"
  y%ptr = c_loc(xp)
  y%nbytes = sizeof(x)
end function yggarg_scalar_real4
function yggarg_scalar_real8(x) result (y)
  type(yggptr) :: y
  real(kind=8), target :: x
  real(kind=8), pointer :: xp
  y = yggarg_scalar_init(x)
  xp => x
  y%type = "real"
  y%ptr = c_loc(xp)
  y%nbytes = sizeof(x)
end function yggarg_scalar_real8
function yggarg_scalar_real16(x) result (y)
  type(yggptr) :: y
  real(kind=16), target :: x
  real(kind=16), pointer :: xp
  y = yggarg_scalar_init(x)
  xp => x
  y%type = "real"
  y%ptr = c_loc(xp)
  y%nbytes = sizeof(x)
end function yggarg_scalar_real16
function yggarg_scalar_complex4(x) result (y)
  type(yggptr) :: y
  complex(kind=4), target :: x
  complex(kind=4), pointer :: xp
  y = yggarg_scalar_init(x)
  xp => x
  y%type = "complex"
  y%ptr = c_loc(xp)
  y%nbytes = sizeof(x)
end function yggarg_scalar_complex4
function yggarg_scalar_complex8(x) result (y)
  type(yggptr) :: y
  complex(kind=8), target :: x
  complex(kind=8), pointer :: xp
  y = yggarg_scalar_init(x)
  xp => x
  y%type = "complex"
  y%ptr = c_loc(xp)
  y%nbytes = sizeof(x)
end function yggarg_scalar_complex8
function yggarg_scalar_complex16(x) result (y)
  type(yggptr) :: y
  complex(kind=16), target :: x
  complex(kind=16), pointer :: xp
  y = yggarg_scalar_init(x)
  xp => x
  y%type = "complex"
  y%ptr = c_loc(xp)
  y%nbytes = sizeof(x)
end function yggarg_scalar_complex16
function yggarg_scalar_logical1(x) result (y)
  type(yggptr) :: y
  logical(kind=1), target :: x
  logical(kind=1), pointer :: xp
  y = yggarg_scalar_init(x)
  xp => x
  y%type = "logical"
  y%ptr = c_loc(xp)
  y%nbytes = sizeof(x)
end function yggarg_scalar_logical1
function yggarg_scalar_logical2(x) result (y)
  type(yggptr) :: y
  logical(kind=2), target :: x
  logical(kind=2), pointer :: xp
  y = yggarg_scalar_init(x)
  xp => x
  y%type = "logical"
  y%ptr = c_loc(xp)
  y%nbytes = sizeof(x)
end function yggarg_scalar_logical2
function yggarg_scalar_logical4(x) result (y)
  type(yggptr) :: y
  logical(kind=4), target :: x
  logical(kind=4), pointer :: xp
  y = yggarg_scalar_init(x)
  xp => x
  y%type = "logical"
  y%ptr = c_loc(xp)
  y%nbytes = sizeof(x)
end function yggarg_scalar_logical4
function yggarg_scalar_logical8(x) result (y)
  type(yggptr) :: y
  logical(kind=8), target :: x
  logical(kind=8), pointer :: xp
  y = yggarg_scalar_init(x)
  xp => x
  y%type = "logical"
  y%ptr = c_loc(xp)
  y%nbytes = sizeof(x)
end function yggarg_scalar_logical8
function yggarg_scalar_character(x) result (y)
  type(yggptr) :: y
  character(len=*), target :: x
  character(len=len(x)), pointer :: xp
  integer :: i
  y = yggarg_scalar_init(x)
  xp => x
  y%type = "character"
  y%prec = len(x)
  allocate(y%data_character_unit(len(x)))
  do i = 1, len(x)
     y%data_character_unit(i) = x(i:i)
  end do
  if (len_trim(x).lt.len(x)) then
     y%data_character_unit(len_trim(x) + 1) = c_null_char
  end if
  y%ptr = c_loc(y%data_character_unit(1))
  y%nbytes = sizeof(x)
end function yggarg_scalar_character
function yggarg_scalar_yggchar_r(x) result (y)
  type(yggchar_r), target :: x
  type(yggchar_r), pointer :: xp
  type(yggptr) :: y
  y = yggarg_scalar_init(x)
  xp => x
  y%type = "character"
  y%alloc = .true.
  if (associated(xp%x)) then
     y%ptr = c_loc(xp%x(1))
     y%prec = size(xp%x)
  else
     y%ptr = c_null_ptr
  end if
  y%nbytes = sizeof(x%x)
end function yggarg_scalar_yggchar_r
function yggarg_scalar_ply(x) result(y)
  type(yggply), target :: x
  type(yggply), pointer :: xp
  type(yggptr) :: y
  y = yggarg_scalar_init(x)
  xp => x
  y%type = "ply"
  y%ptr = c_loc(xp%material(1))
  y%nbytes = sizeof(x)
end function yggarg_scalar_ply
function yggarg_scalar_obj(x) result(y)
  type(yggobj), target :: x
  type(yggobj), pointer :: xp
  type(yggptr) :: y
  y = yggarg_scalar_init(x)
  xp => x
  y%type = "obj"
  y%ptr = c_loc(xp%material(1))
  y%nbytes = sizeof(x)
end function yggarg_scalar_obj
function yggarg_scalar_null(x) result(y)
  type(yggnull), target :: x
  type(yggnull), pointer :: xp
  type(yggptr) :: y
  y = yggarg_scalar_init(x)
  xp => x
  y%type = "null"
  y%ptr = c_loc(xp%ptr)
  y%nbytes = sizeof(x)
end function yggarg_scalar_null
function yggarg_scalar_generic(x) result(y)
  type(ygggeneric), target :: x
  type(ygggeneric), pointer :: xp
  type(yggptr) :: y
  y = yggarg_scalar_init(x)
  xp => x
  y%type = "generic"
  y%ptr = c_loc(xp%prefix)
  y%nbytes = sizeof(x)
end function yggarg_scalar_generic
function yggarg_scalar_yggarr(x) result(y)
  type(yggarr), target :: x
  type(yggarr), pointer :: xp
  type(yggptr) :: y
  y = yggarg_scalar_init(x)
  xp => x
  y%type = "array"
  y%ptr = c_loc(xp%prefix)
  y%nbytes = sizeof(x)
end function yggarg_scalar_yggarr
function yggarg_scalar_yggmap(x) result(y)
  type(yggmap), target :: x
  type(yggmap), pointer :: xp
  type(yggptr) :: y
  y = yggarg_scalar_init(x)
  xp => x
  y%type = "object"
  y%ptr = c_loc(xp%prefix)
  y%nbytes = sizeof(x)
end function yggarg_scalar_yggmap
function yggarg_scalar_yggschema(x) result(y)
  type(yggschema), target :: x
  type(yggschema), pointer :: xp
  type(yggptr) :: y
  y = yggarg_scalar_init(x)
  xp => x
  y%type = "schema"
  y%ptr = c_loc(xp%prefix)
  y%nbytes = sizeof(x)
end function yggarg_scalar_yggschema
<<<<<<< HEAD
function yggarg_scalar_yggpython(x) result(y)
  type(yggpython), target :: x
  type(yggpython), pointer :: xp
  type(yggptr) :: y
  y = yggarg_scalar_init(x)
  xp => x
  y%type = "python"
  y%ptr = c_loc(xp%name)
  y%nbytes = sizeof(x)
end function yggarg_scalar_yggpython
function yggarg_scalar_yggptr(x) result(y)
  type(yggptr), target :: x
  type(yggptr) :: y
  y = x
end function yggarg_scalar_yggptr
! function yggarg_scalar_yggptr_arr(x) result(y)
!   ! TODO
!   type(yggptr_arr), target :: x
!   type(yggptr_arr), pointer :: xp
!   type(yggptr) :: y
!   y = yggarg_scalar_init(x)
!   xp => x
!   y%type = "array"
!   y%ptr = c_loc(xp%ptr)
!   y%nbytes = sizeof(x)
!   stop "yggarg_scalar_yggptr_arr: WIP"
! end function yggarg_scalar_yggptr_arr
! function yggarg_scalar_yggptr_map(x) result(y)
!   ! TODO
!   type(yggptr_map), target :: x
!   type(yggptr_map), pointer :: xp
!   type(yggptr) :: y
!   y = yggarg_scalar_init(x)
!   xp => x
!   y%type = "object"
!   y%ptr = c_loc(xp%ptr)
!   y%nbytes = sizeof(x)
!   stop "yggarg_scalar_yggptr_map: WIP"
! end function yggarg_scalar_yggptr_map
=======
function yggarg_scalar_yggptr(x) result(y)
  type(yggnull), target :: x
  type(yggptr) :: y
  y = x
end function yggarg_scalar_yggptr
function yggarg_scalar_yggptr_arr(x) result(y)
  ! TODO
  type(yggptr_arr), target :: x
  type(yggptr_arr), pointer :: x
  type(yggptr) :: y
  y = yggarg_scalar_init(x)
  xp => x
  y%type = "array"
  y%ptr = c_loc(xp%ptr)
  y%nbytes = sizeof(x)
  stop "yggarg_scalar_yggptr_arr: WIP"
end function yggarg_scalar_yggptr_arr
function yggarg_scalar_yggptr_map(x) result(y)
  ! TODO
  type(yggptr_map), target :: x
  type(yggptr_map), pointer :: x
  type(yggptr) :: y
  y = yggarg_scalar_init(x)
  xp => x
  y%type = "object"
  y%ptr = c_loc(xp%ptr)
  y%nbytes = sizeof(x)
  stop "yggarg_scalar_yggptr_map: WIP"
end function yggarg_scalar_yggptr_map
>>>>>>> d1cce9f4

  
! 1D Reallocatable array versions
function yggarg_realloc_1darray_init(x) &
     result (y)
  class(*), target :: x
  type(yggptr) :: y
  y%item => x
  y%array = .true.
  y%alloc = .true.
  y%len = 1
  y%prec = 1
  y%ptr = c_null_ptr
end function yggarg_realloc_1darray_init
function yggarg_realloc_1darray_c_long(x) result (y)
  type(c_long_1d), target :: x
  type(c_long_1d), pointer :: xp
  type(yggptr) :: y
  y = yggarg_realloc_1darray_init(x)
  xp => x
  y%type = "c_long"
  if (associated(xp%x)) then
     y%ptr = c_loc(xp%x(1))
     y%len = size(xp%x)
  end if
end function yggarg_realloc_1darray_c_long
function yggarg_realloc_1darray_integer(x) result (y)
  type(integer_1d), target :: x
  type(integer_1d), pointer :: xp
  type(yggptr) :: y
  y = yggarg_realloc_1darray_init(x)
  xp => x
  y%type = "integer"
  if (associated(xp%x)) then
     y%ptr = c_loc(xp%x(1))
     y%len = size(xp%x)
  end if
end function yggarg_realloc_1darray_integer
function yggarg_realloc_1darray_integer2(x) result (y)
  type(integer2_1d), target :: x
  type(integer2_1d), pointer :: xp
  type(yggptr) :: y
  y = yggarg_realloc_1darray_init(x)
  xp => x
  y%type = "integer"
  if (associated(xp%x)) then
     y%ptr = c_loc(xp%x(1))
     y%len = size(xp%x)
  end if
end function yggarg_realloc_1darray_integer2
function yggarg_realloc_1darray_integer4(x) result (y)
  type(integer4_1d), target :: x
  type(integer4_1d), pointer :: xp
  type(yggptr) :: y
  y = yggarg_realloc_1darray_init(x)
  xp => x
  y%type = "integer"
  if (associated(xp%x)) then
     y%ptr = c_loc(xp%x(1))
     y%len = size(xp%x)
  end if
end function yggarg_realloc_1darray_integer4
function yggarg_realloc_1darray_integer8(x) result (y)
  type(integer8_1d), target :: x
  type(integer8_1d), pointer :: xp
  type(yggptr) :: y
  y = yggarg_realloc_1darray_init(x)
  xp => x
  y%type = "integer"
  if (associated(xp%x)) then
     y%ptr = c_loc(xp%x(1))
     y%len = size(xp%x)
  end if
end function yggarg_realloc_1darray_integer8
function yggarg_realloc_1darray_real(x) result (y)
  type(real_1d), target :: x
  type(real_1d), pointer :: xp
  type(yggptr) :: y
  y = yggarg_realloc_1darray_init(x)
  xp => x
  y%type = "real"
  if (associated(xp%x)) then
     y%ptr = c_loc(xp%x(1))
     y%len = size(xp%x)
  end if
end function yggarg_realloc_1darray_real
function yggarg_realloc_1darray_real4(x) result (y)
  type(real4_1d), target :: x
  type(real4_1d), pointer :: xp
  type(yggptr) :: y
  y = yggarg_realloc_1darray_init(x)
  xp => x
  y%type = "real"
  if (associated(xp%x)) then
     y%ptr = c_loc(xp%x(1))
     y%len = size(xp%x)
  end if
end function yggarg_realloc_1darray_real4
function yggarg_realloc_1darray_real8(x) result (y)
  type(real8_1d), target :: x
  type(real8_1d), pointer :: xp
  type(yggptr) :: y
  y = yggarg_realloc_1darray_init(x)
  xp => x
  y%type = "real"
  if (associated(xp%x)) then
     y%ptr = c_loc(xp%x(1))
     y%len = size(xp%x)
  end if
end function yggarg_realloc_1darray_real8
function yggarg_realloc_1darray_real16(x) result (y)
  type(real16_1d), target :: x
  type(real16_1d), pointer :: xp
  type(yggptr) :: y
  y = yggarg_realloc_1darray_init(x)
  xp => x
  y%type = "real"
  if (associated(xp%x)) then
     y%ptr = c_loc(xp%x(1))
     y%len = size(xp%x)
  end if
end function yggarg_realloc_1darray_real16
function yggarg_realloc_1darray_complex(x) result (y)
  type(complex_1d), target :: x
  type(complex_1d), pointer :: xp
  type(yggptr) :: y
  y = yggarg_realloc_1darray_init(x)
  xp => x
  y%type = "complex"
  if (associated(xp%x)) then
     y%ptr = c_loc(xp%x(1))
     y%len = size(xp%x)
  end if
end function yggarg_realloc_1darray_complex
function yggarg_realloc_1darray_complex4(x) result (y)
  type(complex4_1d), target :: x
  type(complex4_1d), pointer :: xp
  type(yggptr) :: y
  y = yggarg_realloc_1darray_init(x)
  xp => x
  y%type = "complex"
  if (associated(xp%x)) then
     y%ptr = c_loc(xp%x(1))
     y%len = size(xp%x)
  end if
end function yggarg_realloc_1darray_complex4
function yggarg_realloc_1darray_complex8(x) result (y)
  type(complex8_1d), target :: x
  type(complex8_1d), pointer :: xp
  type(yggptr) :: y
  y = yggarg_realloc_1darray_init(x)
  xp => x
  y%type = "complex"
  if (associated(xp%x)) then
     y%ptr = c_loc(xp%x(1))
     y%len = size(xp%x)
  end if
end function yggarg_realloc_1darray_complex8
function yggarg_realloc_1darray_complex16(x) result (y)
  type(complex16_1d), target :: x
  type(complex16_1d), pointer :: xp
  type(yggptr) :: y
  y = yggarg_realloc_1darray_init(x)
  xp => x
  y%type = "complex"
  if (associated(xp%x)) then
     y%ptr = c_loc(xp%x(1))
     y%len = size(xp%x)
  end if
end function yggarg_realloc_1darray_complex16
function yggarg_realloc_1darray_logical(x) result (y)
  type(logical_1d), target :: x
  type(logical_1d), pointer :: xp
  type(yggptr) :: y
  y = yggarg_realloc_1darray_init(x)
  xp => x
  y%type = "logical"
  if (associated(xp%x)) then
     y%ptr = c_loc(xp%x(1))
     y%len = size(xp%x)
  end if
end function yggarg_realloc_1darray_logical
function yggarg_realloc_1darray_logical1(x) result (y)
  type(logical1_1d), target :: x
  type(logical1_1d), pointer :: xp
  type(yggptr) :: y
  y = yggarg_realloc_1darray_init(x)
  xp => x
  y%type = "logical"
  if (associated(xp%x)) then
     y%ptr = c_loc(xp%x(1))
     y%len = size(xp%x)
  end if
end function yggarg_realloc_1darray_logical1
function yggarg_realloc_1darray_logical2(x) result (y)
  type(logical2_1d), target :: x
  type(logical2_1d), pointer :: xp
  type(yggptr) :: y
  y = yggarg_realloc_1darray_init(x)
  xp => x
  y%type = "logical"
  if (associated(xp%x)) then
     y%ptr = c_loc(xp%x(1))
     y%len = size(xp%x)
  end if
end function yggarg_realloc_1darray_logical2
function yggarg_realloc_1darray_logical4(x) result (y)
  type(logical4_1d), target :: x
  type(logical4_1d), pointer :: xp
  type(yggptr) :: y
  y = yggarg_realloc_1darray_init(x)
  xp => x
  y%type = "logical"
  if (associated(xp%x)) then
     y%ptr = c_loc(xp%x(1))
     y%len = size(xp%x)
  end if
end function yggarg_realloc_1darray_logical4
function yggarg_realloc_1darray_logical8(x) result (y)
  type(logical8_1d), target :: x
  type(logical8_1d), pointer :: xp
  type(yggptr) :: y
  y = yggarg_realloc_1darray_init(x)
  xp => x
  y%type = "logical"
  if (associated(xp%x)) then
     y%ptr = c_loc(xp%x(1))
     y%len = size(xp%x)
  end if
end function yggarg_realloc_1darray_logical8
function yggarg_realloc_1darray_character(x) result (y)
  type(character_1d), target :: x
  type(character_1d), pointer :: xp
  type(yggptr) :: y
  integer :: i
  integer(kind=c_size_t) :: j, ilength
  y = yggarg_realloc_1darray_init(x)
  xp => x
  y%type = "character"
  if (associated(xp%x)) then
     y%len = size(xp%x)
     if (associated(xp%x(1)%x)) then
        y%prec = size(xp%x(1)%x)
        allocate(y%data_character_unit(y%len * y%prec))
        do i = 1, size(xp%x)
           ilength = 0
           do j = 1, y%prec
              if (len_trim(xp%x(i)%x(j)) > 0) ilength = j
           end do
           do j = 1, ilength
              y%data_character_unit(((i-1)*y%prec) + j) = xp%x(i)%x(j)
           end do
           if (ilength.lt.y%prec) then
              y%data_character_unit(((i-1)*y%prec) + ilength + 1) = c_null_char
           end if
           do j = (ilength + 2), y%prec
              y%data_character_unit(((i-1)*y%prec) + j) = ' '
           end do
        end do
        y%ptr = c_loc(y%data_character_unit(1))
     end if
  end if
end function yggarg_realloc_1darray_character


! 1D array versions
function yggarg_1darray_init(x) result (y)
  class(*), dimension(:), target :: x
  type(yggptr) :: y
  y%item => x(1)
  y%item_array => x
  y%array = .true.
  y%alloc = .false.
  y%len = size(x)
  y%prec = 1
  y%ptr = c_null_ptr
end function yggarg_1darray_init
function yggarg_1darray_integer2(x) result (y)
  integer(kind=2), dimension(:), target :: x
  integer(kind=2), dimension(:), pointer :: xp
  type(yggptr) :: y
  xp => x
  y = yggarg_1darray_init(x)
  y%type = "integer"
  y%ptr = c_loc(xp(1))
end function yggarg_1darray_integer2
function yggarg_1darray_integer4(x) result (y)
  integer(kind=4), dimension(:), target :: x
  integer(kind=4), dimension(:), pointer :: xp
  type(yggptr) :: y
  xp => x
  y = yggarg_1darray_init(x)
  y%type = "integer"
  y%ptr = c_loc(xp(1))
end function yggarg_1darray_integer4
function yggarg_1darray_integer8(x) result (y)
  integer(kind=8), dimension(:), target :: x
  integer(kind=8), dimension(:), pointer :: xp
  type(yggptr) :: y
  xp => x
  y = yggarg_1darray_init(x)
  y%type = "integer"
  y%ptr = c_loc(xp(1))
end function yggarg_1darray_integer8
function yggarg_1darray_real4(x) result (y)
  real(kind=4), dimension(:), target :: x
  real(kind=4), dimension(:), pointer :: xp
  type(yggptr) :: y
  xp => x
  y = yggarg_1darray_init(x)
  y%type = "real"
  y%ptr = c_loc(xp(1))
end function yggarg_1darray_real4
function yggarg_1darray_real8(x) result (y)
  real(kind=8), dimension(:), target :: x
  real(kind=8), dimension(:), pointer :: xp
  type(yggptr) :: y
  xp => x
  y = yggarg_1darray_init(x)
  y%type = "real"
  y%ptr = c_loc(xp(1))
end function yggarg_1darray_real8
function yggarg_1darray_real16(x) result (y)
  real(kind=16), dimension(:), target :: x
  real(kind=16), dimension(:), pointer :: xp
  type(yggptr) :: y
  xp => x
  y = yggarg_1darray_init(x)
  y%type = "real"
  y%ptr = c_loc(xp(1))
end function yggarg_1darray_real16
function yggarg_1darray_complex4(x) result (y)
  complex(kind=4), dimension(:), target :: x
  complex(kind=4), dimension(:), pointer :: xp
  type(yggptr) :: y
  xp => x
  y = yggarg_1darray_init(x)
  y%type = "complex"
  y%ptr = c_loc(xp(1))
end function yggarg_1darray_complex4
function yggarg_1darray_complex8(x) result (y)
  complex(kind=8), dimension(:), target :: x
  complex(kind=8), dimension(:), pointer :: xp
  type(yggptr) :: y
  xp => x
  y = yggarg_1darray_init(x)
  y%type = "complex"
  y%ptr = c_loc(xp(1))
end function yggarg_1darray_complex8
function yggarg_1darray_complex16(x) result (y)
  complex(kind=16), dimension(:), target :: x
  complex(kind=16), dimension(:), pointer :: xp
  type(yggptr) :: y
  xp => x
  y = yggarg_1darray_init(x)
  y%type = "complex"
  y%ptr = c_loc(xp(1))
end function yggarg_1darray_complex16
function yggarg_1darray_logical1(x) result (y)
  logical(kind=1), dimension(:), target :: x
  logical(kind=1), dimension(:), pointer :: xp
  type(yggptr) :: y
  xp => x
  y = yggarg_1darray_init(x)
  y%type = "logical"
  y%ptr = c_loc(xp(1))
end function yggarg_1darray_logical1
function yggarg_1darray_logical2(x) result (y)
  logical(kind=2), dimension(:), target :: x
  logical(kind=2), dimension(:), pointer :: xp
  type(yggptr) :: y
  xp => x
  y = yggarg_1darray_init(x)
  y%type = "logical"
  y%ptr = c_loc(xp(1))
end function yggarg_1darray_logical2
function yggarg_1darray_logical4(x) result (y)
  logical(kind=4), dimension(:), target :: x
  logical(kind=4), dimension(:), pointer :: xp
  type(yggptr) :: y
  xp => x
  y = yggarg_1darray_init(x)
  y%type = "logical"
  y%ptr = c_loc(xp(1))
end function yggarg_1darray_logical4
function yggarg_1darray_logical8(x) result (y)
  logical(kind=8), dimension(:), target :: x
  logical(kind=8), dimension(:), pointer :: xp
  type(yggptr) :: y
  xp => x
  y = yggarg_1darray_init(x)
  y%type = "logical"
  y%ptr = c_loc(xp(1))
end function yggarg_1darray_logical8
function yggarg_1darray_character(x) result (y)
  character(len=*), dimension(:), target :: x
  character(len=len(x(1))), dimension(:), pointer :: xp
  type(yggptr) :: y
  integer :: i, ilength
  xp => x
  y = yggarg_1darray_init(x)
  y%type = "character"
  y%prec = len(xp(1))
  do i = 1, size(xp)
     ilength = len_trim(xp(i))
     if (ilength.lt.y%prec) then
        xp(i)((ilength+1):(ilength+1)) = c_null_char
     end if
  end do
  allocate(y%data_character_unit(y%len * y%prec))
  y%data_character_unit = transfer(x, y%data_character_unit)
  y%ptr = c_loc(y%data_character_unit(1))
end function yggarg_1darray_character
function yggarg_1darray_yggchar_r(x) result (y)
  type(yggchar_r), dimension(:), target :: x
  type(yggchar_r), dimension(:), pointer :: xp
  type(yggptr) :: y
  integer :: i, j, ilength
  xp => x
  y = yggarg_1darray_init(x)
  y%type = "character"
  if ((associated(xp(1)%x)).and.(size(xp(1)%x).ge.1)) then
     y%prec = size(xp(1)%x)
     allocate(y%data_character_unit(y%len * y%prec))
     do i = 1, size(xp)
        ilength = 0
        do j = 1, ilength
           if (len_trim(xp(i)%x(j)) > 0) ilength = j
        end do
        do j = 1, ilength
           y%data_character_unit(((i-1)*y%prec) + j) = xp(i)%x(j)
        end do
        if (ilength.lt.size(xp(i)%x)) then
           y%data_character_unit(((i-1)*y%prec) + ilength + 1) = c_null_char
        end if
        do j = (ilength + 2), size(xp(i)%x)
           y%data_character_unit(((i-1)*y%prec) + j) = ' '
        end do
     end do
     y%ptr = c_loc(y%data_character_unit(1))
  end if
end function yggarg_1darray_yggchar_r<|MERGE_RESOLUTION|>--- conflicted
+++ resolved
@@ -243,7 +243,6 @@
   y%ptr = c_loc(xp%prefix)
   y%nbytes = sizeof(x)
 end function yggarg_scalar_yggschema
-<<<<<<< HEAD
 function yggarg_scalar_yggpython(x) result(y)
   type(yggpython), target :: x
   type(yggpython), pointer :: xp
@@ -254,36 +253,6 @@
   y%ptr = c_loc(xp%name)
   y%nbytes = sizeof(x)
 end function yggarg_scalar_yggpython
-function yggarg_scalar_yggptr(x) result(y)
-  type(yggptr), target :: x
-  type(yggptr) :: y
-  y = x
-end function yggarg_scalar_yggptr
-! function yggarg_scalar_yggptr_arr(x) result(y)
-!   ! TODO
-!   type(yggptr_arr), target :: x
-!   type(yggptr_arr), pointer :: xp
-!   type(yggptr) :: y
-!   y = yggarg_scalar_init(x)
-!   xp => x
-!   y%type = "array"
-!   y%ptr = c_loc(xp%ptr)
-!   y%nbytes = sizeof(x)
-!   stop "yggarg_scalar_yggptr_arr: WIP"
-! end function yggarg_scalar_yggptr_arr
-! function yggarg_scalar_yggptr_map(x) result(y)
-!   ! TODO
-!   type(yggptr_map), target :: x
-!   type(yggptr_map), pointer :: xp
-!   type(yggptr) :: y
-!   y = yggarg_scalar_init(x)
-!   xp => x
-!   y%type = "object"
-!   y%ptr = c_loc(xp%ptr)
-!   y%nbytes = sizeof(x)
-!   stop "yggarg_scalar_yggptr_map: WIP"
-! end function yggarg_scalar_yggptr_map
-=======
 function yggarg_scalar_yggptr(x) result(y)
   type(yggnull), target :: x
   type(yggptr) :: y
@@ -313,7 +282,6 @@
   y%nbytes = sizeof(x)
   stop "yggarg_scalar_yggptr_map: WIP"
 end function yggarg_scalar_yggptr_map
->>>>>>> d1cce9f4
 
   
 ! 1D Reallocatable array versions
