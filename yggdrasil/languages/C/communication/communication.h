--- conflicted
+++ resolved
@@ -632,37 +632,12 @@
 static
 comm_head_t comm_send_multipart_header(const comm_t *x, const char * data,
 				       const size_t len) {
-<<<<<<< HEAD
   dtype_t *datatype;
   if (x->type == CLIENT_COMM) {
     comm_t *req_comm = (comm_t*)(x->handle);
     datatype = req_comm->datatype;
   } else {
     datatype = x->datatype;
-=======
-  comm_head_t head = init_header(len, NULL, NULL);
-  snprintf(head.id, COMMBUFFSIZ, "%d", rand());
-  char *model_name = getenv("YGG_MODEL_NAME");
-  if (model_name != NULL) {
-    strcpy(head.model, model_name);
-  }
-  char *model_copy = getenv("YGG_MODEL_COPY");
-  if (model_copy != NULL) {
-    strcat(head.model, "_copy");
-    strcat(head.model, model_copy);
-  }
-  head.flags = head.flags | HEAD_FLAG_VALID | HEAD_FLAG_MULTIPART;
-  // Add datatype information to header
-  if (!(x->flags & COMM_FLAG_FILE)) {
-    dtype_t *datatype;
-    if (x->type == CLIENT_COMM) {
-      comm_t *req_comm = (comm_t*)(x->handle);
-      datatype = req_comm->datatype;
-    } else {
-      datatype = x->datatype;
-    }
-    head.dtype = datatype;
->>>>>>> 39637317
   }
   comm_head_t head = create_send_header(data, len, datatype);
   const comm_t *x0;
@@ -1251,12 +1226,7 @@
   is then sent to the specified output comm. If the message is larger than
   YGG_MSG_MAX or cannot be encoded, it will not be sent.  
   @param[in] x comm_t* structure for comm that message should be sent to.
-<<<<<<< HEAD
-  @param[in] ap va_list arguments to be formatted into a message using sprintf.
-=======
-  @param[in] nargs size_t Number of arguments in the variable argument list.
   @param[in] ap va_list arguments to be formatted into a message using snprintf.
->>>>>>> 39637317
   @returns int Number of arguments formatted if send succesfull, -1 if send
   unsuccessful.
  */
