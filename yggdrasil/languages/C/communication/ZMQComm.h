/*! @brief Flag for checking if this header has already been included. */
#ifndef YGGZMQCOMM_H_
#define YGGZMQCOMM_H_

#include <CommBase.h>
#include "../datatypes/datatypes.h"

#ifdef ZMQINSTALLED
#include <czmq.h>
#endif

#ifdef __cplusplus /* If this is a C++ compiler, use C linkage */
extern "C" {
#endif

#ifdef ZMQINSTALLED

static unsigned _zmq_rand_seeded = 0;
static unsigned _last_port_set = 0;
static int _last_port = 49152;
/* static double _wait_send_t = 0;  // 0.0001; */
static char _reply_msg[100] = "YGG_REPLY";
static char _purge_msg[100] = "YGG_PURGE";
static int _zmq_sleeptime = 10000;
static void *ygg_s_process_ctx = NULL;


typedef struct ygg_zsock_t {
  uint32_t tag;               //  Object tag for runtime detection
  void *handle;               //  The libzmq socket handle
  char *endpoint;             //  Last bound endpoint, if any
  char *cache;                //  Holds last zsock_brecv strings
  int type;                   //  Socket type
  size_t cache_size;          //  Current size of cache
  uint32_t routing_id;        //  Routing ID for server sockets
} ygg_zsock_t;


/*!
  @brief Initialize zeromq.
  @returns A zeromq context.
*/
#ifdef _OPENMP
static inline
void* ygg_zsys_init() {
#pragma omp critical (zmq)
  {
    if (!(ygg_s_process_ctx)) {
      if (get_thread_id() == 0) {
	ygglog_debug("ygg_zsys_init: Creating ZMQ context.");
	ygg_s_process_ctx = zsys_init();
	if (!(ygg_s_process_ctx)) {
	  ygglog_error("ygg_zsys_init: ZMQ context is NULL.");
	}
      } else {
	ygglog_error("ygg_zsys_init: Can only initialize the "
		     "zeromq context on the main thread. Call ygg_init "
		     "before the threaded porition of your model.");
      }
    }
  }
  return ygg_s_process_ctx;
};
#else
#define ygg_zsys_init zsys_init
#endif


/*!
  @brief Shutdown zeromq.
 */
#ifdef _OPENMP
static
void ygg_zsys_shutdown() {
#pragma omp critical (zmq)
  {
    ygg_s_process_ctx = NULL;
    zsys_shutdown();
  }    
};
#else
#define ygg_zsys_shutdown zsys_shutdown
#endif


/*!
  @brief Destroy a socket in thread safe way.
  @param[in] self_p zsock_t** Pointer to a CZMQ socket wrapper struct.
*/
#ifdef _OPENMP
static inline
void ygg_zsock_destroy(zsock_t **self_p) {
  // Recreation of czmq zsock_destroy that is OMP aware
  /* assert(self_p); */
  if (*self_p) {
    ygg_zsock_t *self = (ygg_zsock_t*)(*self_p);
    /* assert (zsock_is (*self_p)); */
    self->tag = 0xDeadBeef;
    zmq_close (self->handle);
    freen (self->endpoint);
    freen (self->cache);
    freen (self);
    *self_p = NULL;
  }
};
#else
#define ygg_zsock_destroy zsock_destroy
#endif


/*!
  @brief Get a new socket, using the exising context.
  @param[in] type int Socket type.
  @returns zsock_t* CZMQ socket wrapper struct.
*/
#ifdef _OPENMP
static inline
zsock_t *
ygg_zsock_new(int type) {
  // Recreation of czmq zsock_new that is OMP aware
  ygg_zsock_t *self = (ygg_zsock_t *) zmalloc (sizeof (ygg_zsock_t));
  if (!(self)) {
    ygglog_error("ygg_zsock_new: Error allocating for new socket.");
    return NULL;
  }
  self->tag = 0xcafe0004;
  self->type = type;
  void* ctx = ygg_zsys_init();
  if (!(ctx)) {
    ygglog_error("ygg_zsock_new: Context is NULL.");
    freen(self);
    return NULL;
  }
#pragma omp critical (zmq)
  {
    self->handle = zmq_socket (ctx, type);
  }
  if (!(self->handle)) {
    ygglog_error("ygg_zsock_new: Error creating new socket.");
    freen(self);
    return NULL;
  }
  return (zsock_t*)(self);
};
#else
#define ygg_zsock_new zsock_new
#endif


/*! 
  @brief Struct to store info for reply.
*/
typedef struct zmq_reply_t {
  int nsockets;
  zsock_t **sockets;
  char **addresses;
  int n_msg;
  int n_rep;
} zmq_reply_t;


// Forward declarations
static inline
int zmq_comm_nmsg(const comm_t *x);
static inline
int zmq_comm_recv(const comm_t *x, char **data, const size_t len,
		  const int allow_realloc);


/*!
  @brief Free a reply structure.
  @param[in] x zmq_reply_t * Structure to free.
  @returns int 0 if successfull, -1 otherwise.
 */
static inline
int free_zmq_reply(zmq_reply_t *x) {
  int i = 0;
  if (x != NULL) {
    if (x->sockets != NULL) {
      for (i = 0; i < x->nsockets; i++) {
	if (x->sockets[i] != NULL) {
	  ygg_zsock_destroy(&(x->sockets[i]));
	  x->sockets[i] = NULL;
	}
      }
      free(x->sockets);
    }
    if (x->addresses != NULL) {
      for (i = 0; i < x->nsockets; i++) {
	if (x->addresses[i] != NULL) {
	  free(x->addresses[i]);
	  x->addresses[i] = NULL;
	}
      }
      free(x->addresses);
    }
    x->nsockets = 0;
  }
  return 0;
}

/*!
  @brief Add empty reply structure information to comm.
  @param[in] comm comm_t * Comm to initialize reply for.
  @returns int 0 if successfull, -1 otherwise.
 */
static inline
int init_zmq_reply(comm_t *comm) {
  zmq_reply_t *zrep = (zmq_reply_t*)malloc(sizeof(zmq_reply_t));
  if (zrep == NULL) {
    ygglog_error("init_zmq_reply(%s): Failed to malloc reply.", comm->name);
    return -1;
  }
  zrep->nsockets = 0;
  zrep->sockets = NULL;
  zrep->addresses = NULL;
  zrep->n_msg = 0;
  zrep->n_rep = 0;
  comm->reply = (void*)zrep;
  return 0;
};

/*!
  @brief Locate matching reply socket.
  @param[in] comm comm_t* Comm that should be checked for matching reply socket.
  @param[in] address char* Address that should be matched against.
  @returns int Index of matched socket, -1 if no match, -2 if error.
 */
static inline
int find_reply_socket(const comm_t *comm, const char *address) {
  int ret = -1;
  // Get reply
  zmq_reply_t *zrep = (zmq_reply_t*)(comm->reply);
  if (zrep == NULL) {
    ygglog_error("find_reply_socket(%s): Reply structure not initialized.", comm->name);
    return -2;
  }
  int i = 0;
  for (i = 0; i < zrep->nsockets; i++) {
    if (strcmp(zrep->addresses[i], address) == 0) {
      ret = i;
      break;
    }
  }
  return ret;
};

/*!
  @brief Request confirmation from receiving socket.
  @param[in] comm comm_t* Comm structure to do reply for.
  @returns int 0 if successful, -2 on EOF, -1 otherwise.
 */
static inline
int do_reply_send(const comm_t *comm) {
  // Get reply
  zmq_reply_t *zrep = (zmq_reply_t*)(comm->reply);
  if (zrep == NULL) {
    ygglog_error("do_reply_send(%s): Reply structure not initialized.", comm->name);
    return -1;
  }
  zrep->n_msg++;
  zsock_t *s = (zsock_t*)(zrep->sockets[0]);
  if (s == NULL) {
    ygglog_error("do_reply_send(%s): Socket is NULL.", comm->name);
    return -1;
  }
  // Poll
  ygglog_debug("do_reply_send(%s): address=%s, begin", comm->name,
  	       zrep->addresses[0]);
#if defined(__cplusplus) && defined(_WIN32)
  // TODO: There seems to be an error in the poller when using it in C++
#else
  zpoller_t *poller = zpoller_new(s, NULL);
  if (!(poller)) {
    ygglog_error("do_reply_send(%s): Could not create poller", comm->name);
    return -1;
  }
  assert(poller);
  ygglog_debug("do_reply_send(%s): waiting on poller...", comm->name);
  void *p = zpoller_wait(poller, -1);
  //void *p = zpoller_wait(poller, 1000);
  ygglog_debug("do_reply_send(%s): poller returned", comm->name); 
  zpoller_destroy(&poller);
  if (p == NULL) {
    if (zpoller_terminated(poller)) {
      ygglog_error("do_reply_send(%s): Poller interrupted", comm->name);
    } else if (zpoller_expired(poller)) {
      ygglog_error("do_reply_send(%s): Poller expired", comm->name);
    } else {
      ygglog_error("do_reply_send(%s): Poller failed", comm->name);
    }
    return -1;
  }
#endif
  // Receive
  zframe_t *msg = zframe_recv(s);
  if (msg == NULL) {
    ygglog_error("do_reply_send(%s): did not receive", comm->name);
    return -1;
  }
  char *msg_data = (char*)zframe_data(msg);
  // Check for EOF
  int is_purge = 0;
  if (strcmp(msg_data, YGG_MSG_EOF) == 0) {
    ygglog_debug("do_reply_send(%s): EOF received", comm->name);
    zrep->n_msg = 0;
    zrep->n_rep = 0;
    return -2;
  } else if (strcmp(msg_data, _purge_msg) == 0) {
    is_purge = 1;
  }
  // Send
  // zsock_set_linger(s, _zmq_sleeptime);
  int ret = zframe_send(&msg, s, 0);
  // Check for purge or EOF
  if (ret < 0) {
    ygglog_error("do_reply_send(%s): Error sending reply frame.", comm->name);
    zframe_destroy(&msg);
  } else {
    if (is_purge == 1) {
      ygglog_debug("do_reply_send(%s): PURGE received", comm->name);
      zrep->n_msg = 0;
      zrep->n_rep = 0;
      ret = do_reply_send(comm);
    } else {
      zrep->n_rep++;
    }
  }
  ygglog_debug("do_reply_send(%s): address=%s, end", comm->name,
	       zrep->addresses[0]);
  return ret;
};

/*!
  @brief Send confirmation to sending socket.
  @param[in] comm comm_t* Comm structure to do reply for.
  @param[in] isock int Index of socket that reply should be done for.
  @param[in] msg char* Mesage to send/recv.
  @returns int 0 if successfule, -1 otherwise.
 */
static inline
int do_reply_recv(const comm_t *comm, const int isock, const char *msg) {
  // Get reply
  zmq_reply_t *zrep = (zmq_reply_t*)(comm->reply);
  if (zrep == NULL) {
    ygglog_error("do_reply_recv(%s): Reply structure not initialized.", comm->name);
    return -1;
  }
  zsock_t *s = (zsock_t*)(zrep->sockets[isock]);
  if (s == NULL) {
    ygglog_error("do_reply_recv(%s): Socket is NULL.", comm->name);
    return -1;
  }
  ygglog_debug("do_reply_recv(%s): address=%s, begin", comm->name,
	       zrep->addresses[isock]);
  zframe_t *msg_send = zframe_new(msg, strlen(msg));
  if (msg_send == NULL) {
    ygglog_error("do_reply_recv(%s): Error creating frame.", comm->name);
    return -1;
  }
  // Send
  int ret = zframe_send(&msg_send, s, 0);
  if (ret < 0) {
    ygglog_error("do_reply_recv(%s): Error sending confirmation.", comm->name);
    zframe_destroy(&msg_send);
    return -1;
  }
  if (strcmp(msg, YGG_MSG_EOF) == 0) {
    zrep->n_msg = 0;
    zrep->n_rep = 0;
    zsock_set_linger(s, _zmq_sleeptime);
    return -2;
  }
  // Receive
  zframe_t *msg_recv = zframe_recv(s);
  if (msg_recv == NULL) {
    ygglog_error("do_reply_recv(%s): did not receive", comm->name);
    return -1;
  }
  zframe_destroy(&msg_recv);
  zrep->n_rep++;
  ygglog_debug("do_reply_recv(%s): address=%s, end", comm->name,
	       zrep->addresses[isock]);
  return 0;
};

/*!
  @brief Add reply socket information to a send comm.
  @param[in] comm comm_t* Comm that confirmation is for.
  @returns char* Reply socket address.
*/
static inline
char *set_reply_send(const comm_t *comm) {
  char *out = NULL;
  // Get reply
  zmq_reply_t *zrep = (zmq_reply_t*)(comm->reply);
  if (zrep == NULL) {
    ygglog_error("set_reply_send(%s): Reply structure not initialized.", comm->name);
    return out;
  }
  // Create socket
  if (zrep->nsockets == 0) {
    zrep->sockets = (zsock_t**)malloc(sizeof(zsock_t*));
    if (zrep->sockets == NULL) {
      ygglog_error("set_reply_send(%s): Error mallocing sockets.", comm->name);
      return out;
    }
    zrep->nsockets = 1;
    zrep->sockets[0] = ygg_zsock_new(ZMQ_REP);
    zsock_set_linger(zrep->sockets[0], 0);
    if (zrep->sockets[0] == NULL) {
      ygglog_error("set_reply_send(%s): Could not initialize empty socket.",
		   comm->name);
      return out;
    }
    char protocol[50] = "tcp";
    char host[50] = "localhost";
    if (strcmp(host, "localhost") == 0)
      strncpy(host, "127.0.0.1", 50);
    char address[100];
    int port = -1;
#ifdef _OPENMP
#pragma omp critical (zmqport)
  {
#endif
    if (_last_port_set == 0) {
      ygglog_debug("model_index = %s", getenv("YGG_MODEL_INDEX"));
      _last_port = 49152 + 1000 * atoi(getenv("YGG_MODEL_INDEX"));
      _last_port_set = 1;
      ygglog_debug("_last_port = %d", _last_port);
    }
    sprintf(address, "%s://%s:*[%d-]", protocol, host, _last_port + 1);
    port = zsock_bind(zrep->sockets[0], "%s", address);
    if (port != -1)
      _last_port = port;
#ifdef _OPENMP
  }
#endif
    if (port == -1) {
      ygglog_error("set_reply_send(%s): Could not bind socket to address = %s",
		   comm->name, address);
      return out;
    }
    sprintf(address, "%s://%s:%d", protocol, host, port);
    zrep->addresses = (char**)malloc(sizeof(char*));
    zrep->addresses[0] = (char*)malloc((strlen(address) + 1)*sizeof(char));
    strncpy(zrep->addresses[0], address, strlen(address) + 1);
    ygglog_debug("set_reply_send(%s): New reply socket: %s", comm->name, address);
  }
  out = zrep->addresses[0];
  return out;
};

/*!
  @brief Add reply socket information to a recv comm.
  @param[in] comm comm_t* Comm that confirmation is for.
  @returns int Index of the reply socket.
*/
static inline
int set_reply_recv(const comm_t *comm, const char* address) {
  int out = -1;
  // Get reply
  zmq_reply_t *zrep = (zmq_reply_t*)(comm->reply);
  if (zrep == NULL) {
    ygglog_error("set_reply_recv(%s): Reply structure not initialized.", comm->name);
    return out;
  }
  // Match address and create if it dosn't exist
  int isock = find_reply_socket(comm, address);
  if (isock < 0) {
    if (isock == -2) {
      ygglog_error("set_reply_recv(%s): Error locating socket.", comm->name);
      return out;
    }
    // Realloc arrays
    zrep->sockets = (zsock_t**)realloc(zrep->sockets,
				       sizeof(zsock_t*)*(zrep->nsockets + 1));
    if (zrep->sockets == NULL) {
      ygglog_error("set_reply_recv(%s): Error reallocing sockets.", comm->name);
      return out;
    }
    zrep->addresses = (char**)realloc(zrep->addresses,
				      sizeof(char*)*(zrep->nsockets + 1));
    if (zrep->addresses == NULL) {
      ygglog_error("set_reply_recv(%s): Error reallocing addresses.", comm->name);
      return out;
    }
    // Create new socket
    isock = zrep->nsockets;
    zrep->nsockets++;
    zrep->sockets[isock] = ygg_zsock_new(ZMQ_REQ);
    zsock_set_linger(zrep->sockets[isock], 0);
    if (zrep->sockets[isock] == NULL) {
      ygglog_error("set_reply_recv(%s): Could not initialize empty socket.",
		   comm->name);
      return out;
    }
    zrep->addresses[isock] = (char*)malloc(sizeof(char)*(strlen(address) + 1));
    if (zrep->addresses[isock] == NULL) {
      ygglog_error("set_reply_recv(%s): Could not realloc new address.",
		   comm->name);
      return out;
    }
    strncpy(zrep->addresses[isock], address, strlen(address) + 1);
    int ret = zsock_connect(zrep->sockets[isock], "%s", address);
    if (ret < 0) {
      ygglog_error("set_reply_recv(%s): Could not connect to socket.",
		   comm->name);
      return out;
    }
    ygglog_debug("set_reply_recv(%s): New recv socket: %s", comm->name, address);
  }
  return isock;
};

/*!
  @brief Add information about reply socket to outgoing message.
  @param[in] comm comm_t* Comm that confirmation is for.
  @param[in] data char* Message that reply info should be added to.
  @param[in] len int Length of the outgoing message.
  @returns char* Message with reply information added.
 */
static inline
char* check_reply_send(const comm_t *comm, const char *data, const int len,
		       int *new_len) {
  // Prevent C4100 warning on windows by referencing param
#ifdef _WIN32
  UNUSED(comm);
#endif
  char *out = (char*)malloc(len + 1);
  memcpy(out, data, len + 1);
  new_len[0] = len;
  return out;
};


/*!
  @brief Get reply information from message.
  @param[in] comm comm_* Comm structure for incoming message.
  @param[in, out] data char* Received message containing reply info that will be
  removed on return.
  @param[in] len size_t Length of received message.
  @returns int Length of message without the reply info. -1 if there is an error.
 */
static inline
int check_reply_recv(const comm_t *comm, char *data, const size_t len) {
  int new_len = (int)len;
  int ret = 0;
  // Get reply
  zmq_reply_t *zrep = (zmq_reply_t*)(comm->reply);
  if (zrep == NULL) {
    ygglog_error("check_reply_recv(%s): Reply structure not initialized.", comm->name);
    return -1;
  }
  zrep->n_msg++;
  // Extract address
  comm_head_t head = parse_comm_header(data, len);
  if (head.valid == 0) {
    ygglog_error("check_reply_recv(%s): Invalid header.", comm->name);
    return -1;
  }
  char address[100];
  size_t address_len;
  if ((comm->is_work_comm == 1) && (zrep->nsockets == 1)) {
    address_len = strlen(zrep->addresses[0]);
    memcpy(address, zrep->addresses[0], address_len);
  } else if (strlen(head.zmq_reply) > 0) {
    address_len = strlen(head.zmq_reply);
    memcpy(address, head.zmq_reply, address_len);
  } else {
    ygglog_error("check_reply_recv(%s): Error parsing reply header in '%s'",
		 comm->name, data);
    return -1;
  }
  address[address_len] = '\0';
  // Match address and create if it dosn't exist
  int isock = set_reply_recv(comm, address);
  if (isock < 0) {
    ygglog_error("check_reply_recv(%s): Error setting reply socket.");
    return -1;
  }
  // Confirm message receipt
  ret = do_reply_recv(comm, isock, _reply_msg);
  if (ret < 0) {
    ygglog_error("check_reply_recv(%s): Error during reply.", comm->name);
    return -1;
  }
  return new_len;
};

/*!
  @brief Create a new socket.
  @param[in] comm comm_t * Comm structure initialized with new_comm_base.
  @returns int -1 if the address could not be created.
*/
static inline
int new_zmq_address(comm_t *comm) {
  // TODO: Get protocol/host from input
  char protocol[50] = "tcp";
  char host[50] = "localhost";
  char address[100];
  comm->msgBufSize = 100;
  if (strcmp(host, "localhost") == 0)
    strncpy(host, "127.0.0.1", 50);
  if ((strcmp(protocol, "inproc") == 0) ||
      (strcmp(protocol, "ipc") == 0)) {
    // TODO: small chance of reusing same number
    int key = 0;
#ifdef _OPENMP
#pragma omp critical (zmqport)
  {
#endif
    if (!(_zmq_rand_seeded)) {
      srand(ptr2seed(comm));
      _zmq_rand_seeded = 1;
    }
#ifdef _OPENMP
  }
#endif
    while (key == 0) key = rand();
    if (strlen(comm->name) == 0)
      sprintf(comm->name, "tempnewZMQ-%d", key);
    sprintf(address, "%s://%s", protocol, comm->name);
  } else {
#ifdef _OPENMP
#pragma omp critical (zmqport)
  {
#endif
     if (_last_port_set == 0) {
      ygglog_debug("model_index = %s", getenv("YGG_MODEL_INDEX"));
      _last_port = 49152 + 1000 * atoi(getenv("YGG_MODEL_INDEX"));
      _last_port_set = 1;
      ygglog_debug("_last_port = %d", _last_port);
    }
   sprintf(address, "%s://%s:*[%d-]", protocol, host, _last_port + 1);
#ifdef _OPENMP
  }
#endif
    /* strcat(address, ":!"); // For random port */
  }
  // Bind
  zsock_t *s = ygg_zsock_new(ZMQ_PAIR);
  if (s == NULL) {
    ygglog_error("new_zmq_address: Could not initialize empty socket.");
    return -1;
  }
  zsock_set_linger(s, 0);
  int port = zsock_bind(s, "%s", address);
  if (port == -1) {
    ygglog_error("new_zmq_address: Could not bind socket to address = %s",
		 address);
    return -1;
  }
  // Add port to address
#ifdef _OPENMP
#pragma omp critical (zmqport)
  {
#endif
  if ((strcmp(protocol, "inproc") != 0) &&
      (strcmp(protocol, "ipc") != 0)) {
    _last_port = port;
    sprintf(address, "%s://%s:%d", protocol, host, port);
  }
#ifdef _OPENMP
  }
#endif
  strncpy(comm->address, address, COMM_ADDRESS_SIZE);
  ygglog_debug("new_zmq_address: Bound socket to %s", comm->address);
  if (strlen(comm->name) == 0)
    sprintf(comm->name, "tempnewZMQ-%d", port);
  comm->handle = (void*)s;
  // Init reply
  int ret = init_zmq_reply(comm);
  return ret;
};

/*!
  @brief Initialize a ZeroMQ communicator.
  @param[in] comm comm_t * Comm structure initialized with init_comm_base.
  @returns int -1 if the comm could not be initialized.
 */
static inline
int init_zmq_comm(comm_t *comm) {
  int ret = -1;
  if (comm->valid == 0)
    return ret;
  comm->msgBufSize = 100;
<<<<<<< HEAD
  zsock_t *s;
  if (comm->is_rpc) {
    s = zsock_new(ZMQ_DEALER);
  } else {
    s = zsock_new(ZMQ_PAIR);
  }
=======
  zsock_t *s = ygg_zsock_new(ZMQ_PAIR);
>>>>>>> 1bc181b5
  if (s == NULL) {
    ygglog_error("init_zmq_address: Could not initialize empty socket.");
    return -1;
  }
  zsock_set_linger(s, 0);
  ret = zsock_connect(s, "%s", comm->address);
  if (ret == -1) {
    ygglog_error("init_zmq_address: Could not connect socket to address = %s",
  		 comm->address);
    ygg_zsock_destroy(&s);
    return ret;
  }
  ygglog_debug("init_zmq_address: Connected socket to %s", comm->address);
  if (strlen(comm->name) == 0)
    sprintf(comm->name, "tempinitZMQ-%s", comm->address);
  // Asign to void pointer
  comm->handle = (void*)s;
  ret = init_zmq_reply(comm);
  comm->always_send_header = 1;
  return ret;
};

/*!
  @brief Perform deallocation for ZMQ communicator.
  @param[in] x comm_t Pointer to communicator to deallocate.
  @returns int 1 if there is and error, 0 otherwise.
*/
static inline
int free_zmq_comm(comm_t *x) {
  int ret = 0;
  if (x == NULL)
    return ret;
  // Drain input
  if ((is_recv(x->direction)) && (x->valid == 1)) {
    if (_ygg_error_flag == 0) {
      size_t data_len = 100;
      char *data = (char*)malloc(data_len);
      while (zmq_comm_nmsg(x) > 0) {
        ret = zmq_comm_recv(x, &data, data_len, 1);
        if (ret < 0) {
          if (ret == -2) {
            x->recv_eof[0] = 1;
            break;
          }
        }
      }
      free(data);
    }
  }
  // Free reply
  if (x->reply != NULL) {
    zmq_reply_t *zrep = (zmq_reply_t*)(x->reply);
    // Free reply
    ret = free_zmq_reply(zrep);
    free(x->reply);
    x->reply = NULL;
  }
  if (x->handle != NULL) {
    zsock_t *s = (zsock_t*)(x->handle);
    if (s != NULL) {
      ygglog_debug("Destroying socket: %s", x->address);
      ygg_zsock_destroy(&s);
    }
    x->handle = NULL;
  }
  ygglog_debug("free_zmq_comm: finished");
  return ret;
};

/*!
  @brief Get number of messages in the comm.
  @param[in] comm_t Communicator to check.
  @returns int Number of messages. -1 indicates an error.
 */
static inline
int zmq_comm_nmsg(const comm_t *x) {
  int out = 0;
  if (is_recv(x->direction)) {
    if (x->handle != NULL) {
      zsock_t *s = (zsock_t*)(x->handle);
      zpoller_t *poller = zpoller_new(s, NULL);
      if (poller == NULL) {
	ygglog_error("zmq_comm_nmsg: Could not create poller");
	return -1;
      }
      void *p = zpoller_wait(poller, 1);
      if (p == NULL) {
	if (zpoller_terminated(poller)) {
	  ygglog_error("zmq_comm_nmsg: Poller interrupted");
	  out = -1;
	} else {
	  out = 0;
	}
      } else {
	out = 1;
      }
      zpoller_destroy(&poller);
    }
  } else {
    /* if (x->last_send[0] != 0) { */
    /*   time_t now; */
    /*   time(&now); */
    /*   double elapsed = difftime(now, x->last_send[0]); */
    /*   if (elapsed > _wait_send_t) */
    /* 	out = 0; */
    /*   else */
    /* 	out = 1; */
    /* } */
    zmq_reply_t *zrep = (zmq_reply_t*)(x->reply);
    if (zrep != NULL) {
      ygglog_debug("zmq_comm_nmsg(%s): nmsg = %d, nrep = %d",
		   x->name, zrep->n_msg, zrep->n_rep);
      out = zrep->n_msg - zrep->n_rep;
    }
  }
  return out;
};

/*!
  @brief Send a message to the comm.
  Send a message smaller than YGG_MSG_MAX bytes to an output comm. If the
  message is larger, it will not be sent.
  @param[in] x comm_t* structure that comm should be sent to.
  @param[in] data character pointer to message that should be sent.
  @param[in] len size_t length of message to be sent.
  @returns int 0 if send succesfull, -1 if send unsuccessful.
 */
static inline
int zmq_comm_send(const comm_t *x, const char *data, const size_t len) {
  ygglog_debug("zmq_comm_send(%s): %d bytes", x->name, len);
  if (comm_base_send(x, data, len) == -1)
    return -1;
  zsock_t *s = (zsock_t*)(x->handle);
  if (s == NULL) {
    ygglog_error("zmq_comm_send(%s): socket handle is NULL", x->name);
    return -1;
  }
  int new_len = 0;
  char *new_data = check_reply_send(x, data, (int)len, &new_len);
  if (new_data == NULL) {
    ygglog_error("zmq_comm_send(%s): Adding reply address failed.", x->name);
    return -1;
  }
  zframe_t *f = zframe_new(new_data, new_len);
  int ret = -1;
  if (f == NULL) {
    ygglog_error("zmq_comm_send(%s): frame handle is NULL", x->name);
  } else {
    ret = zframe_send(&f, s, 0);
    if (ret < 0) {
      ygglog_error("zmq_comm_send(%s): Error in zframe_send", x->name);
      zframe_destroy(&f);
    }
  }
  // Get reply
  if (ret >= 0) {
    ret = do_reply_send(x);
    if (ret < 0) {
      if (ret == -2) {
	ygglog_error("zmq_comm_send(%s): EOF received", x->name);
      } else {
	ygglog_error("zmq_comm_send(%s): Error in do_reply_send", x->name);
      }
    }
  }
  ygglog_debug("zmq_comm_send(%s): returning %d", x->name, ret);
  free(new_data);
  return ret;
};

/*!
  @brief Receive a message from an input comm.
  Receive a message smaller than YGG_MSG_MAX bytes from an input comm.
  @param[in] x comm_t* structure that message should be sent to.
  @param[out] data char ** pointer to allocated buffer where the message
  should be saved. This should be a malloc'd buffer if allow_realloc is 1.
  @param[in] len const size_t length of the allocated message buffer in bytes.
  @param[in] allow_realloc const int If 1, the buffer will be realloced if it
  is not large enought. Otherwise an error will be returned.
  @returns int -1 if message could not be received. Length of the received
  message if message was received.
 */
static inline
int zmq_comm_recv(const comm_t* x, char **data, const size_t len,
		  const int allow_realloc) {
  int ret = -1;
  ygglog_debug("zmq_comm_recv(%s)", x->name);
  zsock_t *s = (zsock_t*)(x->handle);
  if (s == NULL) {
    ygglog_error("zmq_comm_recv(%s): socket handle is NULL", x->name);
    return ret;
  }
  while (1) {
    int nmsg = zmq_comm_nmsg(x);
    if (nmsg < 0) return ret;
    else if (nmsg > 0) break;
    else {
      ygglog_debug("zmq_comm_recv(%s): no messages, sleep", x->name);
      usleep(YGG_SLEEP_TIME);
    }
  }
  zframe_t *out = zframe_recv(s);
  if (out == NULL) {
    ygglog_debug("zmq_comm_recv(%s): did not receive", x->name);
    return ret;
  }
  // Realloc and copy data
  size_t len_recv = zframe_size(out) + 1;
  // size_t len_recv = (size_t)ret + 1;
  if (len_recv > len) {
    if (allow_realloc) {
      ygglog_debug("zmq_comm_recv(%s): reallocating buffer from %d to %d bytes.",
		   x->name, len, len_recv);
      (*data) = (char*)realloc(*data, len_recv);
      if (*data == NULL) {
	ygglog_error("zmq_comm_recv(%s): failed to realloc buffer.", x->name);
	zframe_destroy(&out);
	return -1;
      }
    } else {
      ygglog_error("zmq_comm_recv(%s): buffer (%d bytes) is not large enough for message (%d bytes)",
		   x->name, len, len_recv);
      zframe_destroy(&out);
      return -((int)(len_recv - 1));
    }
  }
  memcpy(*data, zframe_data(out), len_recv - 1);
  zframe_destroy(&out);
  (*data)[len_recv-1] = '\0';
  ret = (int)len_recv - 1;
  /*
  if (strlen(*data) != ret) {
    ygglog_error("zmq_comm_recv(%s): Size of string (%d) doesn't match expected (%d)",
		 x->name, strlen(*data), ret);
    return -1;
  }
  */
  // Check reply
  ret = check_reply_recv(x, *data, ret);
  if (ret < 0) {
    ygglog_error("zmq_comm_recv(%s): failed to check for reply socket.", x->name);
    return ret;
  }
  ygglog_debug("zmq_comm_recv(%s): returning %d", x->name, ret);
  return ret;
};


// Definitions in the case where ZMQ libraries not installed
#else /*ZMQINSTALLED*/

/*!
  @brief Print error message about ZMQ library not being installed.
 */
static inline
void ygg_zsys_shutdown() {
  ygglog_error("Compiler flag 'ZMQINSTALLED' not defined so ZMQ bindings are disabled.");
};

/*!
  @brief Print error message about ZMQ library not being installed.
 */
static inline
void* ygg_zsys_init() {
  ygglog_error("Compiler flag 'ZMQINSTALLED' not defined so ZMQ bindings are disabled.");
  return NULL;
};

/*!
  @brief Print error message about ZMQ library not being installed.
 */
static inline
void zmq_install_error() {
  ygglog_error("Compiler flag 'ZMQINSTALLED' not defined so ZMQ bindings are disabled.");
};

/*!
  @brief Perform deallocation for ZMQ communicator.
  @param[in] x comm_t Pointer to communicator to deallocate.
  @returns int 1 if there is and error, 0 otherwise.
*/
static inline
int free_zmq_comm(comm_t *x) {
  zmq_install_error();
  return 1;
};

/*!
  @brief Create a new socket.
  @param[in] comm comm_t * Comm structure initialized with new_comm_base.
  @returns int -1 if the address could not be created.
*/
static inline
int new_zmq_address(comm_t *comm) {
  zmq_install_error();
  return -1;
};

/*!
  @brief Initialize a ZeroMQ communicator.
  @param[in] comm comm_t * Comm structure initialized with init_comm_base.
  @returns int -1 if the comm could not be initialized.
 */
static inline
int init_zmq_comm(comm_t *comm) {
  zmq_install_error();
  return -1;
};

/*!
  @brief Get number of messages in the comm.
  @param[in] x comm_t* Communicator to check.
  @returns int Number of messages. -1 indicates an error.
 */
static inline
int zmq_comm_nmsg(const comm_t* x) {
  zmq_install_error();
  return -1;
};

/*!
  @brief Send a message to the comm.
  Send a message smaller than YGG_MSG_MAX bytes to an output comm. If the
  message is larger, it will not be sent.
  @param[in] x comm_t* structure that comm should be sent to.
  @param[in] data character pointer to message that should be sent.
  @param[in] len size_t length of message to be sent.
  @returns int 0 if send succesfull, -1 if send unsuccessful.
 */
static inline
int zmq_comm_send(const comm_t* x, const char *data, const size_t len) {
  zmq_install_error();
  return -1;
};

/*!
  @brief Receive a message from an input comm.
  Receive a message smaller than YGG_MSG_MAX bytes from an input comm.
  @param[in] x comm_t* structure that message should be sent to.
  @param[out] data char ** pointer to allocated buffer where the message
  should be saved. This should be a malloc'd buffer if allow_realloc is 1.
  @param[in] len const size_t length of the allocated message buffer in bytes.
  @param[in] allow_realloc const int If 1, the buffer will be realloced if it
  is not large enought. Otherwise an error will be returned.
  @returns int -1 if message could not be received. Length of the received
  message if message was received.
 */
static inline
int zmq_comm_recv(const comm_t* x, char **data, const size_t len,
		  const int allow_realloc) {
  zmq_install_error();
  return -1;
};

/*!
  @brief Add reply socket information to a send comm.
  @param[in] comm comm_t* Comm that confirmation is for.
  @returns char* Reply socket address.
*/
static inline
char *set_reply_send(const comm_t *comm) {
  zmq_install_error();
  return NULL;
};

/*!
  @brief Add reply socket information to a recv comm.
  @param[in] comm comm_t* Comm that confirmation is for.
  @param[in] address const char* Comm address.
  @returns int Index of the reply socket.
*/
static inline
int set_reply_recv(const comm_t *comm, const char* address) {
  zmq_install_error();
  return -1;
};

#endif /*ZMQINSTALLED*/

#ifdef __cplusplus /* If this is a C++ compiler, end C linkage */
}
#endif

#endif /*YGGZMQCOMM_H_*/<|MERGE_RESOLUTION|>--- conflicted
+++ resolved
@@ -685,16 +685,12 @@
   if (comm->valid == 0)
     return ret;
   comm->msgBufSize = 100;
-<<<<<<< HEAD
   zsock_t *s;
   if (comm->is_rpc) {
-    s = zsock_new(ZMQ_DEALER);
+    s = ygg_zsock_new(ZMQ_DEALER);
   } else {
-    s = zsock_new(ZMQ_PAIR);
-  }
-=======
-  zsock_t *s = ygg_zsock_new(ZMQ_PAIR);
->>>>>>> 1bc181b5
+    s = ygg_zsock_new(ZMQ_PAIR);
+  }
   if (s == NULL) {
     ygglog_error("init_zmq_address: Could not initialize empty socket.");
     return -1;
