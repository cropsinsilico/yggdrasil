--- conflicted
+++ resolved
@@ -3412,13 +3412,8 @@
 	buf[0] = (char*)realloc(buf[0], buf_siz);
       }
       // Format
-<<<<<<< HEAD
       if (head->flags & HEAD_META_IN_DATA) {
-	ret = snprintf(*buf, buf_siz-1, "%s%s%s%s%s", MSG_HEAD_SEP,
-=======
-      if (head->flags & HEAD_TYPE_IN_DATA) {
 	ret = snprintf(*buf, buf_siz, "%s%s%s%s%s", MSG_HEAD_SEP,
->>>>>>> 78f8d42b
 		       head_buf.GetString(), MSG_HEAD_SEP,
 		       type_buf.GetString(), MSG_HEAD_SEP);
       } else {
