--- conflicted
+++ resolved
@@ -1936,18 +1936,10 @@
       if (!(is_generic_init(src))) {
 	ygglog_throw_error("copy_generic_into: Source object not initialized.");
       }
-<<<<<<< HEAD
       if (src.obj == NULL) {
 	ygglog_throw_error("copy_generic: Generic object class is NULL.");
       }
-      out.obj = (void*)copy_document((rapidjson::Value*)(src.obj));
-=======
-      YggGeneric* src_obj = (YggGeneric*)(src.obj);
-      if (src_obj == NULL) {
-	ygglog_throw_error("copy_generic_into: Generic object class is NULL.");
-      }
-      dst->obj = src_obj->copy();
->>>>>>> 12b23213
+      dst->obj = (void*)copy_document((rapidjson::Value*)(src.obj));
     } catch(...) {
       ygglog_error("copy_generic_into: C++ exception thrown.");
       destroy_generic(dst);
