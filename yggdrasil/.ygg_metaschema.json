--- conflicted
+++ resolved
@@ -1,290 +1,307 @@
-<<<<<<< HEAD
-{"$id":"http://json-schema.org/draft-07/schema#","$schema":"http://json-schema.org/draft-07/schema#","default":true,"definitions":{"nonNegativeInteger":{"minimum":0,"type":"integer"},"nonNegativeIntegerDefault0":{"allOf":[{"$ref":"#/definitions/nonNegativeInteger"},{"default":0}]},"schemaArray":{"items":{"$ref":"#"},"minItems":1,"type":"array"},"simpleTypes":{"enum":["array","boolean","integer","null","number","object","string","1darray","bytes","class","complex","float","function","instance","int","ndarray","obj","ply","scalar","schema","uint","unicode"]},"stringArray":{"default":[],"items":{"type":"string"},"type":"array","uniqueItems":true}},"properties":{"$comment":{"type":"string"},"$id":{"format":"uri-reference","type":"string"},"$ref":{"format":"uri-reference","type":"string"},"$schema":{"format":"uri","type":"string"},"additionalItems":{"$ref":"#"},"additionalProperties":{"$ref":"#"},"allOf":{"$ref":"#/definitions/schemaArray"},"anyOf":{"$ref":"#/definitions/schemaArray"},"args":{"description":"Arguments required to recreate a class instance.","type":"object"},"class":{"description":"One or more classes that the object should be an instance of.","oneOf":[{"type":"class"},{"items":{"type":"class"},"minItems":1,"type":"array"}]},"const":true,"contains":{"$ref":"#"},"contentEncoding":{"type":"string"},"contentMediaType":{"type":"string"},"default":true,"definitions":{"additionalProperties":{"$ref":"#"},"default":{},"type":"object"},"dependencies":{"additionalProperties":{"anyOf":[{"$ref":"#"},{"$ref":"#/definitions/stringArray"}]},"type":"object"},"description":{"type":"string"},"else":{"$ref":"#"},"enum":{"items":true,"type":"array"},"examples":{"items":true,"type":"array"},"exclusiveMaximum":{"type":"number"},"exclusiveMinimum":{"type":"number"},"format":{"type":"string"},"if":{"$ref":"#"},"items":{"anyOf":[{"$ref":"#"},{"$ref":"#/definitions/schemaArray"}],"default":true},"length":{"description":"Number of elements in the 1D array.","minimum":1,"type":"number"},"maxItems":{"$ref":"#/definitions/nonNegativeInteger"},"maxLength":{"$ref":"#/definitions/nonNegativeInteger"},"maxProperties":{"$ref":"#/definitions/nonNegativeInteger"},"maximum":{"type":"number"},"minItems":{"$ref":"#/definitions/nonNegativeIntegerDefault0"},"minLength":{"$ref":"#/definitions/nonNegativeIntegerDefault0"},"minProperties":{"$ref":"#/definitions/nonNegativeIntegerDefault0"},"minimum":{"type":"number"},"multipleOf":{"exclusiveMinimum":0,"type":"number"},"not":{"$ref":"#"},"oneOf":{"$ref":"#/definitions/schemaArray"},"pattern":{"format":"regex","type":"string"},"patternProperties":{"additionalProperties":{"$ref":"#"},"default":{},"propertyNames":{"format":"regex"},"type":"object"},"precision":{"description":"The size (in bits) of each item.","minimum":1,"type":"number"},"properties":{"additionalProperties":{"$ref":"#"},"default":{},"type":"object"},"propertyNames":{"$ref":"#"},"readOnly":{"default":false,"type":"boolean"},"required":{"$ref":"#/definitions/stringArray"},"shape":{"description":"Shape of the ND array in each dimension.","items":{"minimum":1,"type":"integer"},"type":"array"},"subtype":{"description":"The base type for each item.","enum":["bytes","complex","float","int","uint","unicode"],"type":"string"},"then":{"$ref":"#"},"title":{"type":"string"},"type":{"anyOf":[{"$ref":"#/definitions/simpleTypes"},{"items":{"$ref":"#/definitions/simpleTypes"},"minItems":1,"type":"array","uniqueItems":true}]},"uniqueItems":{"default":false,"type":"boolean"},"units":{"description":"Physical units.","type":"string"}},"title":"Ygg meta-schema for data type schemas","type":["object","boolean"]}
-=======
 {
-    "$id": "http://json-schema.org/draft-07/schema#", 
-    "$schema": "http://json-schema.org/draft-07/schema#", 
-    "default": true, 
+    "$id": "http://json-schema.org/draft-07/schema#",
+    "$schema": "http://json-schema.org/draft-07/schema#",
+    "default": true,
     "definitions": {
         "nonNegativeInteger": {
-            "minimum": 0, 
+            "minimum": 0,
             "type": "integer"
-        }, 
+        },
         "nonNegativeIntegerDefault0": {
             "allOf": [
                 {
                     "$ref": "#/definitions/nonNegativeInteger"
-                }, 
+                },
                 {
                     "default": 0
                 }
             ]
-        }, 
+        },
         "schemaArray": {
             "items": {
                 "$ref": "#"
-            }, 
-            "minItems": 1, 
+            },
+            "minItems": 1,
             "type": "array"
-        }, 
+        },
         "simpleTypes": {
             "enum": [
-                "array", 
-                "boolean", 
-                "integer", 
-                "null", 
-                "number", 
-                "object", 
-                "string", 
-                "1darray", 
-                "bytes", 
-                "complex", 
-                "float", 
-                "function", 
-                "int", 
-                "ndarray", 
-                "obj", 
-                "ply", 
-                "scalar", 
-                "schema", 
-                "uint", 
+                "array",
+                "boolean",
+                "integer",
+                "null",
+                "number",
+                "object",
+                "string",
+                "1darray",
+                "bytes",
+                "class",
+                "complex",
+                "float",
+                "function",
+                "instance",
+                "int",
+                "ndarray",
+                "obj",
+                "ply",
+                "scalar",
+                "schema",
+                "uint",
                 "unicode"
             ]
-        }, 
+        },
         "stringArray": {
-            "default": [], 
+            "default": [],
             "items": {
                 "type": "string"
-            }, 
-            "type": "array", 
+            },
+            "type": "array",
             "uniqueItems": true
         }
-    }, 
+    },
     "properties": {
         "$comment": {
             "type": "string"
-        }, 
+        },
         "$id": {
-            "format": "uri-reference", 
-            "type": "string"
-        }, 
+            "format": "uri-reference",
+            "type": "string"
+        },
         "$ref": {
-            "format": "uri-reference", 
-            "type": "string"
-        }, 
+            "format": "uri-reference",
+            "type": "string"
+        },
         "$schema": {
-            "format": "uri", 
-            "type": "string"
-        }, 
+            "format": "uri",
+            "type": "string"
+        },
         "additionalItems": {
             "$ref": "#"
-        }, 
+        },
         "additionalProperties": {
             "$ref": "#"
-        }, 
+        },
         "allOf": {
             "$ref": "#/definitions/schemaArray"
-        }, 
+        },
         "anyOf": {
             "$ref": "#/definitions/schemaArray"
-        }, 
-        "const": true, 
+        },
+        "args": {
+            "description": "Arguments required to recreate a class instance.",
+            "type": "object"
+        },
+        "class": {
+            "description": "One or more classes that the object should be an instance of.",
+            "oneOf": [
+                {
+                    "type": "class"
+                },
+                {
+                    "items": {
+                        "type": "class"
+                    },
+                    "minItems": 1,
+                    "type": "array"
+                }
+            ]
+        },
+        "const": true,
         "contains": {
             "$ref": "#"
-        }, 
+        },
         "contentEncoding": {
             "type": "string"
-        }, 
+        },
         "contentMediaType": {
             "type": "string"
-        }, 
-        "default": true, 
+        },
+        "default": true,
         "definitions": {
             "additionalProperties": {
                 "$ref": "#"
-            }, 
-            "default": {}, 
-            "type": "object"
-        }, 
+            },
+            "default": {},
+            "type": "object"
+        },
         "dependencies": {
             "additionalProperties": {
                 "anyOf": [
                     {
                         "$ref": "#"
-                    }, 
+                    },
                     {
                         "$ref": "#/definitions/stringArray"
                     }
                 ]
-            }, 
-            "type": "object"
-        }, 
+            },
+            "type": "object"
+        },
         "description": {
             "type": "string"
-        }, 
+        },
         "else": {
             "$ref": "#"
-        }, 
+        },
         "enum": {
-            "items": true, 
+            "items": true,
             "type": "array"
-        }, 
+        },
         "examples": {
-            "items": true, 
+            "items": true,
             "type": "array"
-        }, 
+        },
         "exclusiveMaximum": {
             "type": "number"
-        }, 
+        },
         "exclusiveMinimum": {
             "type": "number"
-        }, 
+        },
         "format": {
             "type": "string"
-        }, 
+        },
         "if": {
             "$ref": "#"
-        }, 
+        },
         "items": {
             "anyOf": [
                 {
                     "$ref": "#"
-                }, 
+                },
                 {
                     "$ref": "#/definitions/schemaArray"
                 }
-            ], 
+            ],
             "default": true
-        }, 
+        },
         "length": {
-            "description": "Number of elements in the 1D array.", 
-            "minimum": 1, 
-            "type": "number"
-        }, 
+            "description": "Number of elements in the 1D array.",
+            "minimum": 1,
+            "type": "number"
+        },
         "maxItems": {
             "$ref": "#/definitions/nonNegativeInteger"
-        }, 
+        },
         "maxLength": {
             "$ref": "#/definitions/nonNegativeInteger"
-        }, 
+        },
         "maxProperties": {
             "$ref": "#/definitions/nonNegativeInteger"
-        }, 
+        },
         "maximum": {
             "type": "number"
-        }, 
+        },
         "minItems": {
             "$ref": "#/definitions/nonNegativeIntegerDefault0"
-        }, 
+        },
         "minLength": {
             "$ref": "#/definitions/nonNegativeIntegerDefault0"
-        }, 
+        },
         "minProperties": {
             "$ref": "#/definitions/nonNegativeIntegerDefault0"
-        }, 
+        },
         "minimum": {
             "type": "number"
-        }, 
+        },
         "multipleOf": {
-            "exclusiveMinimum": 0, 
-            "type": "number"
-        }, 
+            "exclusiveMinimum": 0,
+            "type": "number"
+        },
         "not": {
             "$ref": "#"
-        }, 
+        },
         "oneOf": {
             "$ref": "#/definitions/schemaArray"
-        }, 
+        },
         "pattern": {
-            "format": "regex", 
-            "type": "string"
-        }, 
+            "format": "regex",
+            "type": "string"
+        },
         "patternProperties": {
             "additionalProperties": {
                 "$ref": "#"
-            }, 
-            "default": {}, 
+            },
+            "default": {},
             "propertyNames": {
                 "format": "regex"
-            }, 
-            "type": "object"
-        }, 
+            },
+            "type": "object"
+        },
         "precision": {
-            "description": "The size (in bits) of each item.", 
-            "minimum": 1, 
-            "type": "number"
-        }, 
+            "description": "The size (in bits) of each item.",
+            "minimum": 1,
+            "type": "number"
+        },
         "properties": {
             "additionalProperties": {
                 "$ref": "#"
-            }, 
-            "default": {}, 
-            "type": "object"
-        }, 
+            },
+            "default": {},
+            "type": "object"
+        },
         "propertyNames": {
             "$ref": "#"
-        }, 
+        },
         "readOnly": {
-            "default": false, 
+            "default": false,
             "type": "boolean"
-        }, 
+        },
         "required": {
             "$ref": "#/definitions/stringArray"
-        }, 
+        },
         "shape": {
-            "description": "Shape of the ND array in each dimension.", 
+            "description": "Shape of the ND array in each dimension.",
             "items": {
-                "minimum": 1, 
+                "minimum": 1,
                 "type": "integer"
-            }, 
+            },
             "type": "array"
-        }, 
+        },
         "subtype": {
-            "description": "The base type for each item.", 
+            "description": "The base type for each item.",
             "enum": [
-                "bytes", 
-                "complex", 
-                "float", 
-                "int", 
-                "uint", 
+                "bytes",
+                "complex",
+                "float",
+                "int",
+                "uint",
                 "unicode"
-            ], 
-            "type": "string"
-        }, 
+            ],
+            "type": "string"
+        },
         "then": {
             "$ref": "#"
-        }, 
+        },
         "title": {
             "type": "string"
-        }, 
+        },
         "type": {
             "anyOf": [
                 {
                     "$ref": "#/definitions/simpleTypes"
-                }, 
+                },
                 {
                     "items": {
                         "$ref": "#/definitions/simpleTypes"
-                    }, 
-                    "minItems": 1, 
-                    "type": "array", 
+                    },
+                    "minItems": 1,
+                    "type": "array",
                     "uniqueItems": true
                 }
             ]
-        }, 
+        },
         "uniqueItems": {
-            "default": false, 
+            "default": false,
             "type": "boolean"
-        }, 
+        },
         "units": {
-            "description": "Physical units.", 
+            "description": "Physical units.",
             "type": "string"
         }
-    }, 
-    "title": "Ygg meta-schema for data type schemas", 
+    },
+    "title": "Ygg meta-schema for data type schemas",
     "type": [
-        "object", 
+        "object",
         "boolean"
     ]
-}
->>>>>>> 77754941
+}