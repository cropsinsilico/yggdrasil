--- conflicted
+++ resolved
@@ -294,17 +294,12 @@
                  ygg_debug_prefix=None, connection_task_method='thread',
                  as_service=False, complete_partial=False,
                  partial_commtype=None, production_run=False,
-<<<<<<< HEAD
-                 mpi_tag_start=None, yaml_param=None, yaml_encoding=None,
-                 validate=False):
-=======
                  mpi_tag_start=None, yaml_param=None, validate=False,
                  with_debugger=None, disable_python_c_api=False,
-                 with_asan=False):
+                 with_asan=False, yaml_encoding=None):
         kwargs_models = {'with_debugger': with_debugger,
                          'disable_python_c_api': disable_python_c_api,
                          'with_asan': with_asan}
->>>>>>> 5abe5b25
         self.mpi_comm = None
         name = 'runner'
         if MPI is not None:
