--- conflicted
+++ resolved
@@ -190,11 +190,7 @@
     def __init__(self, modelYmls, namespace=None, host=None, rank=0,
                  ygg_debug_level=None, rmq_debug_level=None,
                  ygg_debug_prefix=None, connection_task_method='thread',
-<<<<<<< HEAD
-                 as_function=False):
-=======
-                 production_run=False):
->>>>>>> dc36dff0
+                 as_function=False, production_run=False):
         super(YggRunner, self).__init__('runner')
         if namespace is None:
             namespace = ygg_cfg.get('rmq', 'namespace', False)
@@ -310,33 +306,6 @@
             dict: Intermediate times from the run.
 
         """
-<<<<<<< HEAD
-        if timer is None:
-            timer = time.time
-        if t0 is None:
-            t0 = timer()
-        times = {}
-        times['init'] = timer()
-        self.loadDrivers()
-        times['load drivers'] = timer()
-        self.startDrivers()
-        times['start drivers'] = timer()
-        self.set_signal_handler(signal_handler)
-        if not self.as_function:
-            self.waitModels()
-            times['run models'] = timer()
-            self.atexit()
-            times['at exit'] = timer()
-        tprev = t0
-        key_order = ['init', 'load drivers', 'start drivers', 'run models',
-                     'at exit']
-        for k in key_order:
-            if k in times:
-                self.info('%20s\t%f', k, times[k] - tprev)
-                tprev = times[k]
-        self.info(40 * '=')
-        self.info('%20s\t%f', "Total", tprev - t0)
-=======
         with temp_config(production_run=self.production_run):
             if timer is None:
                 timer = time.time
@@ -349,22 +318,20 @@
             self.startDrivers()
             times['start drivers'] = timer()
             self.set_signal_handler(signal_handler)
-            self.waitModels()
-            times['run models'] = timer()
-            self.reset_signal_handler()
-            self.closeChannels()
-            times['close channels'] = timer()
-            self.cleanup()
-            times['clean up'] = timer()
+            if not self.as_function:
+                 self.waitModels()
+                 times['run models'] = timer()
+                 self.atexit()
+                 times['at exit'] = timer()
             tprev = t0
             key_order = ['init', 'load drivers', 'start drivers', 'run models',
-                         'close channels', 'clean up']
+                         'at exit']
             for k in key_order:
-                self.info('%20s\t%f', k, times[k] - tprev)
-                tprev = times[k]
+                if k in times:
+                    self.info('%20s\t%f', k, times[k] - tprev)
+                    tprev = times[k]
             self.info(40 * '=')
             self.info('%20s\t%f', "Total", tprev - t0)
->>>>>>> dc36dff0
         return times
 
     @property
