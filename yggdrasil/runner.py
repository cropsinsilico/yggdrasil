--- conflicted
+++ resolved
@@ -209,20 +209,9 @@
         # Update environment based on config
         cfg_environment()
         # Parse yamls
-<<<<<<< HEAD
-        self.drivers = yamlfile.parse_yaml(modelYmls)
+        self.drivers = yamlfile.parse_yaml(modelYmls, as_function=as_function)
         self.connectiondrivers = self.drivers['connection']
         self.modeldrivers = self.drivers['model']
-=======
-        drivers = yamlfile.parse_yaml(modelYmls, as_function=as_function)
-        self.inputdrivers = drivers['input']
-        self.outputdrivers = drivers['output']
-        self.modeldrivers = drivers['model']
-        for x in self.outputdrivers.values():
-            self._outputchannels[x['args']] = x
-        for x in self.inputdrivers.values():
-            self._inputchannels[x['args']] = x
->>>>>>> 9f54cc12
 
     def pprint(self, *args):
         r"""Print with color."""
@@ -406,7 +395,6 @@
 
         """
         yml['models'] = []
-<<<<<<< HEAD
         yml['task_method'] = self.connection_task_method
         drv = self.create_driver(yml)
         for model, env in drv.model_env.items():
@@ -414,42 +402,6 @@
             self.modeldrivers[model]['env'].update(env)
             yml['models'].append(model)
         yml['models'] = list(set(yml['models']))
-=======
-        if yml['args'] not in self._outputchannels:
-            for x in yml['inputs']:
-                if 'filetype' not in x:
-                    raise ValueError(
-                        ("Input driver %s could not locate a "
-                         + "corresponding file or output channel %s") % (
-                             x["name"], yml["args"]))
-        yml['task_method'] = self.connection_task_method
-        drv = self.createDriver(yml)
-        return drv
-
-    def createOutputDriver(self, yml):
-        r"""Create an output driver instance from the yaml information.
-
-        Args:
-            yml (yaml): Yaml object containing driver information.
-
-        Returns:
-            object: An instance of the specified driver.
-
-        """
-        yml['models'] = []
-        if yml['args'] in self._inputchannels:
-            yml.setdefault('comm_env', {})
-            yml['comm_env'] = self._inputchannels[yml['args']]['instance'].comm_env
-        if yml['args'] not in self._inputchannels:
-            for x in yml['outputs']:
-                if 'filetype' not in x:
-                    raise ValueError(
-                        ("Output driver %s could not locate a "
-                         + "corresponding file or input channel %s") % (
-                             x["name"], yml["args"]))
-        yml['task_method'] = self.connection_task_method
-        drv = self.createDriver(yml)
->>>>>>> 9f54cc12
         return drv
         
     def loadDrivers(self):
@@ -558,21 +510,22 @@
                 associated IO drivers.
 
         """
-<<<<<<< HEAD
         for drv in model['input_drivers']:
-            drv['instance'].on_model_exit('output', model['name'])
-        for drv in model['output_drivers']:
-            drv['instance'].on_model_exit('input', model['name'])
-=======
-        for drv in self.io_drivers(model['name']):
             if model['name'] in drv['models']:
                 drv['models'].remove(model['name'])
             if not drv['instance'].is_alive():
                 continue
             if (len(drv['models']) == 0):
                 self.debug('on_model_exit %s', drv['name'])
-                drv['instance'].on_model_exit()
->>>>>>> 9f54cc12
+                drv['instance'].on_model_exit('output', model['name'])
+        for drv in model['output_drivers']:
+            if model['name'] in drv['models']:
+                drv['models'].remove(model['name'])
+            if not drv['instance'].is_alive():
+                continue
+            if (len(drv['models']) == 0):
+                self.debug('on_model_exit %s', drv['name'])
+                drv['instance'].on_model_exit('input', model['name'])
     
     def do_client_exits(self, model):
         r"""Perform exits for IO drivers associated with a client model.
