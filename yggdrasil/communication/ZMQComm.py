--- conflicted
+++ resolved
@@ -4,11 +4,8 @@
 import logging
 from yggdrasil import tools
 from yggdrasil import multitasking
-<<<<<<< HEAD
 from yggdrasil.communication import (
     CommBase, TemporaryCommunicationError, NoMessages)
-=======
-from yggdrasil.communication import CommBase, AsyncComm
 logger = logging.getLogger(__name__)
 try:
     import zmq
@@ -18,7 +15,6 @@
                  + "ZMQ support will be disabled.")
     zmq = None
     _zmq_installed = False
->>>>>>> 1bc181b5
 
 
 _socket_type_pairs = [('PUSH', 'PULL'),
