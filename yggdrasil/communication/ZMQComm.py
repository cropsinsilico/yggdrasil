import os
import tempfile
import uuid
import logging
from yggdrasil import tools
from yggdrasil import multitasking
from yggdrasil.communication import (
    CommBase, TemporaryCommunicationError, NoMessages)
logger = logging.getLogger(__name__)
try:
    import zmq
    _zmq_installed = True
except ImportError:  # pragma: debug
    logger.debug("Could not import pyzmq. "
                 + "ZMQ support will be disabled.")
    zmq = None
    _zmq_installed = False


_socket_type_pairs = [('PUSH', 'PULL'),
                      ('PUB', 'SUB'),
                      ('REP', 'REQ'),
                      ('ROUTER', 'DEALER'),
                      ('PAIR', 'PAIR')]
_socket_send_types = [t[0] for t in _socket_type_pairs]
_socket_recv_types = [t[1] for t in _socket_type_pairs]
_socket_protocols = ['tcp', 'inproc', 'ipc', 'udp', 'pgm', 'epgm']
_flag_zmq_filter = b'_ZMQFILTER_'
_default_socket_type = 4
_default_protocol = 'tcp'
_wait_send_t = 0  # 0.0001
_reply_msg = b'YGG_REPLY'
_purge_msg = b'YGG_PURGE'
if _zmq_installed:
    _global_context = zmq.Context.instance()
else:  # pragma: debug
    _global_context = None


def get_ipc_host():
    r"""Get an IPC host using uuid.

    Returns:
        str: File path for IPC transport created using uuid.

    """
    return os.path.join(tempfile.gettempdir(), str(uuid.uuid4()) + '.ipc')

        
def get_socket_type_mate(t_in):
    r"""Find the counterpart socket type.

    Args:
        t_in (str): Socket type.

    Returns:
        str: Counterpart socket type.

    Raises:
        ValueError: If t_in is not a recognized socket type.

    """
    if t_in in _socket_send_types:
        for t in _socket_type_pairs:
            if t[0] == t_in:
                return t[1]
    elif t_in in _socket_recv_types:
        for t in _socket_type_pairs:
            if t[1] == t_in:
                return t[0]
    else:
        raise ValueError('Could not locate socket type %s' % t_in)


def format_address(protocol, host, port=None):
    r"""Format an address based on its parts.

    Args:
        protocol (str): Communication protocol that should be used.
        host (str): Host that address should point to.
        port (int, optional): Port that address should point to. Defaults to
            None and is not added to the address.

    Returns:
        str: Complete address.

    Raises:
        ValueError: If the protocol is not recognized.

    """
    if host == 'localhost':
        host = '127.0.0.1'
    if protocol in ['inproc', 'ipc']:
        address = "%s://%s" % (protocol, host)
    elif protocol not in _socket_protocols:
        raise ValueError("Unrecognized protocol: %s" % protocol)
    else:
        address = "%s://%s" % (protocol, host)
        if port is not None:
            address += ":%d" % port
    return address

                    
def parse_address(address):
    r"""Split an address into its parts.

    Args:
        address (str): Address to be split.

    Returns:
        dict: Parameters extracted from the address.

    Raises:
        ValueError: If the address dosn't contain '://'.
        ValueError: If the protocol is not supported.

    """
    if '://' not in address:
        raise ValueError("Address must contain '://' (address provided = '%s')"
                         % address)
    protocol, res = address.split('://')
    if protocol not in _socket_protocols:
        raise ValueError("Protocol '%s' not supported." % protocol)
    if protocol in ['inproc', 'ipc']:
        host = res
        port = protocol
    else:
        if ':' in res:
            host, port = res.split(':')
            port = int(port)
        else:
            host = res
            port = None
    out = dict(protocol=protocol, host=host, port=port)
    return out


def bind_socket(socket, address, retry_timeout=-1, nretry=1):
    r"""Bind a socket to an address, getting a random port as necessary.

    Args:
        socket (zmq.Socket): Socket that should be bound.
        address (str): Address that socket should be bound to.
        retry_timeout (float, optional): Time (in seconds) that should be
            waited before retrying to bind the socket to the address. If
            negative, a retry will not be attempted and an error will be
            raised. Defaults to -1.
        nretry (int, optional): Number of times to try binding the socket to
            the addresses. Defaults to 1.

    Returns:
        str: Address that socket was bound to, including random port if one
            was used.

    """
    try:
        param = parse_address(address)
        if (param['protocol'] in ['inproc', 'ipc']) or (param['port'] is not None):
            socket.bind(address)
        else:
            port = socket.bind_to_random_port(address)
            address += ":%d" % port
    except zmq.ZMQError as e:  # pragma: debug
        if (retry_timeout < 0) or (nretry == 0):
            # if (e.errno not in [48, 98]) or (retry_timeout < 0):
            # print(e, e.errno)
            raise e
        else:
            logger.debug("Retrying bind in %f s", retry_timeout)
            tools.sleep(retry_timeout)
            address = bind_socket(socket, address, nretry=nretry - 1,
                                  retry_timeout=retry_timeout)
    return address

    
class ZMQProxy(CommBase.CommServer):
    r"""Start a proxy in a new thread for a server address. A client-side
    address will be randomly generated.

    Args:
        srv_address (str): Address that should face the server(s).
        context (zmq.Context, optional): ZeroMQ context that should be used.
            Defaults to None and the global context is used.
        protocol (str, optional): Protocol that should be used for the sockets.
            Defaults to None and is set to _default_protocol.
        host (str, optional): Host for socket address. Defaults to 'localhost'.
        retry_timeout (float, optional): Time (in seconds) that should be
            waited before retrying to bind the sockets to the addresses. If
            negative, a retry will not be attempted and an error will be
            raised. Defaults to -1.
        nretry (int, optional): Number of times to try binding the sockets to
            the addresses. Defaults to 1.
        **kwargs: Additional keyword arguments are passed to the parent class.

    Attributes:
        srv_address (str): Address that faces the server(s).
        cli_address (str): Address that faces the client(s).
        context (zmq.Context): ZeroMQ context that will be used.
        srv_socket (zmq.Socket): Socket facing client(s).
        cli_socket (zmq.Socket): Socket facing server(s).
        cli_count (int): Number of clients that have connected to this proxy.

    """

    server_signon_msg = b'ZMQ_SERVER_SIGNING_ON::'
    server_signoff_msg = b'ZMQ_SERVER_SIGNING_OFF::'
    
    def __init__(self, srv_address, zmq_context=None, retry_timeout=-1,
                 nretry=1, **kwargs):
        # Get parameters
        srv_param = parse_address(srv_address)
        cli_param = dict()
        for k in ['protocol', 'host', 'port']:
            cli_param[k] = kwargs.pop(k, srv_param[k])
        zmq_context = zmq_context or _global_context
        # Create new address for the frontend
        if cli_param['protocol'] in ['inproc', 'ipc']:
            cli_param['host'] = get_ipc_host()
        cli_address = format_address(cli_param['protocol'], cli_param['host'])
        self.cli_socket = zmq_context.socket(zmq.ROUTER)
        self.cli_address = bind_socket(self.cli_socket, cli_address,
                                       nretry=nretry,
                                       retry_timeout=retry_timeout)
        self.cli_socket.setsockopt(zmq.LINGER, 0)
        ZMQComm.register_comm('ROUTER_server_' + self.cli_address,
                              self.cli_socket)
        # Bind backend
        self.srv_socket = zmq_context.socket(zmq.DEALER)
        self.srv_socket.setsockopt(zmq.LINGER, 0)
        try:
            self.srv_address = bind_socket(self.srv_socket, srv_address,
                                           nretry=nretry,
                                           retry_timeout=retry_timeout)
        except zmq.ZMQError:  # pragma: debug
            self.cli_socket.close()
            self.cli_socket = None
            CommBase.unregister_comm(
                'ZMQComm', 'ROUTER_server_' + self.cli_address)
            raise
        ZMQComm.register_comm('DEALER_server_' + self.srv_address,
                              self.srv_socket)
        # Set up poller
        # self.poller = zmq.Poller()
        # self.poller.register(frontend, zmq.POLLIN)
        self.reply_socket = None
        # Set name
        self.backlog = []
        self.server_active = False
        super(ZMQProxy, self).__init__(self.srv_address, self.cli_address, **kwargs)
        self._name = 'ZMQProxy.%s.to.%s' % (cli_address, srv_address)

    def client_recv(self):
        r"""Receive single message from the client."""
        with self.lock:
            if self.was_break:  # pragma: debug
                return None
            if self.backlog and self.server_active:
                return self.backlog.pop(0)
            msg = self.cli_socket.recv_multipart()
            if msg[1].startswith(self.server_signon_msg):
                self.server_active = True
                return None
            if msg[1].startswith(self.server_signoff_msg):
                self.sleep(1.0)
                return None
            if not self.server_active:
                self.backlog.append(msg)
                return None
            return msg

    def server_send(self, msg):
        r"""Send single message to the server."""
        if msg is None:  # pragma: debug
            return
        while not self.was_break:
            try:
                self.srv_socket.send(msg, zmq.NOBLOCK)
                # self.srv_socket.send_multipart(msg, zmq.NOBLOCK)
                break
            except zmq.ZMQError:  # pragma: no cover
                self.sleep(0.0001)

    def poll(self):
        # socks = dict(self.poller.poll())
        # return (socks.get(self.cli_socket) == zmq.POLLIN)
        with self.lock:
            if self.was_break:  # pragma: debug
                return False
        if self.backlog and self.server_active:
            return True
        out = self.cli_socket.poll(timeout=1, flags=zmq.POLLIN)
        return (out == zmq.POLLIN)

    def run_loop(self):
        r"""Forward messages from client to server."""
        if self.poll():
            message = self.client_recv()
            if message is not None:
                self.debug('Forwarding message of size %d from %s',
                           len(message[1]), message[0])
                self.server_send(message[1])
        if (not self.server_active):
            self.server_send(self.server_signon_msg + self.cli_address.encode('utf-8'))
            self.sleep()

    def after_loop(self):
        r"""Close sockets after the loop finishes."""
        self.cleanup()
        super(ZMQProxy, self).after_loop()

    def cleanup(self):
        r"""Clean up sockets on exit."""
        self.close_sockets()
        super(ZMQProxy, self).cleanup()

    def close_sockets(self):
        r"""Close the sockets."""
        self.debug('Closing sockets')
        if self.cli_socket:
            self.cli_socket.close()
            self.cli_socket = None
        if self.srv_socket:
            self.srv_socket.close()
            self.srv_socket = None
        ZMQComm.unregister_comm('ROUTER_server_' + self.cli_address)
        ZMQComm.unregister_comm('DEALER_server_' + self.srv_address)


class ZMQComm(CommBase.CommBase):
    r"""Class for handling I/O using ZeroMQ sockets.

    Args:
        name (str): The environment variable where the socket address is
            stored.
        context (zmq.Context, optional): ZeroMQ context that should be used.
            Defaults to None and the global context is used.
        socket_type (str, optional): The type of socket that should be created.
            Defaults to _default_socket_type. See zmq for all options.
        socket_action (str, optional): The action that the socket should perform.
            Defaults to action based on the direction ('connect' for 'recv',
            'bind' for 'send'.)
        topic_filter (str, optional): Message filter to use when subscribing.
            This is only used for 'SUB' socket types. Defaults to '' which is
            all messages.
        dealer_identity (str, optional): Identity that should be used to route
            messages to a dealer socket. Defaults to '0'.
        **kwargs: Additional keyword arguments are passed to :class:.CommBase.

    Attributes:
        context (zmq.Context): ZeroMQ context that will be used.
        socket (zmq.Socket): ZeroMQ socket.
        socket_type_name (str): The type of socket that should be created.
        socket_type (int): ZeroMQ socket type.
        socket_action (str, optional): The action that the socket should perform.
        topic_filter (str): Message filter to use when subscribing.
        dealer_identity (str): Identity that should be used to route messages
            to a dealer socket.

    Developer Notes:
        |yggdrasil| uses the tcp transport by default with a PAIR socket type.
        For every connection, |yggdrasil| establishes a second request/reply
        connection that is used to confirm messages passed between the primary
        PAIR of sockets. On the first send, the model should create a REP socket
        on an open tcp address and send that address in the header of the first
        message under the key 'zmq_reply'. Receiving models should check
        message headers for this key and, on receipt, establish the partner
        REQ socket with the specified address (receiving comms can receive from
        more than one source so they can have more than one request addresses at
        at time for this purpose). Following every message, the sending model
        should wait for a message on the reply socket and, on receipt, return
        the message. Following every message, the receiving model should send
        the message 'YGG_REPLY' on the request socket and wait for a reply.
        When creating worker comms for sending large messages, the sending
        model should create the reply comm for the worker in advanced and send
        it in the header with the worker address under the key 'zmq_reply_worker'.

    """

    _commtype = 'zmq'
    _schema_subtype_description = ('ZeroMQ socket.')
    # Based on limit of 32bit int, this could be 2**30, but this is
    # too large for stack allocation in C so 2**20 will be used.
    _maxMsgSize = 2**20
    address_description = ("A ZeroMQ endpoint of the form "
                           "<transport>://<address>, where the format of "
                           "address depends on the transport. "
                           "Additional information can be found "
                           "`here <http://api.zeromq.org/3-2:zmq-bind>`_.")
    _disconnect_attr = (CommBase.CommBase._disconnect_attr
                        + ['reply_socket_lock', 'socket_lock',
                           '_reply_thread'])
    
    def _init_before_open(self, context=None, socket_type=None,
                          socket_action=None, topic_filter='',
                          dealer_identity=None, new_process=False,
                          reply_socket_address=None, **kwargs):
        r"""Initialize defaults for socket type/action based on direction."""
        self.reply_socket_lock = multitasking.RLock()
        self.socket_lock = multitasking.RLock()
        self._reply_thread = None
        # Client/Server things
        if self.allow_multiple_comms:
            socket_type = 'DEALER'
            socket_action = 'connect'
        if self.is_client:
            socket_type = 'DEALER'
            socket_action = 'connect'
            self.direction = 'send'
        if self.is_server:
            socket_type = 'DEALER'
            socket_action = 'connect'
            self.direction = 'recv'
        # Set defaults
        if socket_type is None:
            if self.direction == 'recv':
                socket_type = _socket_recv_types[_default_socket_type]
            elif self.direction == 'send':
                socket_type = _socket_send_types[_default_socket_type]
        if not (self.allow_multiple_comms or self.is_client or self.is_server):
            if socket_type in ['PULL', 'SUB', 'REP', 'DEALER']:
                self.direction = 'recv'
            elif socket_type in ['PUSH', 'PUB', 'REQ', 'ROUTER']:
                self.direction = 'send'
        if socket_action is None:
            if self.port in ['inproc', 'ipc']:
                if socket_type in ['PULL', 'SUB', 'REQ', 'DEALER']:
                    socket_action = 'connect'
                elif socket_type in ['PUSH', 'PUB', 'REP', 'ROUTER']:
                    socket_action = 'bind'
                else:
                    if self.direction == 'recv':
                        socket_action = 'connect'
                    elif self.direction == 'send':
                        socket_action = 'bind'
            elif self.port is None:
                socket_action = 'bind'
            else:
                socket_action = 'connect'
        if new_process:
            self.context = zmq.Context()
        else:
            self.context = context or _global_context
        self.socket_type_name = socket_type
        self.socket_type = getattr(zmq, socket_type)
        self.socket_action = socket_action
        self.socket = self.context.socket(self.socket_type)
        self.socket.setsockopt(zmq.LINGER, 0)
        self.topic_filter = tools.str2bytes(topic_filter)
        if dealer_identity is None:
            dealer_identity = str(uuid.uuid4())
        self.dealer_identity = tools.str2bytes(dealer_identity)
        self._openned = False
        self._bound = False
        self._connected = False
        self._recv_identities = set([])
        # Reply socket attributes
        self.zmq_sleeptime = int(10000 * self.sleeptime)
        self.reply_socket_address = reply_socket_address
        self.reply_socket_send = None
        self.reply_socket_recv = {}
        self._n_zmq_sent = 0
        self._n_zmq_recv = {}
        self._n_reply_sent = 0
        self._n_reply_recv = {}
        self._server_class = ZMQProxy
        self._server_kwargs = dict(zmq_context=self.context,
                                   nretry=4, retry_timeout=2.0 * self.sleeptime)
        self.cli_address = None
        super(ZMQComm, self)._init_before_open(**kwargs)

    def __getstate__(self):
        if self._bound:
            self.unbind()
            self._bound = True
        state = super(ZMQComm, self).__getstate__()
        del state['context']
        state['_server_kwargs'].pop('zmq_context', None)
        # del state['_server_kwargs']['zmq_context']
        del state['socket']
        return state

    def __setstate__(self, state):
        state['context'] = zmq.Context()
        state['_server_kwargs']['zmq_context'] = state['context']
        super(ZMQComm, self).__setstate__(state)
        self.socket = self.context.socket(self.socket_type)
        self.socket.setsockopt(zmq.LINGER, 0)
        if self._bound:
            self._bound = False
            self.bind()
        
    def get_status_message(self, nindent=0, **kwargs):
        r"""Return lines composing a status message.
        
        Args:
            nindent (int, optional): Number of tabs that should be used to
                indent each line. Defaults to 0.
            **kwargs: Additional keyword arguments are passed to the
                parent class's method.
                
        Returns:
            tuple(list, prefix): Lines composing the status message and the
                prefix string used for the last message.

        """
        lines, prefix = super(ZMQComm, self).get_status_message(
            nindent=nindent, **kwargs)
        lines += ['%s%-15s: %s' % (prefix, 'nsent (zmq)', self._n_zmq_sent),
                  '%s%-15s: %s' % (prefix, 'nsent reply (zmq)', self._n_reply_sent)]
        for k in self._n_zmq_recv.keys():
            lines += ['%s%-15s: %s' % (prefix, 'nrecv (%s)' % k, self._n_zmq_recv[k]),
                      '%s%-15s: %s' % (prefix, 'nrecv reply (%s)' % k,
                                       self._n_reply_recv[k])]
        return lines, prefix

    @property
    def reply_thread(self):
        r"""tools.YggTask: Task that will handle sinding or receiving
        backlogged messages."""
        if (self._reply_thread is None) and (not self.is_async):
            def reply_target():
                if self.is_closed:
                    if self.direction == 'send':
                        with self.reply_socket_lock:
                            if (((self._n_zmq_sent != self._n_reply_sent)
                                 and (self.reply_socket_send is not None)
                                 and (not self.reply_socket_send.closed))):
                                self._reply_handshake_send()
                        self._close_backlog(wait=True)
                    raise multitasking.BreakLoopException("Comm closed")
                if self.direction == 'send':
                    self.confirm_send()
                else:
                    self.confirm_recv()
                self.sleep()
            self._reply_thread = CommBase.CommTaskLoop(
                self, target=reply_target, suffix='Reply')
        return self._reply_thread
    
    @classmethod
    def close_registry_entry(cls, value):
        r"""Close a registry entry."""
        out = False
        if not value.closed:
            value.close(linger=0)
            out = True
        return out

    @property
    def address_param(self):
        r"""dict: Address parameters."""
        return parse_address(self.address)

    @property
    def protocol(self):
        r"""str: Protocol that socket uses."""
        return self.address_param['protocol']

    @property
    def host(self):
        r"""str: Host that socket is connected to."""
        return self.address_param['host']

    @property
    def port(self):
        r"""str: Port that socket is connected to."""
        return self.address_param['port']

    @classmethod
    def new_comm_kwargs(cls, name, protocol=None, host=None, port=None, **kwargs):
        r"""Initialize communication with new queue.

        Args:
            name (str): Name of new socket.
            protocol (str, optional): The protocol that should be used.
                Defaults to None and is set to _default_protocol. See zmq for
                details.
            host (str, optional): The host that should be used. Invalid for
                'inproc' protocol. Defaults to 'localhost'.
            port (int, optional): The port used. Invalid for 'inproc' protocol.
                Defaults to None and a random port is choosen.
            **kwargs: Additional keywords arguments are returned as keyword
                arguments for the new comm.

        Returns:
            tuple(tuple, dict): Arguments and keyword arguments for new socket.

        """
        args = [name]
        if protocol is None:
            protocol = _default_protocol
        if host is None:
            if protocol in ['inproc', 'ipc']:
                host = get_ipc_host()
            else:
                host = 'localhost'
        if 'address' not in kwargs:
            kwargs['address'] = format_address(protocol, host, port=port)
        return args, kwargs

    @property
    def opp_address(self):
        r"""str: Address for opposite comm."""
        if self.is_client:
            if self._server is None:  # pragma: debug
                raise Exception("The client proxy does not yet have an address.")
            return self._server.srv_address
        elif self.allow_multiple_comms:
            if self.direction == 'send':
                return self._server.srv_address
            else:
                return self._server.cli_address
        else:
            return self.address

    def opp_comm_kwargs(self):
        r"""Get keyword arguments to initialize communication with opposite
        comm object.

        Returns:
            dict: Keyword arguments for opposite comm object.

        """
        kwargs = super(ZMQComm, self).opp_comm_kwargs()
        kwargs['socket_type'] = get_socket_type_mate(self.socket_type_name)
        if self.is_client:
            kwargs['is_server'] = True
        elif self.is_server:
            kwargs['is_client'] = True
        if self.allow_multiple_comms:
            kwargs['allow_multiple_comms'] = True
        if kwargs['socket_type'] in ['DEALER', 'ROUTER']:
            kwargs['dealer_identity'] = self.dealer_identity
        kwargs['context'] = self.context
        return kwargs

    @property
    def registry_key(self):
        r"""str: String used to register the socket."""
        return '%s_%s_%s' % (self.socket_type_name, self.address, self.direction)

    def bind(self):
        r"""Bind to address, getting random port as necessary."""
        super(ZMQComm, self).bind()
        if self.is_open or self._bound or self._connected:  # pragma: debug
            return
        # Bind to reserve port if that is this sockets action
        with self.socket_lock:
            if (self.socket_action == 'bind') or (self.port is None):
                self._bound = True
                self.debug('Binding %s socket to %s.',
                           self.socket_type_name, self.address)
                try:
                    self.address = bind_socket(self.socket, self.address,
                                               retry_timeout=self.sleeptime,
                                               nretry=2)
                except zmq.ZMQError as e:
                    if (self.socket_type_name == 'PAIR') and (e.errno == 98):
                        self.error(("There is already a 'PAIR' socket sending "
                                    + "to %s. Maybe you meant to create a recv "
                                    + "PAIR?") % self.address)
                    self._bound = False
                    raise e
                self.debug('Bound %s socket to %s.',
                           self.socket_type_name, self.address)
                # Unbind if action should be connect
                if self.socket_action == 'connect':
                    self.unbind(dont_close=True)
            else:
                self._bound = False
            if self._bound:
                self.register_comm(self.registry_key, self.socket)

    def connect(self):
        r"""Connect to address."""
        if self.is_open or self._bound or self._connected:  # pragma: debug
            return
        with self.socket_lock:
            if (self.socket_action == 'connect'):
                self._connected = True
                self.debug("Connecting %s socket to %s",
                           self.socket_type_name, self.address)
                self.socket.connect(self.address)
            if self._connected:
                self.register_comm(self.registry_key, self.socket)

    def unbind(self, dont_close=False):
        r"""Unbind from address."""
        with self.socket_lock:
            if self._bound:
                self.debug('Unbinding from %s' % self.address)
                try:
                    self.socket.unbind(self.address)
                except zmq.ZMQError:  # pragma: debug
                    pass
                self.unregister_comm(self.registry_key, dont_close=dont_close)
                self._bound = False
            self.debug('Unbound socket')

    def disconnect(self, dont_close=False):
        r"""Disconnect from address."""
        with self.socket_lock:
            if self._connected:
                self.debug('Disconnecting from %s' % self.address)
                try:
                    self.socket.disconnect(self.address)
                except zmq.ZMQError:  # pragma: debug
                    pass
                self.unregister_comm(self.registry_key, dont_close=dont_close)
                self._connected = False
            self.debug('Disconnected socket')

    def open(self):
        r"""Open connection by binding/connect to the specified socket."""
        super(ZMQComm, self).open()
        with self.socket_lock:
            if not self.is_open:
                # Set dealer identity
                if self.socket_type_name == 'DEALER':
                    self.socket.setsockopt(zmq.IDENTITY, self.dealer_identity)
                # Bind/connect
                if self.socket_action == 'bind':
                    self.bind()
                elif self.socket_action == 'connect':
                    # Bind then unbind to get port as necessary
                    self.bind()
                    self.unbind(dont_close=True)
                    self.connect()
                # Set topic filter
                if self.socket_type_name == 'SUB':
                    self.socket.setsockopt(zmq.SUBSCRIBE, self.topic_filter)
                self._openned = True
            if (not self.is_async) and (not self.reply_thread.is_alive()):
                self.reply_thread.start()

    def set_reply_socket_send(self):
        r"""Set the send reply socket if it dosn't exist."""
        if self.reply_socket_send is None:
            s = self.context.socket(zmq.REP)
            s.setsockopt(zmq.LINGER, 0)
            address = format_address(_default_protocol, 'localhost')
            address = bind_socket(s, address)
            self.register_comm('REPLY_SEND_' + address, s)
            with self.reply_socket_lock:
                self.reply_socket_send = s
                self.reply_socket_address = address
            self.debug("new send address: %s", address)
        return self.reply_socket_address

    def set_reply_socket_recv(self, address):
        r"""Set the recv reply socket if the address dosn't exist."""
        address = tools.bytes2str(address)
        if address not in self.reply_socket_recv:
            s = self.context.socket(zmq.REQ)
            s.setsockopt(zmq.LINGER, 0)
            s.connect(address)
            self.register_comm('REPLY_RECV_' + address, s)
            with self.reply_socket_lock:
                self._n_reply_recv[address] = 0
                self._n_zmq_recv[address] = 0
                self.reply_socket_recv[address] = s
            self.debug("new recv address: %s", address)
        return address

    def check_reply_socket_send(self, msg):
        r"""Append reply socket address if it

        Args:
            msg (str): Message that will be piggy backed on.

        Returns:
            str: Message with reply address if it has not been sent.


        """
        return msg
        
    def check_reply_socket_recv(self, msg):
        r"""Check incoming message for reply address.

        Args:
            msg (str): Incoming message to check.

        Returns:
            str: Messages with reply address removed if present.

        """
        assert(self.direction != 'send')
        # if self.direction == 'send':
        #     return msg, None
        header = self.serializer.parse_header(msg.split(_flag_zmq_filter)[-1])
        address = header.get('zmq_reply', None)
        if (address is None):
            address = self.reply_socket_address
        if address is not None:
            self.set_reply_socket_recv(address)
        return msg, address

    def _reply_handshake_send(self):
        r"""Do send side of handshake."""
        if (((self.reply_socket_send is None)
             or self.reply_socket_send.closed)):  # pragma: debug
            raise multitasking.BreakLoopException("SOCKET CLOSED")
        out = self.reply_socket_send.poll(timeout=1, flags=zmq.POLLIN)
        if out == 0:
            self.periodic_debug('_reply_handshake_send', period=1000)(
                'No reply handshake waiting')
            return False
        try:
            msg = self.reply_socket_send.recv(flags=zmq.NOBLOCK)
        except zmq.ZMQError:  # pragma: debug
            self.periodic_debug('_reply_handshake_send', period=1000)(
                'Error receiving handshake.')
            return False
        if self.is_eof(msg):  # pragma: debug
            self.error("REPLY EOF RECV'D")
            return msg
        self.reply_socket_send.send(msg, flags=zmq.NOBLOCK)
        self._n_reply_sent += 1
        self.reply_socket_send.poll(timeout=self.zmq_sleeptime,
                                    flags=zmq.POLLIN)
        return msg

    def _reply_handshake_recv(self, msg_send, key):
        r"""Do recv side of handshake."""
        try:
            socket = self.reply_socket_recv.get(key, None)
            if socket is None or socket.closed:  # pragma: debug
                raise multitasking.BreakLoopError("SOCKET CLOSED: %s" % key)
            out = socket.poll(timeout=1, flags=zmq.POLLOUT)
            if out == 0:  # pragma: debug
                self.periodic_debug('_reply_handshake_recv', period=1000)(
                    'Cannot initiate reply handshake')
                return False
            socket.send(msg_send, flags=zmq.NOBLOCK)
            if self.is_eof(msg_send):  # pragma: debug
                self.error("REPLY EOF SENT")
                return True
            tries = 100
            out = 0
            while (out == 0) and (tries > 0):
                out = socket.poll(timeout=self.zmq_sleeptime,
                                  flags=zmq.POLLIN)
                if out == 0:
                    self.debug(
                        ("No response waiting (address=%s). "
                         "%d tries left."), key, tries)
                    tries -= 1
            msg_recv = socket.recv(flags=zmq.NOBLOCK)
            assert(msg_recv == msg_send)
            self._n_reply_recv[key] += 1
            return True
        except zmq.ZMQError as e:  # pragma: debug
            raise multitasking.BreakLoopError("ZMQ Error(%s): %s"
                                              % (key, e))

    def _close_backlog(self, wait=False):
        r"""Close the backlog thread and the reply sockets."""
        with self.reply_socket_lock:
            if (self.reply_socket_send is not None):
                self.reply_socket_send.close(linger=self.zmq_sleeptime)
                self.unregister_comm("REPLY_SEND_" + self.reply_socket_address)
            for k, socket in self.reply_socket_recv.items():
                socket.close(linger=0)
                self.unregister_comm("REPLY_RECV_" + k)

    def _close(self, linger=False):
        r"""Close the connection.

        Args:
            linger (bool, optional): If True, drain messages before closing the
                comm. Defaults to False.

        """
        self.debug("")
        if not self.is_async:
            self._close_backlog(wait=linger)
        with self.socket_lock:
            self.debug("self.socket.closed = %s", str(self.socket.closed))
            back_messages = []
            if self.socket.closed:
                self._bound = False
                self._connected = False
            elif self.is_server and (self.cli_address is not None):
                # Requeue messages in transit during close
                self._send_client_msg(ZMQProxy.server_signoff_msg)
                while self.is_message(zmq.POLLIN):
                    back_messages.append(self.socket.recv())
            # Ensure socket not still open
            self._openned = False
            if not self.socket.closed:
                if self._bound:
                    self.unbind()
                elif self._connected:
                    self.disconnect()
                self.socket.close(linger=0)
                # if self.protocol == 'ipc':
                #     print(self.host, os.path.isfile(self.host))
                # if (self.direction == 'recv') and (self.protocol == 'ipc'):
                #     if os.path.isfile(self.host):
                #         os.remove(self.host)
            self.unregister_comm(self.registry_key)
            if back_messages:
                self._send_client_msg(back_messages)
        super(ZMQComm, self)._close(linger=linger)

    def server_exists(self, srv_address):
        r"""Determine if a server exists.

        Args:
            srv_address (str): Address of server comm.

        Returns:
            bool: True if a server with the provided address exists, False
                otherwise.

        """
        srv_param = parse_address(srv_address)
        if srv_param['port'] is None:
            return False
        return super(ZMQComm, self).server_exists(srv_address)

    def _send_client_msg(self, msg):
        if self.cli_address is not None:
            cli_socket = self.context.socket(zmq.DEALER)
            cli_socket.connect(self.cli_address)
            if isinstance(msg, list):
                for imsg in msg:
                    cli_socket.send(imsg)
            else:
                cli_socket.send(msg)
            cli_socket.disconnect(self.cli_address)
            cli_socket.close()

    @property
    def is_open(self):
        r"""bool: True if the socket is open."""
        with self.socket_lock:
            return (self._openned and not self.socket.closed)

    def is_message(self, flags):
        r"""Poll the socket for a message.

        Args:
            flags (int): ZMQ poll flags.

        Returns:
            bool: True if there is a message matching the flags, False otherwise.

        """
        out = 0
        # with self._closing_thread.lock:
        with self.socket_lock:
            if self.is_open:
                try:
                    out = self.socket.poll(timeout=1, flags=flags)
                except zmq.ZMQError:  # pragma: debug
                    # self.exception('Error polling')
                    pass
        return bool(out)
        
    @property
    def n_msg_recv(self):
        r"""int: The number of incoming messages in the connection."""
        if self.is_open and (self.direction == 'recv'):
            return int(self.is_message(zmq.POLLIN))
        return 0

    @property
    def n_msg_send(self):
        r"""int: The number of outgoing messages in the connection."""
        if self.is_open and (self.direction == 'send'):
            return (self._n_zmq_sent - self._n_reply_sent)
        return 0

    @property
    def is_confirmed_recv(self):
        r"""bool: True if all received messages have been confirmed."""
        if not super(ZMQComm, self).is_confirmed_recv:
            return False
        if self.is_open and (self.direction == 'recv'):
            return (self._n_zmq_recv == self._n_reply_recv)
        return True  # pragma: debug

    @property
    def get_work_comm_kwargs(self):
        r"""dict: Keyword arguments for an existing work comm."""
        out = super(ZMQComm, self).get_work_comm_kwargs
        out['socket_type'] = 'PAIR'
        out['context'] = self.context
        return out

    @property
    def create_work_comm_kwargs(self):
        r"""dict: Keyword arguments for a new work comm."""
        out = super(ZMQComm, self).create_work_comm_kwargs
        out['socket_type'] = 'PAIR'
        out['context'] = self.context
        return out
    
    def workcomm2header(self, work_comm, **kwargs):
        r"""Get header information from a comm.

        Args:
            work_comm (:class:.CommBase): Work comm that header describes.
            **kwargs: Additional keyword arguments are added to the header.

        Returns:
            dict: Header information that will be sent with a message.

        """
        out = super(ZMQComm, self).workcomm2header(work_comm, **kwargs)
        if self.direction == 'send':
            out['zmq_reply_worker'] = work_comm.set_reply_socket_send()
        return out

    def header2workcomm(self, header, **kwargs):
        r"""Get a work comm based on header info.

        Args:
            header (dict): Information that will be sent in the message header
                to the work comm.
            **kwargs: Additional keyword arguments are passed to the parent method.

        Returns:
            :class:.CommBase: Work comm.

        """
        if ('zmq_reply_worker' in header) and (self.direction == 'recv'):
            kwargs['reply_socket_address'] = header['zmq_reply_worker']
        c = super(ZMQComm, self).header2workcomm(header, **kwargs)
        return c
    
    def prepare_message(self, *args, **kwargs):
        r"""Perform actions preparing to send a message.

        Args:
            *args: Components of the outgoing message.
            **kwargs: Keyword arguments are passed to the parent class's method.

        Returns:
            CommMessage: Serialized and annotated message.

        """
        kwargs.setdefault('header_kwargs', {})
        kwargs['header_kwargs']['zmq_reply'] = self.set_reply_socket_send()
        return super(ZMQComm, self).prepare_message(*args, **kwargs)
        
    def send(self, *args, **kwargs):
        r"""Send a message."""
        # Ensure that filter is not being used with REQ or REP socket
        # which cannot drop messages
        if self.filter and (self.socket_type_name in ['REQ', 'REP']):  # pragma: debug
            raise RuntimeError("Cannot use filters with REQ or REP "
                               "sockets since dropping messages "
                               "would break the requirement of "
                               "alternating send & receives.")
        return super(ZMQComm, self).send(*args, **kwargs)
        
    def recv(self, *args, **kwargs):
        r"""Receive a message."""
        # Ensure that filter is not being used with REQ or REP socket
        # which cannot drop messages
        if self.filter and (self.socket_type_name in ['REQ', 'REP']):  # pragma: debug
            raise RuntimeError("Cannot use filters with REQ or REP "
                               "sockets since dropping messages "
                               "would break the requirement of "
                               "alternating send & receives.")
        return super(ZMQComm, self).recv(*args, **kwargs)
        
    def _send(self, msg, topic='', identity=None, **kwargs):
        r"""Send a message.

        Args:
            msg (str, bytes): Message to be sent.
            topic (str, optional): Filter that should be sent with the
                message for 'PUB' sockets. Defaults to ''.
            identity (str, optional): Identify of identified worker that
                should be sent for 'ROUTER' sockets. Defaults to
                self.dealer_identity.
            **kwargs: Additional keyword arguments are passed to the
                ZeroMQ socket's send method.

        Returns:
            bool: Success or failure of send.

        """
        if identity is None:
            identity = self.dealer_identity
        topic = tools.str2bytes(topic)
        identity = tools.str2bytes(identity)
        if self.socket_type_name == 'PUB':
            total_msg = topic + _flag_zmq_filter + msg
        else:
            total_msg = msg
        total_msg = self.check_reply_socket_send(total_msg)
        kwargs.setdefault('flags', zmq.NOBLOCK)
        with self.socket_lock:
            try:
                if self.socket_type_name == 'ROUTER':
                    kwargs['flags'] |= zmq.SNDMORE
                    self.socket.send(identity, **kwargs)
                    # self.socket.send_multipart([identity, total_msg],
                    #                            **kwargs)
                else:
                    self.socket.send(total_msg, **kwargs)
            except zmq.ZMQError as e:  # pragma: debug
                if e.errno == zmq.EAGAIN:
                    raise TemporaryCommunicationError(
                        "Socket not yet available.")
                self.special_debug("Socket could not send. (errno=%d)", e.errno)
                raise
        if self.socket_type_name == 'ROUTER':
            # TODO: Need to wait here to prevent sending messages twice when
            # TemporaryCommunicationError is raised due to failure to send
            # total_msg after successfully sending identity
            kwargs['flags'] = 0
            self.socket.send(total_msg, **kwargs)
        self._n_zmq_sent += 1
        return True

    def _recv(self, **kwargs):
        r"""Receive a message from the ZMQ socket.

        Args:
            **kwargs: Additional keyword arguments are passed to socket send.

        Returns:
            tuple (bool, obj): Success or failure of receive and received
                message.

        """
        kwargs.setdefault('flags', zmq.NOBLOCK)
<<<<<<< HEAD
        while True:
            with self.socket_lock:
                try:
                    if self.socket.closed:  # pragma: debug
                        self.error("Socket closed")
                        return (False, self.empty_bytes_msg)
                    if self.socket_type_name == 'ROUTER':
                        [identity, total_msg] = self.socket.recv_multipart(**kwargs)
                        self._recv_identities.add(identity)
                    else:
                        total_msg = self.socket.recv(**kwargs)
                except zmq.ZMQError as e:
                    if e.errno == zmq.ETIMEDOUT:
                        raise NoMessages("No messages in socket.")
                    elif e.errno == zmq.EAGAIN:
                        raise TemporaryCommunicationError(
                            "Socket not yet available.")
                    self.special_debug("Socket could not receive. (errno=%d)", e.errno)
                    self.info("zmq error: %s", e)
                    raise
            # Check for server sign-on
            if self.is_server and (total_msg.startswith(ZMQProxy.server_signon_msg)):
                if self.cli_address is None:
                    self.debug("Server received signon: %s, msg=%s",
                               self.address, total_msg)
                    self.cli_address = total_msg.split(
                        ZMQProxy.server_signon_msg)[-1].decode('utf-8')
                    self._send_client_msg(total_msg)
            else:
                break
=======
        with self.socket_lock:
            try:
                if self.socket.closed:  # pragma: debug
                    self.error("Socket closed")
                    return (False, self.empty_bytes_msg)
                if self.socket_type_name == 'ROUTER':
                    [identity, total_msg] = self.socket.recv_multipart(**kwargs)
                    self._recv_identities.add(identity)
                else:
                    total_msg = self.socket.recv(**kwargs)
            except zmq.ZMQError as e:
                if e.errno == zmq.ETIMEDOUT:  # pragma: debug
                    raise NoMessages("No messages in socket.")
                elif e.errno == zmq.EAGAIN:
                    raise TemporaryCommunicationError(
                        "Socket not yet available.")
                self.special_debug(("Socket could not receive. "
                                    "(errno=%d)"), e.errno)  # pragma: debug
                raise
>>>>>>> 155f8a44
        # Interpret headers
        total_msg, k = self.check_reply_socket_recv(total_msg)
        if self.socket_type_name == 'SUB':
            topic, msg = total_msg.split(_flag_zmq_filter)
            assert(topic == self.topic_filter)
        else:
            msg = total_msg
        # Confirm receipt
        if k is not None:
            self._n_zmq_recv[k] += 1
        else:  # pragma: debug
            self.info("No reply address.")
        return (True, msg)

    def confirm_send(self, noblock=False):
        r"""Confirm that sent message was received."""
        if noblock:
            if self.is_open and (self._n_zmq_sent != self._n_reply_sent):
                self._n_reply_sent = self._n_zmq_sent  # pragma: debug
            return True
        flag = True
        if self.is_open and (self._n_zmq_sent != self._n_reply_sent):
            self.verbose_debug("Confirming %d/%d sent messages",
                               self._n_reply_sent, self._n_zmq_sent)
            while (self._n_zmq_sent != self._n_reply_sent) and flag:
                with self.reply_socket_lock:
                    flag = self._reply_handshake_send()
                if flag:
                    self.debug("Send confirmed (%d/%d)",
                               self._n_reply_sent, self._n_zmq_sent)
        return flag

    def confirm_recv(self, noblock=False):
        r"""Confirm that message was received."""
        with self.reply_socket_lock:
            keys = [k for k in self.reply_socket_recv.keys()]
        if noblock:
            for k in keys:
                if self.is_open and (self._n_zmq_recv[k] != self._n_reply_recv[k]):
                    self._n_reply_recv[k] = self._n_zmq_recv[k]  # pragma: debug
            return True
        flag = True
        for k in keys:
            if self.is_open and (self._n_zmq_recv[k] != self._n_reply_recv[k]):
                self.debug("Confirming %d/%d received messages",
                           self._n_reply_recv[k], self._n_zmq_recv[k])
                while (self._n_zmq_recv[k] != self._n_reply_recv[k]) and flag:
                    with self.reply_socket_lock:
                        flag = self._reply_handshake_recv(_reply_msg, k)
                    if flag:
                        self.debug("Recv confirmed (%d/%d)",
                                   self._n_reply_recv[k], self._n_zmq_recv[k])
        return flag<|MERGE_RESOLUTION|>--- conflicted
+++ resolved
@@ -1131,7 +1131,6 @@
 
         """
         kwargs.setdefault('flags', zmq.NOBLOCK)
-<<<<<<< HEAD
         while True:
             with self.socket_lock:
                 try:
@@ -1162,27 +1161,6 @@
                     self._send_client_msg(total_msg)
             else:
                 break
-=======
-        with self.socket_lock:
-            try:
-                if self.socket.closed:  # pragma: debug
-                    self.error("Socket closed")
-                    return (False, self.empty_bytes_msg)
-                if self.socket_type_name == 'ROUTER':
-                    [identity, total_msg] = self.socket.recv_multipart(**kwargs)
-                    self._recv_identities.add(identity)
-                else:
-                    total_msg = self.socket.recv(**kwargs)
-            except zmq.ZMQError as e:
-                if e.errno == zmq.ETIMEDOUT:  # pragma: debug
-                    raise NoMessages("No messages in socket.")
-                elif e.errno == zmq.EAGAIN:
-                    raise TemporaryCommunicationError(
-                        "Socket not yet available.")
-                self.special_debug(("Socket could not receive. "
-                                    "(errno=%d)"), e.errno)  # pragma: debug
-                raise
->>>>>>> 155f8a44
         # Interpret headers
         total_msg, k = self.check_reply_socket_recv(total_msg)
         if self.socket_type_name == 'SUB':
