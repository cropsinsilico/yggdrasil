import os
import tempfile
import uuid
import logging
from yggdrasil import tools
from yggdrasil import multitasking
from yggdrasil.communication import (
    CommBase, TemporaryCommunicationError, NoMessages)
logger = logging.getLogger(__name__)
try:
    import zmq
    _zmq_installed = True
except ImportError:  # pragma: debug
    logger.debug("Could not import pyzmq. "
                 + "ZMQ support will be disabled.")
    zmq = None
    _zmq_installed = False


_socket_type_pairs = [('PUSH', 'PULL'),
                      ('PUB', 'SUB'),
                      ('REP', 'REQ'),
                      ('ROUTER', 'DEALER'),
                      ('PAIR', 'PAIR')]
_socket_send_types = [t[0] for t in _socket_type_pairs]
_socket_recv_types = [t[1] for t in _socket_type_pairs]
_socket_protocols = ['tcp', 'inproc', 'ipc', 'udp', 'pgm', 'epgm']
_flag_zmq_filter = b'_ZMQFILTER_'
_default_socket_type = 4
_default_protocol = 'tcp'
_wait_send_t = 0  # 0.0001
_reply_msg = b'YGG_REPLY'
_purge_msg = b'YGG_PURGE'
if _zmq_installed:
    _global_context = zmq.Context.instance()
else:  # pragma: debug
    _global_context = None


def get_ipc_host():
    r"""Get an IPC host using uuid.

    Returns:
        str: File path for IPC transport created using uuid.

    """
    return os.path.join(tempfile.gettempdir(), str(uuid.uuid4()) + '.ipc')

        
def get_socket_type_mate(t_in):
    r"""Find the counterpart socket type.

    Args:
        t_in (str): Socket type.

    Returns:
        str: Counterpart socket type.

    Raises:
        ValueError: If t_in is not a recognized socket type.

    """
    if t_in in _socket_send_types:
        for t in _socket_type_pairs:
            if t[0] == t_in:
                return t[1]
    elif t_in in _socket_recv_types:
        for t in _socket_type_pairs:
            if t[1] == t_in:
                return t[0]
    else:
        raise ValueError('Could not locate socket type %s' % t_in)


def format_address(protocol, host, port=None):
    r"""Format an address based on its parts.

    Args:
        protocol (str): Communication protocol that should be used.
        host (str): Host that address should point to.
        port (int, optional): Port that address should point to. Defaults to
            None and is not added to the address.

    Returns:
        str: Complete address.

    Raises:
        ValueError: If the protocol is not recognized.

    """
    if host == 'localhost':
        host = '127.0.0.1'
    if protocol in ['inproc', 'ipc']:
        address = "%s://%s" % (protocol, host)
    elif protocol not in _socket_protocols:
        raise ValueError("Unrecognized protocol: %s" % protocol)
    else:
        address = "%s://%s" % (protocol, host)
        if port is not None:
            address += ":%d" % port
    return address

                    
def parse_address(address):
    r"""Split an address into its parts.

    Args:
        address (str): Address to be split.

    Returns:
        dict: Parameters extracted from the address.

    Raises:
        ValueError: If the address dosn't contain '://'.
        ValueError: If the protocol is not supported.

    """
    if '://' not in address:
        raise ValueError("Address must contain '://' (address provided = '%s')"
                         % address)
    protocol, res = address.split('://')
    if protocol not in _socket_protocols:
        raise ValueError("Protocol '%s' not supported." % protocol)
    if protocol in ['inproc', 'ipc']:
        host = res
        port = protocol
    else:
        if ':' in res:
            host, port = res.split(':')
            port = int(port)
        else:
            host = res
            port = None
    out = dict(protocol=protocol, host=host, port=port)
    return out


def bind_socket(socket, address, retry_timeout=-1, nretry=1):
    r"""Bind a socket to an address, getting a random port as necessary.

    Args:
        socket (zmq.Socket): Socket that should be bound.
        address (str): Address that socket should be bound to.
        retry_timeout (float, optional): Time (in seconds) that should be
            waited before retrying to bind the socket to the address. If
            negative, a retry will not be attempted and an error will be
            raised. Defaults to -1.
        nretry (int, optional): Number of times to try binding the socket to
            the addresses. Defaults to 1.

    Returns:
        str: Address that socket was bound to, including random port if one
            was used.

    """
    try:
        param = parse_address(address)
        if (param['protocol'] in ['inproc', 'ipc']) or (param['port'] is not None):
            socket.bind(address)
        else:
            port = socket.bind_to_random_port(address)
            address += ":%d" % port
    except zmq.ZMQError as e:  # pragma: debug
        if (retry_timeout < 0) or (nretry == 0):
            # if (e.errno not in [48, 98]) or (retry_timeout < 0):
            # print(e, e.errno)
            raise e
        else:
            logger.debug("Retrying bind in %f s", retry_timeout)
            tools.sleep(retry_timeout)
            address = bind_socket(socket, address, nretry=nretry - 1,
                                  retry_timeout=retry_timeout)
    return address

    
class ZMQProxy(CommBase.CommServer):
    r"""Start a proxy in a new thread for a server address. A client-side
    address will be randomly generated.

    Args:
        srv_address (str): Address that should face the server(s).
        context (zmq.Context, optional): ZeroMQ context that should be used.
            Defaults to None and the global context is used.
        protocol (str, optional): Protocol that should be used for the sockets.
            Defaults to None and is set to _default_protocol.
        host (str, optional): Host for socket address. Defaults to 'localhost'.
        retry_timeout (float, optional): Time (in seconds) that should be
            waited before retrying to bind the sockets to the addresses. If
            negative, a retry will not be attempted and an error will be
            raised. Defaults to -1.
        nretry (int, optional): Number of times to try binding the sockets to
            the addresses. Defaults to 1.
        **kwargs: Additional keyword arguments are passed to the parent class.

    Attributes:
        srv_address (str): Address that faces the server(s).
        cli_address (str): Address that faces the client(s).
        context (zmq.Context): ZeroMQ context that will be used.
        srv_socket (zmq.Socket): Socket facing client(s).
        cli_socket (zmq.Socket): Socket facing server(s).
        cli_count (int): Number of clients that have connected to this proxy.

    """
    def __init__(self, srv_address, zmq_context=None, retry_timeout=-1,
                 nretry=1, **kwargs):
        # Get parameters
        srv_param = parse_address(srv_address)
        cli_param = dict()
        for k in ['protocol', 'host', 'port']:
            cli_param[k] = kwargs.pop(k, srv_param[k])
        zmq_context = zmq_context or _global_context
        # Create new address for the frontend
        if cli_param['protocol'] in ['inproc', 'ipc']:
            cli_param['host'] = get_ipc_host()
        cli_address = format_address(cli_param['protocol'], cli_param['host'])
        self.cli_socket = zmq_context.socket(zmq.ROUTER)
        self.cli_address = bind_socket(self.cli_socket, cli_address,
                                       nretry=nretry,
                                       retry_timeout=retry_timeout)
        self.cli_socket.setsockopt(zmq.LINGER, 0)
        ZMQComm.register_comm('ROUTER_server_' + self.cli_address,
                              self.cli_socket)
        # Bind backend
        self.srv_socket = zmq_context.socket(zmq.DEALER)
        self.srv_socket.setsockopt(zmq.LINGER, 0)
<<<<<<< HEAD
        self.srv_address = bind_socket(self.srv_socket, srv_address,
                                       nretry=nretry,
                                       retry_timeout=retry_timeout)
        ZMQComm.register_comm('DEALER_server_' + self.srv_address,
                              self.srv_socket)
=======
        try:
            self.srv_address = bind_socket(self.srv_socket, srv_address,
                                           nretry=nretry,
                                           retry_timeout=retry_timeout)
        finally:  # pragma: debug
            self.close_sockets()
        CommBase.register_comm('ZMQComm', 'DEALER_server_' + self.srv_address,
                               self.srv_socket)
>>>>>>> 11263022
        # Set up poller
        # self.poller = zmq.Poller()
        # self.poller.register(frontend, zmq.POLLIN)
        self.reply_socket = None
        # Set name
        super(ZMQProxy, self).__init__(self.srv_address, self.cli_address, **kwargs)
        self._name = 'ZMQProxy.%s' % srv_address

    def client_recv(self):
        r"""Receive single message from the client."""
        with self.lock:
            if not self.was_break:
                return self.cli_socket.recv_multipart()
            else:  # pragma: debug
                return None

    def server_send(self, msg):
        r"""Send single message to the server."""
        if msg is None:  # pragma: debug
            return
        while not self.was_break:
            try:
                self.srv_socket.send(msg, zmq.NOBLOCK)
                # self.srv_socket.send_multipart(msg, zmq.NOBLOCK)
                break
            except zmq.ZMQError:  # pragma: no cover
                self.sleep(0.0001)

    def poll(self):
        # socks = dict(self.poller.poll())
        # return (socks.get(self.cli_socket) == zmq.POLLIN)
        with self.lock:
            if self.was_break:  # pragma: debug
                return False
        out = self.cli_socket.poll(timeout=1, flags=zmq.POLLIN)
        return (out == zmq.POLLIN)

    def run_loop(self):
        r"""Forward messages from client to server."""
        if self.poll():
            message = self.client_recv()
            if message is not None:
                self.debug('Forwarding message of size %d from %s',
                           len(message[1]), message[0])
                self.server_send(message[1])

    def after_loop(self):
        r"""Close sockets after the loop finishes."""
        self.cleanup()
        super(ZMQProxy, self).after_loop()

    def cleanup(self):
        r"""Clean up sockets on exit."""
        self.close_sockets()
        super(ZMQProxy, self).cleanup()

    def close_sockets(self):
        r"""Close the sockets."""
        self.debug('Closing sockets')
        if self.cli_socket:
            self.cli_socket.close()
            self.cli_socket = None
        if self.srv_socket:
            self.srv_socket.close()
            self.srv_socket = None
        ZMQComm.unregister_comm('ROUTER_server_' + self.cli_address)
        ZMQComm.unregister_comm('DEALER_server_' + self.srv_address)


class ZMQComm(CommBase.CommBase):
    r"""Class for handling I/O using ZeroMQ sockets.

    Args:
        name (str): The environment variable where the socket address is
            stored.
        context (zmq.Context, optional): ZeroMQ context that should be used.
            Defaults to None and the global context is used.
        socket_type (str, optional): The type of socket that should be created.
            Defaults to _default_socket_type. See zmq for all options.
        socket_action (str, optional): The action that the socket should perform.
            Defaults to action based on the direction ('connect' for 'recv',
            'bind' for 'send'.)
        topic_filter (str, optional): Message filter to use when subscribing.
            This is only used for 'SUB' socket types. Defaults to '' which is
            all messages.
        dealer_identity (str, optional): Identity that should be used to route
            messages to a dealer socket. Defaults to '0'.
        **kwargs: Additional keyword arguments are passed to :class:.CommBase.

    Attributes:
        context (zmq.Context): ZeroMQ context that will be used.
        socket (zmq.Socket): ZeroMQ socket.
        socket_type_name (str): The type of socket that should be created.
        socket_type (int): ZeroMQ socket type.
        socket_action (str, optional): The action that the socket should perform.
        topic_filter (str): Message filter to use when subscribing.
        dealer_identity (str): Identity that should be used to route messages
            to a dealer socket.

    Developer Notes:
        |yggdrasil| uses the tcp transport by default with a PAIR socket type.
        For every connection, |yggdrasil| establishes a second request/reply
        connection that is used to confirm messages passed between the primary
        PAIR of sockets. On the first send, the model should create a REP socket
        on an open tcp address and send that address in the header of the first
        message under the key 'zmq_reply'. Receiving models should check
        message headers for this key and, on receipt, establish the partner
        REQ socket with the specified address (receiving comms can receive from
        more than one source so they can have more than one request addresses at
        at time for this purpose). Following every message, the sending model
        should wait for a message on the reply socket and, on receipt, return
        the message. Following every message, the receiving model should send
        the message 'YGG_REPLY' on the request socket and wait for a reply.
        When creating worker comms for sending large messages, the sending
        model should create the reply comm for the worker in advanced and send
        it in the header with the worker address under the key 'zmq_reply_worker'.

    """

    _commtype = 'zmq'
    _schema_subtype_description = ('ZeroMQ socket.')
    # Based on limit of 32bit int, this could be 2**30, but this is
    # too large for stack allocation in C so 2**20 will be used.
    _maxMsgSize = 2**20
    address_description = ("A ZeroMQ endpoint of the form "
                           "<transport>://<address>, where the format of "
                           "address depends on the transport. "
                           "Additional information can be found "
                           "`here <http://api.zeromq.org/3-2:zmq-bind>`_.")
    _disconnect_attr = (CommBase.CommBase._disconnect_attr
                        + ['reply_socket_lock', 'socket_lock',
                           '_reply_thread'])
    
    def _init_before_open(self, context=None, socket_type=None,
                          socket_action=None, topic_filter='',
                          dealer_identity=None, new_process=False,
                          reply_socket_address=None, **kwargs):
        r"""Initialize defaults for socket type/action based on direction."""
        self.reply_socket_lock = multitasking.RLock()
        self.socket_lock = multitasking.RLock()
        self._reply_thread = None
        # Client/Server things
        if self.is_client:
            socket_type = 'DEALER'
            socket_action = 'connect'
            self.direction = 'send'
        if self.is_server:
            socket_type = 'DEALER'
            socket_action = 'connect'
            self.direction = 'recv'
        # Set defaults
        if socket_type is None:
            if self.direction == 'recv':
                socket_type = _socket_recv_types[_default_socket_type]
            elif self.direction == 'send':
                socket_type = _socket_send_types[_default_socket_type]
        if not (self.is_client or self.is_server):
            if socket_type in ['PULL', 'SUB', 'REP', 'DEALER']:
                self.direction = 'recv'
            elif socket_type in ['PUSH', 'PUB', 'REQ', 'ROUTER']:
                self.direction = 'send'
        if socket_action is None:
            if self.port in ['inproc', 'ipc']:
                if socket_type in ['PULL', 'SUB', 'REQ', 'DEALER']:
                    socket_action = 'connect'
                elif socket_type in ['PUSH', 'PUB', 'REP', 'ROUTER']:
                    socket_action = 'bind'
                else:
                    if self.direction == 'recv':
                        socket_action = 'connect'
                    elif self.direction == 'send':
                        socket_action = 'bind'
            elif self.port is None:
                socket_action = 'bind'
            else:
                socket_action = 'connect'
        if new_process:
            self.context = zmq.Context()
        else:
            self.context = context or _global_context
        self.socket_type_name = socket_type
        self.socket_type = getattr(zmq, socket_type)
        self.socket_action = socket_action
        self.socket = self.context.socket(self.socket_type)
        self.socket.setsockopt(zmq.LINGER, 0)
        self.topic_filter = tools.str2bytes(topic_filter)
        if dealer_identity is None:
            dealer_identity = str(uuid.uuid4())
        self.dealer_identity = tools.str2bytes(dealer_identity)
        self._openned = False
        self._bound = False
        self._connected = False
        self._recv_identities = set([])
        # Reply socket attributes
        self.zmq_sleeptime = int(10000 * self.sleeptime)
        self.reply_socket_address = reply_socket_address
        self.reply_socket_send = None
        self.reply_socket_recv = {}
        self._n_zmq_sent = 0
        self._n_zmq_recv = {}
        self._n_reply_sent = 0
        self._n_reply_recv = {}
        self._server_class = ZMQProxy
        self._server_kwargs = dict(zmq_context=self.context,
                                   nretry=4, retry_timeout=2.0 * self.sleeptime)
        super(ZMQComm, self)._init_before_open(**kwargs)

    def __getstate__(self):
        if self._bound:
            self.unbind()
            self._bound = True
        state = super(ZMQComm, self).__getstate__()
        del state['context']
        state['_server_kwargs'].pop('zmq_context', None)
        # del state['_server_kwargs']['zmq_context']
        del state['socket']
        return state

    def __setstate__(self, state):
        state['context'] = zmq.Context()
        state['_server_kwargs']['zmq_context'] = state['context']
        super(ZMQComm, self).__setstate__(state)
        self.socket = self.context.socket(self.socket_type)
        self.socket.setsockopt(zmq.LINGER, 0)
        if self._bound:
            self._bound = False
            self.bind()
        
    def get_status_message(self, nindent=0, **kwargs):
        r"""Return lines composing a status message.
        
        Args:
            nindent (int, optional): Number of tabs that should be used to
                indent each line. Defaults to 0.
            **kwargs: Additional keyword arguments are passed to the
                parent class's method.
                
        Returns:
            tuple(list, prefix): Lines composing the status message and the
                prefix string used for the last message.

        """
        lines, prefix = super(ZMQComm, self).get_status_message(
            nindent=nindent, **kwargs)
        lines += ['%s%-15s: %s' % (prefix, 'nsent (zmq)', self._n_zmq_sent),
                  '%s%-15s: %s' % (prefix, 'nsent reply (zmq)', self._n_reply_sent)]
        for k in self._n_zmq_recv.keys():
            lines += ['%s%-15s: %s' % (prefix, 'nrecv (%s)' % k, self._n_zmq_recv[k]),
                      '%s%-15s: %s' % (prefix, 'nrecv reply (%s)' % k,
                                       self._n_reply_recv[k])]
        return lines, prefix

    @property
    def reply_thread(self):
        r"""tools.YggTask: Task that will handle sinding or receiving
        backlogged messages."""
        if (self._reply_thread is None) and (not self.is_async):
            def reply_target():
                if self.is_closed:
                    raise multitasking.BreakLoopException("Comm closed")
                if self.direction == 'send':
                    self.confirm_send(sleep=True)
                else:
                    self.confirm_recv(sleep=True)
            self._reply_thread = CommBase.CommTaskLoop(
                self, target=reply_target, suffix='Reply')
        return self._reply_thread
    
    @classmethod
    def close_registry_entry(cls, value):
        r"""Close a registry entry."""
        out = False
        if not value.closed:
            value.close(linger=0)
            out = True
        return out

    @property
    def address_param(self):
        r"""dict: Address parameters."""
        return parse_address(self.address)

    @property
    def protocol(self):
        r"""str: Protocol that socket uses."""
        return self.address_param['protocol']

    @property
    def host(self):
        r"""str: Host that socket is connected to."""
        return self.address_param['host']

    @property
    def port(self):
        r"""str: Port that socket is connected to."""
        return self.address_param['port']

    @classmethod
    def new_comm_kwargs(cls, name, protocol=None, host=None, port=None, **kwargs):
        r"""Initialize communication with new queue.

        Args:
            name (str): Name of new socket.
            protocol (str, optional): The protocol that should be used.
                Defaults to None and is set to _default_protocol. See zmq for
                details.
            host (str, optional): The host that should be used. Invalid for
                'inproc' protocol. Defaults to 'localhost'.
            port (int, optional): The port used. Invalid for 'inproc' protocol.
                Defaults to None and a random port is choosen.
            **kwargs: Additional keywords arguments are returned as keyword
                arguments for the new comm.

        Returns:
            tuple(tuple, dict): Arguments and keyword arguments for new socket.

        """
        args = [name]
        if protocol is None:
            protocol = _default_protocol
        if host is None:
            if protocol in ['inproc', 'ipc']:
                host = get_ipc_host()
            else:
                host = 'localhost'
        if 'address' not in kwargs:
            kwargs['address'] = format_address(protocol, host, port=port)
        return args, kwargs

    @property
    def opp_address(self):
        r"""str: Address for opposite comm."""
        if self.is_client:
            if self._server is None:  # pragma: debug
                raise Exception("The client proxy does not yet have an address.")
            return self._server.srv_address
        else:
            return self.address

    def opp_comm_kwargs(self):
        r"""Get keyword arguments to initialize communication with opposite
        comm object.

        Returns:
            dict: Keyword arguments for opposite comm object.

        """
        kwargs = super(ZMQComm, self).opp_comm_kwargs()
        kwargs['socket_type'] = get_socket_type_mate(self.socket_type_name)
        if self.is_client:
            kwargs['is_server'] = True
        elif self.is_server:
            kwargs['is_client'] = True
        if kwargs['socket_type'] in ['DEALER', 'ROUTER']:
            kwargs['dealer_identity'] = self.dealer_identity
        kwargs['context'] = self.context
        return kwargs

    @property
    def registry_key(self):
        r"""str: String used to register the socket."""
        return '%s_%s_%s' % (self.socket_type_name, self.address, self.direction)

    def bind(self):
        r"""Bind to address, getting random port as necessary."""
        super(ZMQComm, self).bind()
        if self.is_open or self._bound or self._connected:  # pragma: debug
            return
        # Bind to reserve port if that is this sockets action
        with self.socket_lock:
            if (self.socket_action == 'bind') or (self.port is None):
                self._bound = True
                self.debug('Binding %s socket to %s.',
                           self.socket_type_name, self.address)
                try:
                    self.address = bind_socket(self.socket, self.address,
                                               retry_timeout=self.sleeptime,
                                               nretry=2)
                except zmq.ZMQError as e:
                    if (self.socket_type_name == 'PAIR') and (e.errno == 98):
                        self.error(("There is already a 'PAIR' socket sending "
                                    + "to %s. Maybe you meant to create a recv "
                                    + "PAIR?") % self.address)
                    self._bound = False
                    raise e
                self.debug('Bound %s socket to %s.',
                           self.socket_type_name, self.address)
                # Unbind if action should be connect
                if self.socket_action == 'connect':
                    self.unbind(dont_close=True)
            else:
                self._bound = False
            if self._bound:
                self.register_comm(self.registry_key, self.socket)

    def connect(self):
        r"""Connect to address."""
        if self.is_open or self._bound or self._connected:  # pragma: debug
            return
        with self.socket_lock:
            if (self.socket_action == 'connect'):
                self._connected = True
                self.debug("Connecting %s socket to %s",
                           self.socket_type_name, self.address)
                self.socket.connect(self.address)
            if self._connected:
                self.register_comm(self.registry_key, self.socket)

    def unbind(self, dont_close=False):
        r"""Unbind from address."""
        with self.socket_lock:
            if self._bound:
                self.debug('Unbinding from %s' % self.address)
                try:
                    self.socket.unbind(self.address)
                except zmq.ZMQError:  # pragma: debug
                    pass
                self.unregister_comm(self.registry_key, dont_close=dont_close)
                self._bound = False
            self.debug('Unbound socket')

    # def disconnect(self, dont_close=False):
    #     r"""Disconnect from address."""
    #     if self._connected:
    #         self.debug('Disconnecting from %s' % self.address)
    #         try:
    #             self.socket.disconnect(self.address)
    #         except zmq.ZMQError:  # pragma: debug
    #             pass
    #         self.unregister_comm(self.registry_key, dont_close=dont_close)
    #         self._connected = False
    #     self.debug('Disconnected socket')

    def open(self):
        r"""Open connection by binding/connect to the specified socket."""
        super(ZMQComm, self).open()
        with self.socket_lock:
            if not self.is_open:
                # Set dealer identity
                if self.socket_type_name == 'DEALER':
                    self.socket.setsockopt(zmq.IDENTITY, self.dealer_identity)
                # Bind/connect
                if self.socket_action == 'bind':
                    self.bind()
                elif self.socket_action == 'connect':
                    # Bind then unbind to get port as necessary
                    self.bind()
                    self.unbind(dont_close=True)
                    self.connect()
                # Set topic filter
                if self.socket_type_name == 'SUB':
                    self.socket.setsockopt(zmq.SUBSCRIBE, self.topic_filter)
                self._openned = True
            if (not self.is_async) and (not self.reply_thread.is_alive()):
                self.reply_thread.start()

    def set_reply_socket_send(self):
        r"""Set the send reply socket if it dosn't exist."""
        if self.reply_socket_send is None:
            s = self.context.socket(zmq.REP)
            s.setsockopt(zmq.LINGER, 0)
            address = format_address(_default_protocol, 'localhost')
            address = bind_socket(s, address)
            self.register_comm('REPLY_SEND_' + address, s)
            with self.reply_socket_lock:
                self.reply_socket_send = s
                self.reply_socket_address = address
            self.debug("new send address: %s", address)
        return self.reply_socket_address

    def set_reply_socket_recv(self, address):
        r"""Set the recv reply socket if the address dosn't exist."""
        address = tools.bytes2str(address)
        if address not in self.reply_socket_recv:
            s = self.context.socket(zmq.REQ)
            s.setsockopt(zmq.LINGER, 0)
            s.connect(address)
            self.register_comm('REPLY_RECV_' + address, s)
            with self.reply_socket_lock:
                self._n_reply_recv[address] = 0
                self._n_zmq_recv[address] = 0
                self.reply_socket_recv[address] = s
            self.debug("new recv address: %s", address)
        return address

    def check_reply_socket_send(self, msg):
        r"""Append reply socket address if it

        Args:
            msg (str): Message that will be piggy backed on.

        Returns:
            str: Message with reply address if it has not been sent.


        """
        return msg
        
    def check_reply_socket_recv(self, msg):
        r"""Check incoming message for reply address.

        Args:
            msg (str): Incoming message to check.

        Returns:
            str: Messages with reply address removed if present.

        """
        if self.direction == 'send':
            return msg, None
        header = self.serializer.parse_header(msg.split(_flag_zmq_filter)[-1])
        address = header.get('zmq_reply', None)
        if (address is None):
            address = self.reply_socket_address
        if address is not None:
            self.set_reply_socket_recv(address)
        return msg, address

    def _reply_handshake_send(self):
        r"""Do send side of handshake."""
        if (((self.reply_socket_send is None)
             or self.reply_socket_send.closed)):  # pragma: debug
            raise multitasking.BreakLoopException("SOCKET CLOSED")
        out = self.reply_socket_send.poll(timeout=1, flags=zmq.POLLIN)
        if out == 0:
            self.periodic_debug('_reply_handshake_send', period=1000)(
                'No reply handshake waiting')
            return False
        try:
            msg = self.reply_socket_send.recv(flags=zmq.NOBLOCK)
        except zmq.ZMQError:  # pragma: debug
            self.periodic_debug('_reply_handshake_send', period=1000)(
                'Error receiving handshake.')
            return False
        if self.is_eof(msg):  # pragma: debug
            self.error("REPLY EOF RECV'D")
            return msg
        self.reply_socket_send.send(msg, flags=zmq.NOBLOCK)
        self._n_reply_sent += 1
        return msg

    def _reply_handshake_recv(self, msg_send, key):
        r"""Do recv side of handshake."""
        try:
            socket = self.reply_socket_recv.get(key, None)
            if socket is None or socket.closed:  # pragma: debug
                raise multitasking.BreakLoopException("SOCKET CLOSED")
            out = socket.poll(timeout=1, flags=zmq.POLLOUT)
            if out == 0:  # pragma: debug
                self.periodic_debug('_reply_handshake_recv', period=1000)(
                    'Cannot initiate reply handshake')
                return False
            socket.send(msg_send, flags=zmq.NOBLOCK)
            if self.is_eof(msg_send):  # pragma: debug
                self.error("REPLY EOF SENT")
                return True
            tries = 10
            out = 0
            while (out == 0) and (tries > 0):
                out = socket.poll(timeout=self.zmq_sleeptime,
                                  flags=zmq.POLLIN)
                if out == 0:
                    self.debug("No response waiting. %d tries left.", tries)
                    tries -= 1
            if out == 0:
                raise multitasking.BreakLoopException('No response received.')
            msg_recv = socket.recv(flags=zmq.NOBLOCK)
            assert(msg_recv == msg_send)
            self._n_reply_recv[key] += 1
            return True
        except zmq.ZMQError as e:  # pragma: debug
            raise multitasking.BreakLoopException("ZMQ Error: %s" % e)

    def _close_backlog(self, wait=False):
        r"""Close the backlog thread and the reply sockets."""
        with self.reply_socket_lock:
            if (self.reply_socket_send is not None):
                self.reply_socket_send.close(linger=0)  # self.zmq_sleeptime)
                self.unregister_comm("REPLY_SEND_" + self.reply_socket_address)
            for k, socket in self.reply_socket_recv.items():
                socket.close(linger=0)
                self.unregister_comm("REPLY_RECV_" + k)

    def _close(self, linger=False):
        r"""Close the connection.

        Args:
            linger (bool, optional): If True, drain messages before closing the
                comm. Defaults to False.

        """
        self.debug("")
        if not self.is_async:
            self._close_backlog(wait=linger)
        with self.socket_lock:
            self.debug("self.socket.closed = %s", str(self.socket.closed))
            if self.socket.closed:
                self._bound = False
                self._connected = False
            # Ensure socket not still open
            self._openned = False
            if not self.socket.closed:
                if self._bound:
                    self.unbind()
                # elif self._connected:
                #     self.disconnect()
                self.socket.close(linger=0)
                # if self.protocol == 'ipc':
                #     print(self.host, os.path.isfile(self.host))
                # if (self.direction == 'recv') and (self.protocol == 'ipc'):
                #     if os.path.isfile(self.host):
                #         os.remove(self.host)
            self.unregister_comm(self.registry_key)
        super(ZMQComm, self)._close(linger=linger)

    def server_exists(self, srv_address):
        r"""Determine if a server exists.

        Args:
            srv_address (str): Address of server comm.

        Returns:
            bool: True if a server with the provided address exists, False
                otherwise.

        """
        srv_param = parse_address(srv_address)
        if srv_param['port'] is None:
            return False
        return super(ZMQComm, self).server_exists(srv_address)

    @property
    def is_open(self):
        r"""bool: True if the socket is open."""
        with self.socket_lock:
            return (self._openned and not self.socket.closed)

    def is_message(self, flags):
        r"""Poll the socket for a message.

        Args:
            flags (int): ZMQ poll flags.

        Returns:
            bool: True if there is a message matching the flags, False otherwise.

        """
        out = 0
        # with self._closing_thread.lock:
        with self.socket_lock:
            if self.is_open:
                try:
                    out = self.socket.poll(timeout=1, flags=flags)
                except zmq.ZMQError:  # pragma: debug
                    # self.exception('Error polling')
                    pass
        return bool(out)
        
    @property
    def n_msg_recv(self):
        r"""int: The number of incoming messages in the connection."""
        if self.is_open and (self.direction == 'recv'):
            return int(self.is_message(zmq.POLLIN))
        return 0

    @property
    def n_msg_send(self):
        r"""int: The number of outgoing messages in the connection."""
        if self.is_open and (self.direction == 'send'):
            return (self._n_zmq_sent - self._n_reply_sent)
        return 0

    @property
    def is_confirmed_recv(self):
        r"""bool: True if all received messages have been confirmed."""
        if not super(ZMQComm, self).is_confirmed_recv:
            return False
        if self.is_open and (self.direction == 'recv'):
            return (self._n_zmq_recv == self._n_reply_recv)
        return True  # pragma: debug

    @property
    def get_work_comm_kwargs(self):
        r"""dict: Keyword arguments for an existing work comm."""
        out = super(ZMQComm, self).get_work_comm_kwargs
        out['socket_type'] = 'PAIR'
        out['context'] = self.context
        return out

    @property
    def create_work_comm_kwargs(self):
        r"""dict: Keyword arguments for a new work comm."""
        out = super(ZMQComm, self).create_work_comm_kwargs
        out['socket_type'] = 'PAIR'
        out['context'] = self.context
        return out
    
    def workcomm2header(self, work_comm, **kwargs):
        r"""Get header information from a comm.

        Args:
            work_comm (:class:.CommBase): Work comm that header describes.
            **kwargs: Additional keyword arguments are added to the header.

        Returns:
            dict: Header information that will be sent with a message.

        """
        out = super(ZMQComm, self).workcomm2header(work_comm, **kwargs)
        if self.direction == 'send':
            out['zmq_reply_worker'] = work_comm.set_reply_socket_send()
        return out

    def header2workcomm(self, header, **kwargs):
        r"""Get a work comm based on header info.

        Args:
            header (dict): Information that will be sent in the message header
                to the work comm.
            **kwargs: Additional keyword arguments are passed to the parent method.

        Returns:
            :class:.CommBase: Work comm.

        """
        if ('zmq_reply_worker' in header) and (self.direction == 'recv'):
            kwargs['reply_socket_address'] = header['zmq_reply_worker']
        c = super(ZMQComm, self).header2workcomm(header, **kwargs)
        return c
    
    def on_send(self, msg, header_kwargs=None):
        r"""Process message to be sent including handling serializing
        message and handling EOF.

        Args:
            msg (obj): Message to be sent
            header_kwargs (dict, optional): Keyword arguments that should be
                added to the header.

        Returns:
            tuple (bool, str, dict): Truth of if message should be sent, raw
                bytes message to send, and header info contained in the message.

        """
        if self.direction == 'send':
            if header_kwargs is None:
                header_kwargs = dict()
            header_kwargs['zmq_reply'] = self.set_reply_socket_send()
        return super(ZMQComm, self).on_send(msg, header_kwargs=header_kwargs)

    def send(self, *args, **kwargs):
        r"""Send a message."""
        # Ensure that filter is not being used with REQ or REP socket
        # which cannot drop messages
        if self.filter and (self.socket_type_name in ['REQ', 'REP']):
            raise RuntimeError("Cannot use filters with REQ or REP "
                               "sockets since dropping messages "
                               "would break the requirement of "
                               "alternating send & receives.")
        return super(ZMQComm, self).send(*args, **kwargs)
        
    def recv(self, *args, **kwargs):
        r"""Receive a message."""
        # Ensure that filter is not being used with REQ or REP socket
        # which cannot drop messages
        if self.filter and (self.socket_type_name in ['REQ', 'REP']):
            raise RuntimeError("Cannot use filters with REQ or REP "
                               "sockets since dropping messages "
                               "would break the requirement of "
                               "alternating send & receives.")
        return super(ZMQComm, self).recv(*args, **kwargs)
        
    def _send(self, msg, topic='', identity=None, **kwargs):
        r"""Send a message.

        Args:
            msg (str, bytes): Message to be sent.
            topic (str, optional): Filter that should be sent with the
                message for 'PUB' sockets. Defaults to ''.
            identity (str, optional): Identify of identified worker that
                should be sent for 'ROUTER' sockets. Defaults to
                self.dealer_identity.
            **kwargs: Additional keyword arguments are passed to the
                ZeroMQ socket's send method.

        Returns:
            bool: Success or failure of send.

        """
        if identity is None:
            identity = self.dealer_identity
        topic = tools.str2bytes(topic)
        identity = tools.str2bytes(identity)
        if self.socket_type_name == 'PUB':
            total_msg = topic + _flag_zmq_filter + msg
        else:
            total_msg = msg
        total_msg = self.check_reply_socket_send(total_msg)
        kwargs.setdefault('flags', zmq.NOBLOCK)
        with self.socket_lock:
            try:
                if self.socket_type_name == 'ROUTER':
                    self.socket.send_multipart([identity, total_msg],
                                               **kwargs)
                else:
                    self.socket.send(total_msg, **kwargs)
            except zmq.ZMQError as e:  # pragma: debug
                if e.errno == zmq.EAGAIN:
                    raise TemporaryCommunicationError(
                        "Socket not yet available.")
                self.special_debug("Socket could not send. (errno=%d)", e.errno)
                raise
        self._n_zmq_sent += 1
        return True

    def _recv(self, **kwargs):
        r"""Receive a message from the ZMQ socket.

        Args:
            **kwargs: Additional keyword arguments are passed to socket send.

        Returns:
            tuple (bool, obj): Success or failure of receive and received
                message.

        """
        kwargs.setdefault('flags', zmq.NOBLOCK)
        with self.socket_lock:
            try:
                if self.socket.closed:  # pragma: debug
                    self.error("Socket closed")
                    return (False, self.empty_bytes_msg)
                if self.socket_type_name == 'ROUTER':
                    [identity, total_msg] = self.socket.recv_multipart(**kwargs)
                    self._recv_identities.add(identity)
                else:
                    total_msg = self.socket.recv(**kwargs)
            except zmq.ZMQError as e:
                if e.errno == zmq.ETIMEDOUT:
                    raise NoMessages("No messages in socket.")
                elif e.errno == zmq.EAGAIN:
                    raise TemporaryCommunicationError(
                        "Socket not yet available.")
                self.special_debug("Socket could not receive. (errno=%d)", e.errno)
                raise
        # Interpret headers
        total_msg, k = self.check_reply_socket_recv(total_msg)
        if self.socket_type_name == 'SUB':
            topic, msg = total_msg.split(_flag_zmq_filter)
            assert(topic == self.topic_filter)
        else:
            msg = total_msg
        # Confirm receipt
        if k is not None:
            self._n_zmq_recv[k] += 1
        else:  # pragma: debug
            self.info("No reply address.")
        return (True, msg)

    def confirm_send(self, noblock=False, sleep=False):
        r"""Confirm that sent message was received."""
        if noblock:
            if self.is_open and (self._n_zmq_sent != self._n_reply_sent):
                self._n_reply_sent = self._n_zmq_sent
            return True
        flag = True
        if self.is_open and (self._n_zmq_sent != self._n_reply_sent):
            self.verbose_debug("Confirming %d/%d sent messages",
                               self._n_reply_sent, self._n_zmq_sent)
            while (self._n_zmq_sent != self._n_reply_sent) and flag:
                with self.reply_socket_lock:
                    flag = self._reply_handshake_send()
                if flag:
                    self.debug("Send confirmed (%d/%d)",
                               self._n_reply_sent, self._n_zmq_sent)
        if sleep:
            self.sleep()
        return flag

    def confirm_recv(self, noblock=False, sleep=False):
        r"""Confirm that message was received."""
        with self.reply_socket_lock:
            keys = [k for k in self.reply_socket_recv.keys()]
        if noblock:
            for k in keys:
                if self.is_open and (self._n_zmq_recv[k] != self._n_reply_recv[k]):
                    self._n_reply_recv[k] = self._n_zmq_recv[k]
            return True
        flag = True
        for k in keys:
            if self.is_open and (self._n_zmq_recv[k] != self._n_reply_recv[k]):
                self.debug("Confirming %d/%d received messages",
                           self._n_reply_recv[k], self._n_zmq_recv[k])
                while (self._n_zmq_recv[k] != self._n_reply_recv[k]) and flag:
                    with self.reply_socket_lock:
                        flag = self._reply_handshake_recv(_reply_msg, k)
                    if flag:
                        self.debug("Recv confirmed (%d/%d)",
                                   self._n_reply_recv[k], self._n_zmq_recv[k])
        if sleep:
            self.sleep()
        return flag<|MERGE_RESOLUTION|>--- conflicted
+++ resolved
@@ -223,22 +223,14 @@
         # Bind backend
         self.srv_socket = zmq_context.socket(zmq.DEALER)
         self.srv_socket.setsockopt(zmq.LINGER, 0)
-<<<<<<< HEAD
-        self.srv_address = bind_socket(self.srv_socket, srv_address,
-                                       nretry=nretry,
-                                       retry_timeout=retry_timeout)
-        ZMQComm.register_comm('DEALER_server_' + self.srv_address,
-                              self.srv_socket)
-=======
         try:
             self.srv_address = bind_socket(self.srv_socket, srv_address,
                                            nretry=nretry,
                                            retry_timeout=retry_timeout)
         finally:  # pragma: debug
             self.close_sockets()
-        CommBase.register_comm('ZMQComm', 'DEALER_server_' + self.srv_address,
-                               self.srv_socket)
->>>>>>> 11263022
+        ZMQComm.register_comm('DEALER_server_' + self.srv_address,
+                              self.srv_socket)
         # Set up poller
         # self.poller = zmq.Poller()
         # self.poller.register(frontend, zmq.POLLIN)
