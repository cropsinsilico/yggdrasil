--- conflicted
+++ resolved
@@ -432,22 +432,14 @@
             self._bound = True
         state = super(ZMQComm, self).__getstate__()
         del state['context']
-<<<<<<< HEAD
-        del state['_server_kwargs']['context']
-=======
         state['_server_kwargs'].pop('zmq_context', None)
         # del state['_server_kwargs']['zmq_context']
->>>>>>> 6813214f
         del state['socket']
         return state
 
     def __setstate__(self, state):
         state['context'] = zmq.Context()
-<<<<<<< HEAD
-        state['_server_kwargs']['context'] = state['context']
-=======
         state['_server_kwargs']['zmq_context'] = state['context']
->>>>>>> 6813214f
         super(ZMQComm, self).__setstate__(state)
         self.socket = self.context.socket(self.socket_type)
         self.socket.setsockopt(zmq.LINGER, 0)
