<<<<<<< HEAD
import threading
import multiprocessing
from multiprocessing import queues
from yggdrasil.communication import CommBase


class LockedBuffer(multiprocessing.queues.SimpleQueue):
    r"""Buffer intended to be shared between threads/processes."""

    def __init__(self, *args, **kwargs):
        self.lock = threading.RLock()
        self._closed = False
        kwargs.setdefault('ctx', multiprocessing.get_context('spawn'))
        return super(LockedBuffer, self).__init__(*args, **kwargs)
=======
from yggdrasil import multitasking
from yggdrasil.communication import CommBase


class BufferClosed(RuntimeError):
    pass


class LockedBuffer(multitasking.LockedQueue):
    r"""Buffer intended to be shared between threads/processes."""

    def __init__(self, *args, **kwargs):
        kwargs.setdefault('task_method', 'process')
        super(LockedBuffer, self).__init__(*args, **kwargs)
        self._closed = self.context.Event()
>>>>>>> 6813214f

    @property
    def closed(self):
        r"""bool: True if the queue is closed, False otherwise."""
<<<<<<< HEAD
        with self.lock:
            return self._closed

    def close(self):
        r"""Close the buffer."""
        with self.lock:
            self._closed = True
        
    # def __getattribute__(self, name):
    #     if name in ['lock', '__getstate__', '__setstate__']:
    #         return multiprocessing.queues.Queue.__getattribute__(self, name)
    #     else:
    #         with self.lock:
    #             return multiprocessing.queues.Queue.__getattribute__(self, name)

    def __getstate__(self):
        state = self.__dict__.copy()
        del state['lock']
        return state

    def __setstate__(self, state):
        self.lock = threading.RLock()
        self.__dict__.update(state)
        
    def __len__(self):
        try:
            return self.qsize()
        except (AttributeError, NotImplementedError):
            return int(not self.empty())

    def append(self, x):
        r"""Add an element to the queue."""
        self.put(x)

    def pop(self, index=None):
        r"""Remove the first element from the queue."""
        assert(index == 0)
=======
        return self._closed.is_set()

    def close(self, join=False):
        r"""Close the buffer."""
        # with self.lock:
        self.cleanup()

    def cleanup(self):
        self._closed.set()
        self._closed.cleanup()
        super(LockedBuffer, self).cleanup()
        
    def __len__(self):
        if self.closed:  # pragma: debug
            return 0
        return int(not self.empty())

    def append(self, x):
        r"""Add an element to the queue."""
        self.put_nowait(x)

    def pop(self, index=None, default=None):
        r"""Remove the first element from the queue."""
        assert(index == 0)
        # with self.lock:
        if (len(self) == 0) and (default is not None):
            return default
>>>>>>> 6813214f
        return self.get()

    def clear(self):
        r"""Remove all elements from the queue."""
<<<<<<< HEAD
        while not self.empty():
            self.get()


# class LockedBuffer(list):
#     r"""Buffer intended to be shared between threads/processes."""

#     def __init__(self, *args, **kwargs):
#         self.lock = threading.RLock()
#         self.closed = False
#         return super(LockedBuffer, self).__init__(*args, **kwargs)

#     def __getattribute__(self, name):
#         if name in ['lock', '__getstate__', '__setstate__']:
#             return list.__getattribute__(self, name)
#         else:
#             with self.lock:
#                 return list.__getattribute__(self, name)

#     def __getstate__(self):
#         state = self.__dict__.copy()
#         del state['lock']
#         return state

#     def __setstate__(self, state):
#         self.lock = threading.RLock()
#         self.__dict__.update(state)

#     def close(self):
#         r"""Close the buffer."""
#         self.closed = True
        
=======
        # with self.lock:
        while not self.empty():
            self.get()

>>>>>>> 6813214f

class BufferComm(CommBase.CommBase):
    r"""Class for handling I/O to an in-memory buffer.

    Args:
        name (str): The name of the message queue.
        address (LockedBuffer, optional): Existing buffer that should be
            used. If not provided, a new buffer is created.
        **kwargs: Additional keyword arguments are passed to CommBase.
        
    Attributes:
        address (LockedBuffer): Buffer containing messages.
        
    """
    _commtype = 'buffer'
    no_serialization = True

    @classmethod
    def is_installed(cls, language=None):
        r"""Determine if the necessary libraries are installed for this
        communication class.

        Args:
            language (str, optional): Specific language that should be checked
                for compatibility. Defaults to None and all languages supported
                on the current platform will be checked. If set to 'any', the
                result will be True if this comm is installed for any of the
                supported languages.

        Returns:
            bool: Is the comm installed.

        """
        if language == 'python':
            return True
        return False
        
    def bind(self):
        r"""Bind to address, getting random port as necessary."""
        super(BufferComm, self).bind()
        if not isinstance(self.address, LockedBuffer):
            if self.address == 'address':
                self.address = LockedBuffer()
            else:  # pragma: debug
                raise ValueError("Invalid address for a buffer: %s"
                                 % self.address)
        
    def serialize(self, args, **kwargs):
        r"""Serialize a message using the associated serializer."""
        return args
        
    def deserialize(self, args, **kwargs):
        r"""Deserialize a message using the associated deserializer."""
        return args, {}
    
    @property
    def is_open(self):
        r"""bool: True if the connection is open."""
        return (not self.address.closed)
        
    def _close(self, *args, **kwargs):
        r"""Close the connection."""
        self.address.close()
        
    @property
    def n_msg_recv(self):
        r"""int: Number of messages in the receive backlog."""
        return len(self.address)

    @property
    def n_msg_send(self):
        r"""int: Number of messages in the send backlog."""
        return len(self.address)

    @property
    def is_confirmed_send(self):
        r"""bool: True if all sent messages have been confirmed."""
        return (self.n_msg_send == 0)

    @property
    def is_confirmed_recv(self):
        r"""bool: True if all received messages have been confirmed."""
        return (self.n_msg_recv == 0)

    def _send(self, payload, **kwargs):
        r"""Send a message to the buffer.

        Args:
            payload (str): Message to send.

        Returns:
            bool: Success or failure of sending the message.

        """
        if self.direction == 'recv':  # pragma: debug
            self.error("Receiving buffer comm cannot send.")
            return False
        self.address.append(payload)
        return True

    def _recv(self, timeout=None):
        r"""Receive a message from the buffer.

        Args:
            timeout (float, optional): Time in seconds to wait for a message.
                Defaults to self.recv_timeout.

        Returns:
            tuple (bool, str): The success or failure of receiving a message
                and the message received.

        """
        if timeout is None:  # pragma: no cover
            timeout = self.recv_timeout
        if self.direction == 'send':  # pragma: debug
            self.error("Sending buffer comm cannot receive.")
            return (False, self.empty_bytes_msg)
        # Sleep until there is a message
        T = self.start_timeout(timeout, key_suffix='_recv')
        while (not T.is_out) and (not len(self.address)):
            self.sleep()
        self.stop_timeout(key_suffix='_recv')
        return (True, self.address.pop(0, self.empty_bytes_msg))

    def purge(self):
        r"""Purge all messages from the comm."""
        super(BufferComm, self).purge()
        self.address.clear()<|MERGE_RESOLUTION|>--- conflicted
+++ resolved
@@ -1,19 +1,3 @@
-<<<<<<< HEAD
-import threading
-import multiprocessing
-from multiprocessing import queues
-from yggdrasil.communication import CommBase
-
-
-class LockedBuffer(multiprocessing.queues.SimpleQueue):
-    r"""Buffer intended to be shared between threads/processes."""
-
-    def __init__(self, *args, **kwargs):
-        self.lock = threading.RLock()
-        self._closed = False
-        kwargs.setdefault('ctx', multiprocessing.get_context('spawn'))
-        return super(LockedBuffer, self).__init__(*args, **kwargs)
-=======
 from yggdrasil import multitasking
 from yggdrasil.communication import CommBase
 
@@ -29,50 +13,10 @@
         kwargs.setdefault('task_method', 'process')
         super(LockedBuffer, self).__init__(*args, **kwargs)
         self._closed = self.context.Event()
->>>>>>> 6813214f
 
     @property
     def closed(self):
         r"""bool: True if the queue is closed, False otherwise."""
-<<<<<<< HEAD
-        with self.lock:
-            return self._closed
-
-    def close(self):
-        r"""Close the buffer."""
-        with self.lock:
-            self._closed = True
-        
-    # def __getattribute__(self, name):
-    #     if name in ['lock', '__getstate__', '__setstate__']:
-    #         return multiprocessing.queues.Queue.__getattribute__(self, name)
-    #     else:
-    #         with self.lock:
-    #             return multiprocessing.queues.Queue.__getattribute__(self, name)
-
-    def __getstate__(self):
-        state = self.__dict__.copy()
-        del state['lock']
-        return state
-
-    def __setstate__(self, state):
-        self.lock = threading.RLock()
-        self.__dict__.update(state)
-        
-    def __len__(self):
-        try:
-            return self.qsize()
-        except (AttributeError, NotImplementedError):
-            return int(not self.empty())
-
-    def append(self, x):
-        r"""Add an element to the queue."""
-        self.put(x)
-
-    def pop(self, index=None):
-        r"""Remove the first element from the queue."""
-        assert(index == 0)
-=======
         return self._closed.is_set()
 
     def close(self, join=False):
@@ -100,50 +44,14 @@
         # with self.lock:
         if (len(self) == 0) and (default is not None):
             return default
->>>>>>> 6813214f
         return self.get()
 
     def clear(self):
         r"""Remove all elements from the queue."""
-<<<<<<< HEAD
-        while not self.empty():
-            self.get()
-
-
-# class LockedBuffer(list):
-#     r"""Buffer intended to be shared between threads/processes."""
-
-#     def __init__(self, *args, **kwargs):
-#         self.lock = threading.RLock()
-#         self.closed = False
-#         return super(LockedBuffer, self).__init__(*args, **kwargs)
-
-#     def __getattribute__(self, name):
-#         if name in ['lock', '__getstate__', '__setstate__']:
-#             return list.__getattribute__(self, name)
-#         else:
-#             with self.lock:
-#                 return list.__getattribute__(self, name)
-
-#     def __getstate__(self):
-#         state = self.__dict__.copy()
-#         del state['lock']
-#         return state
-
-#     def __setstate__(self, state):
-#         self.lock = threading.RLock()
-#         self.__dict__.update(state)
-
-#     def close(self):
-#         r"""Close the buffer."""
-#         self.closed = True
-        
-=======
         # with self.lock:
         while not self.empty():
             self.get()
 
->>>>>>> 6813214f
 
 class BufferComm(CommBase.CommBase):
     r"""Class for handling I/O to an in-memory buffer.
