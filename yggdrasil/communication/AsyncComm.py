--- conflicted
+++ resolved
@@ -28,12 +28,8 @@
         
     """
     def __init__(self, name, dont_backlog=False, **kwargs):
-<<<<<<< HEAD
-        self.dont_backlog = (dont_backlog or kwargs.get('is_interface', False))
-=======
         self.dont_backlog = (dont_backlog or kwargs.get('matlab', False))
         # or kwargs.get('is_interface', False))
->>>>>>> 57bf9500
         self._backlog_recv = []
         self._backlog_send = []
         self._backlog_thread = None
