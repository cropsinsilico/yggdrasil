--- conflicted
+++ resolved
@@ -2248,12 +2248,8 @@
         # 7. Apply after_finalize_message functions
         if after_finalize_message:
             for x in after_finalize_message:
-<<<<<<< HEAD
                 msg = msg.apply_function(x)
-=======
-                msg = x(msg)
         msg.finalized = True
->>>>>>> 97f3aacf
         return msg
 
     def recv_nolimit(self, *args, **kwargs):
