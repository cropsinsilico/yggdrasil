from yggdrasil import tools, multitasking
<<<<<<< HEAD
from yggdrasil.communication import RMQComm, NoMessages
if RMQComm._rmq_installed:
    import pika
    _pika_version_maj = int(float(pika.__version__.split('.')[0]))
    if _pika_version_maj >= 1:  # pragma: debug
        raise ImportError("pika version 1.0 not yet supported.")
else:
    pika = False
    _pika_version_maj = 0
=======
from yggdrasil.communication import RMQComm
from yggdrasil.communication.RMQComm import pika
>>>>>>> 18b613f4


class RMQAsyncComm(RMQComm.RMQComm):
    r"""Class for handling asynchronous RabbitMQ communications. It is not
    recommended to use this class as it can leave hanging threads if not
    closed propertly. The normal RMQComm will cover most use cases.

    Args:
        name (str): The environment variable where the comm address is stored.
        dont_open (bool, optional): If True, the connection will not be opened.
            Defaults to False.
        **kwargs: Additional keyword arguments are passed to CommBase.

    Attributes:
        times_connected (int): Number of times that this connections has been
            established.
        rmq_thread (multitasking.YggTask): Thread used to run IO loop.

    """
    
    _commtype = 'rmq_async'
    _schema_subtype_description = ('Asynchronous RabbitMQ connection.')
    _disconnect_attr = (RMQComm.RMQComm._disconnect_attr
                        + ['_qres_lock', '_qres_event', 'rmq_thread'])
    
    def _init_before_open(self, **kwargs):
        r"""Initialize null variables and RMQ async thread."""
        self.times_connected = 0
        self.rmq_thread_count = 0
        self.rmq_thread = self.new_run_thread()
        self._opening = False
        self._closing = False
        self._reconnecting = False
        self._close_called = False
        self._buffered_messages = []
        self._qres = None
        self._qres_lock = multitasking.RLock()
        self._qres_event = multitasking.Event()
        self._qres_event.set()
        super(RMQAsyncComm, self)._init_before_open(**kwargs)

    # @classmethod
    # def underlying_comm_class(self):
    #     r"""str: Name of underlying communication class."""
    #     return 'rmq'

    @property
    def rmq_lock(self):
        r"""Lock associated with RMQ ioloop thread."""
        return self.rmq_thread.lock

    def new_run_thread(self, name=None):
        r"""Get a new thread for running."""
        if name is None:
            name = self.name
        self.rmq_thread_count += 1
        return multitasking.YggTask(
            name=name + '.RMQThread%d' % self.rmq_thread_count,
            target=self.run_thread)

    def run_thread(self):
        r"""Connect to the connection and begin the IO loop."""
        self.debug('')
        self.connect()
        self.connection.ioloop.start()
        self.debug("returning")

    def start_run_thread(self):
        r"""Start the run thread and wait for it to finish."""
        with self.rmq_lock:
            if self.rmq_thread.was_started:
                return
            self._opening = True
            self.rmq_thread.start()
        # Wait for connection to be established
        T = self.start_timeout()
        # interval = 1  # timeout / 5
        while (not T.is_out) and (not self.channel_stable) and self.rmq_thread.is_alive():
            self.sleep()  # 0.5 # interval)
        self.stop_timeout()
        # Check that connection was established
        if not self.rmq_thread.is_alive():  # pragma: debug
            self._opening = False
            self.force_close()
            raise Exception("Connection ioloop could not be established.")
        if not self.channel_stable:  # pragma: debug
            self.force_close()
            raise RuntimeError("Connection never finished opening "
                               + "(%f/%f timeout)." % (T.elapsed, T.max_time))

    def bind(self):
        r"""Declare queue to get random new queue."""
        # Start ioloop in a new thread
        with self.rmq_lock:
            # Don't bind if already closing
            if self.is_open or self._close_called:  # pragma: debug
                return
            self._bound = True
        self.start_run_thread()
        # Register queue
        if not self.queue:  # pragma: debug
            self.error("Queue was not initialized.")
        self.register_comm(self.address, (self.connection, self.channel))
        super(RMQComm.RMQComm, self).bind()
    
    def open(self):
        r"""Open connection and bind/connect to queue as necessary."""
        super(RMQAsyncComm, self).open()
        T = self.start_timeout()
        while (not T.is_out) and self._opening:  # pragma: debug
            self.sleep()
        self.stop_timeout()

    def _close(self, linger=False):
        r"""Close the connection.

        Args:
            linger (bool, optional): If True, drain messages before closing the
                comm. Defaults to False.

        """
        with self.rmq_lock:
            self._close_called = True
            if self._closing:  # pragma: debug
                return  # Don't close more than once
        # Wait for connection to finish opening to close it
        T = self.start_timeout(key=self.timeout_key + '_opening')
        while (not T.is_out) and self._opening:  # pragma: debug
            self.sleep()
        self.stop_timeout(key=self.timeout_key + '_opening')
        # Close by cancelling consumption
        if self.is_open or self._bound:
            with self.rmq_lock:
                self._closing = True
                self._is_open = False
                self._bound = False
                if self.channel is not None:
                    try:
                        if self.direction == 'recv':
                            self.channel.basic_cancel(callback=self.on_cancelok,
                                                      consumer_tag=self.consumer_tag)
                        else:
                            self.channel.close()
                    except (pika.exceptions.ChannelClosed,
                            pika.exceptions.ConnectionClosed):  # pragma: debug
                        self._closing = False
            if not self.is_client:
                self.unregister_comm(self.address)
        # Wait for connection to finish closing & then force if it dosn't
        T = self.start_timeout(key=self.timeout_key + '_closing')
        while (not T.is_out) and self._closing:
            self.sleep()
        self.stop_timeout(key=self.timeout_key + '_closing')
        if self._closing:  # pragma: debug
            self.force_close()
        if self.rmq_thread.is_alive():  # pragma: debug
            self.rmq_thread.join(self.timeout)
            if self.rmq_thread.is_alive():
                raise RuntimeError("Thread still running.")
        # Close workers
        # with self.rmq_lock:
        super(RMQAsyncComm, self)._close(linger=linger)

    def _set_qres(self, res):
        r"""Callback for getting message count."""
        self._qres = res
        self._qres_event.set()

    def get_queue_result(self):
        r"""Get the fram from passive queue declare."""
        res = None
        if self.is_open:
            with self._qres_lock:
                if self._qres_event.is_set():
                    self._qres_event.clear()
                    try:
                        self.channel.queue_declare(queue=self.queue,
                                                   callback=self._set_qres,
                                                   # , auto_delete=True,
                                                   passive=True)
                    except (pika.exceptions.ChannelClosed,
                            pika.exceptions.ConnectionClosed):  # pragma: debug
                        if not self._reconnecting:
                            self._close()
                        else:
                            self._qres = None
                            self._qres_event.set()
            self._qres_event.wait()
            res = self._qres
        return res

    @property
    def n_msg_recv(self):
        r"""int: Number of messages in the queue."""
        if self.is_open:
            return len(self._buffered_messages)
        return 0
        
    def _send(self, msg, exchange=None, routing_key=None, **kwargs):
        r"""Send a message.

        Args:
            msg (str, bytes): Message to be sent.
            exchange (str, optional): Exchange that message should be sent
                to. Defaults to self.exchange.
            routing_key (str, optional): Key that exchange should use to route
                the message. Defaults to self.queue.
            **kwargs: Additional keyword arguments are passed to
                :method:`pika.BlockingChannel.basic_publish`.

        Returns:
            bool: Success or failure of send.

        """
        with self.rmq_lock:
            if self.is_closed:  # pragma: debug
                return False
            out = super(RMQAsyncComm, self)._send(msg, exchange=exchange,
                                                  routing_key=routing_key,
                                                  **kwargs)
        # Basic publish returns None for asynchronous connection
        if out is None:
            out = True
        return out

    def _recv(self):
        r"""Receive a message.

        Returns:
            tuple (bool, obj): Success or failure of receive and received
                message.

        """
        with self.rmq_lock:
            if len(self._buffered_messages) == 0:
                raise NoMessages("No messages in buffer.")
            return (True, self._buffered_messages.pop(0))

    def on_message(self, ch, method, props, body):
        r"""Buffer received messages."""
        body = tools.str2bytes(body)
        if self.direction == 'send':  # pragma: debug
            raise Exception("Send comm received a message.")
        with self.rmq_lock:
            self._buffered_messages.append(body)
        ch.basic_ack(delivery_tag=method.delivery_tag)

    # CONNECTION
    def connect(self):
        r"""Establish the connection."""
        self.times_connected += 1
        parameters = pika.URLParameters(self.url)
        kwargs = dict(on_open_callback=self.on_connection_open,
                      on_open_error_callback=self.on_connection_open_error)
        if RMQComm._pika_version_maj < 1:
            kwargs['stop_ioloop_on_close'] = False
        self.connection = pika.SelectConnection(parameters, **kwargs)

    def on_connection_open(self, connection):
        r"""Actions that must be taken when the connection is opened.
        Add the close connection callback and open the RabbitMQ channel."""
        self.debug('::Connection opened')
        connection.add_on_close_callback(self.on_connection_closed)
        self.open_channel()

    def on_connection_open_error(self, unused_connection):  # pragma: debug
        r"""Actions that must be taken when the connection fails to open."""
        self.debug('::Connection could not be opened')
        self.close()
        raise Exception('Could not connect.')

    def on_connection_closed(self, connection, *args):
        r"""Actions that must be taken when the connection is closed. Set the
        channel to None. If the connection is meant to be closing, stop the
        IO loop. Otherwise, wait 5 seconds and try to reconnect."""
        if RMQComm._pika_version_maj < 1:
            reply_code = args[0]
            reply_text = args[1]
        # else:
        #     reply_code = 0
        #     reply_text = args[0]
        with self.rmq_lock:
            self.debug('::on_connection_closed code %s (code = %d)', reply_text,
                       reply_code)
            if self._closing or reply_code == 200:
                connection.ioloop.stop()
                self.connection = None
                self._closing = False
                self._qres_event.set()
            else:
                self.warning('Connection closed, reopening in %f seconds: (%s) %s',
                             self.sleeptime, reply_code, reply_text)
                self._reconnecting = True
                if RMQComm._pika_version_maj < 1:
                    connection.add_timeout(self.sleeptime, self.reconnect)
                # else:
                #     connection.ioloop.call_later(self.sleeptime, self.reconnect)

    def reconnect(self):
        r"""Try to re-establish a connection and resume a new IO loop."""
        self.debug('')
        # This is the old connection IOLoop instance, stop its ioloop
        # with self.rmq_lock:
        self.connection.ioloop.stop()
        if not self._closing:
            # self.run_thread()
            # Create a new connection
            self.connect()
            # There is now a new connection, needs a new ioloop to run
            self._reconnecting = False
            self.connection.ioloop.start()

    # CHANNEL
    @property
    def channel_open(self):
        r"""bool: True if connection ready for messages, False otherwise."""
        with self.rmq_lock:
            if self.channel is None or self.connection is None:
                return False
            if self.channel.is_open:
                if not self.channel.is_closing:
                    return True
            return False  # pragma: debug

    @property
    def channel_stable(self):
        r"""bool: True if the connection ready for messages and not about to
        close. False otherwise."""
        with self.rmq_lock:
            return (self.channel_open and (not self._closing)
                    and (not self._opening))
        
    def open_channel(self):
        r"""Open a RabbitMQ channel."""
        self.debug('::Creating a new channel')
        self.connection.channel(on_open_callback=self.on_channel_open)

    def on_channel_open(self, channel):
        r"""Actions to perform after a channel is opened. Add the channel
        close callback and setup the exchange."""
        self.debug('::Channel opened')
        self.channel = channel
        channel.add_on_close_callback(self.on_channel_closed)
        self.setup_exchange(self.exchange)

    def on_channel_closed(self, channel, *args):
        r"""Actions to perform when the channel is closed. Close the
        connection."""
        with self.rmq_lock:
            if RMQComm._pika_version_maj < 1:
                reply_code = args[0]
                reply_text = args[1]
                self.debug('::channel %i was closed: (%s) %s',
                           channel, reply_code, reply_text)
            # else:
            #     reason = args[0]
            #     self.debug('::channel %i was closed: %s',
            #                channel, reason)
            if not (channel.connection.is_closing or channel.connection.is_closed):
                channel.connection.close()
            self.channel = None
            # if self.connection is not None:
            #     self.connection.close()

    # EXCHANGE
    def setup_exchange(self, exchange_name):
        r"""Setup the exchange."""
        self.debug('::Declaring exchange %s', exchange_name)
        self.channel.exchange_declare(callback=self.on_exchange_declareok,
                                      exchange=exchange_name,
                                      auto_delete=True)

    def on_exchange_declareok(self, unused_frame):
        r"""Actions to perform once an exchange is succesfully declared.
        Set up the queue."""
        self.debug('::Exchange declared')
        self.setup_queue()

    # QUEUE
    def setup_queue(self):
        r"""Set up the message queue."""
        self.debug('::Declaring queue %s', self.queue)
        if self.direction == 'recv' and not self.queue:
            exclusive = False  # True
        else:
            exclusive = False
        if self.queue.startswith('amq.'):
            passive = True
        else:
            passive = False
        self.channel.queue_declare(queue=self.queue,
                                   callback=self.on_queue_declareok,
                                   exclusive=exclusive,
                                   # , auto_delete=True,
                                   passive=passive)

    def on_queue_declareok(self, method_frame):
        r"""Actions to perform once the queue is succesfully declared. Bind
        the queue."""
        self.debug('::Binding')
        with self.rmq_lock:
            if not self.queue:
                self.address += method_frame.method.queue
        self.channel.queue_bind(callback=self.on_bindok,
                                exchange=self.exchange,
                                # routing_key=self.routing_key,
                                queue=self.queue)
        
    def on_bindok(self, unused_frame):
        r"""Actions to perform once the queue is succesfully bound. Start
        consuming messages."""
        self.debug('::Queue bound')
        self.channel.basic_qos(prefetch_count=1)
        self.channel.add_on_cancel_callback(self.on_cancelok)
        if self.direction == 'recv':
            kwargs = dict(on_message_callback=self.on_message,
                          queue=self.queue)
            if RMQComm._pika_version_maj < 1:
                kwargs['consumer_callback'] = kwargs.pop('on_message_callback')
            self.consumer_tag = self.channel.basic_consume(**kwargs)
        with self.rmq_lock:
            self._opening = False

    # GENERAL
    def on_cancelok(self, unused_frame):
        r"""Actions to perform after succesfully cancelling consumption. Closes
        the channel."""
        self.debug('::on_cancelok()')
        with self.rmq_lock:
            self.close_queue()
            self.close_channel()

    def close_connection(self):
        r"""Stop the ioloop and close the connection."""
        if self.connection:  # pragma: debug
            self.connection.ioloop.stop()
        super(RMQAsyncComm, self).close_connection()

    def force_close(self):  # pragma: debug
        r"""Force stop by removing the queue and stopping the IO loop."""
        with self.rmq_lock:
            self.close_queue()
            self.close_connection()
            self.channel = None
            self.connection = None
            self._closing = False

    def purge(self):
        r"""Remove all messages from the associated queue."""
        with self.rmq_lock:
            self._buffered_messages = []
            if not self.channel_stable:  # pragma: debug
                return
            super(RMQAsyncComm, self).purge()<|MERGE_RESOLUTION|>--- conflicted
+++ resolved
@@ -1,18 +1,6 @@
 from yggdrasil import tools, multitasking
-<<<<<<< HEAD
 from yggdrasil.communication import RMQComm, NoMessages
-if RMQComm._rmq_installed:
-    import pika
-    _pika_version_maj = int(float(pika.__version__.split('.')[0]))
-    if _pika_version_maj >= 1:  # pragma: debug
-        raise ImportError("pika version 1.0 not yet supported.")
-else:
-    pika = False
-    _pika_version_maj = 0
-=======
-from yggdrasil.communication import RMQComm
 from yggdrasil.communication.RMQComm import pika
->>>>>>> 18b613f4
 
 
 class RMQAsyncComm(RMQComm.RMQComm):
