import os
import copy
import pprint
import pystache
import yaml
import json
import git
import io as sio
from yggdrasil.schema import standardize, get_schema
from urllib.parse import urlparse


def load_yaml(fname):
    r"""Parse a yaml file defining a run.

    Args:
        fname (str, file, dict): Path to a YAML file, an open file descriptor
            to a file containing a YAML, or a loaded YAML document. If fname starts with
            'git:' then the code will assume the file is in a remote git repository. The
            remainder of fname can be the full url to the YAML file
            (http://mygit.repo/foo/bar/yaml/interesting.yml) or just the repo and
            YAML file (the server is assumed to be github.com if not given)
            (foo/bar/yam/interesting.yaml will be interpreted as
            http://github.com/foo/bar/yam/interesting.yml).

    Returns:
        dict: Contents of yaml file.

    """
    opened = False
    if isinstance(fname, dict):
        yamlparsed = copy.deepcopy(fname)
        yamlparsed.setdefault('working_dir', os.getcwd())
        return yamlparsed
    elif isinstance(fname, str):
        # pull foreign file
        if fname.startswith('git:'):
            # drop the git prefix
            fname = fname[4:]
            # make sure we start with a full url
            if 'http' not in fname:
                url = 'http://github.com/' + fname
            else:
                url = fname
            # get the constituent url parts
            parsed = urlparse(url)
            # get the path component
            splitpath = parsed.path.split('/')
            # the first part is the 'owner' of the repo
            owner = splitpath[1]
            # the second part is the repo name
            reponame = splitpath[2]
            # the full path is the file name and location
            # turn the file path into an os based format
            fname = os.path.join(*splitpath)
            # check to see if the file already exists, and clone if it does not
            if not os.path.exists(fname):
                # create the url for cloning the repo
                cloneurl = parsed.scheme + '://' + parsed.netloc + '/' + owner + '/' +\
                    reponame
                # clone the repo into the appropriate directory
                _ = git.Repo.clone_from(cloneurl, os.path.join(owner, reponame))
                # now that it is cloned, just pass the yaml file (and path) onwards
        fname = os.path.realpath(fname)
        if not os.path.isfile(fname):
            raise IOError("Unable locate yaml file %s" % fname)
        fd = open(fname, 'r')
        opened = True
    else:
        fd = fname
        if (hasattr(fd, 'name') and (not fd.name.startswith('<'))):
            fname = fd.name
        else:
            fname = os.path.join(os.getcwd(), 'stream')
    # Mustache replace vars
    yamlparsed = fd.read()
    yamlparsed = pystache.render(
        sio.StringIO(yamlparsed).getvalue(), dict(os.environ))
    if fname.endswith('.json'):
        yamlparsed = json.loads(yamlparsed)
    else:
        yamlparsed = yaml.safe_load(yamlparsed)
    if not isinstance(yamlparsed, dict):  # pragma: debug
        raise ValueError("Loaded yaml is not a dictionary.")
    yamlparsed['working_dir'] = os.path.dirname(fname)
    if opened:
        fd.close()
    return yamlparsed


def prep_yaml(files):
    r"""Prepare yaml to be parsed by jsonschema including covering backwards
    compatible options.

    Args:
        files (str, list): Either the path to a single yaml file or a list of
            yaml files. Entries can also be opened file descriptors for files
            containing YAML documents or pre-loaded YAML documents.

    Returns:
        dict: YAML ready to be parsed using schema.

    """
    # Load each file
    if not isinstance(files, list):
        files = [files]
    yamls = [load_yaml(f) for f in files]
    # Load files pointed to
    for y in yamls:
        if 'include' in y:
            new_files = y.pop('include')
            if not isinstance(new_files, list):
                new_files = [new_files]
            for f in new_files:
                if not os.path.isabs(f):
                    f = os.path.join(y['working_dir'], f)
                yamls.append(load_yaml(f))
    # Standardize format of models and connections to be lists and
    # add working_dir to each
    comp_keys = ['models', 'connections']
    for yml in yamls:
        standardize(yml, comp_keys)
        for k in comp_keys:
            for x in yml[k]:
                if isinstance(x, dict):
                    x.setdefault('working_dir', yml['working_dir'])
    # Combine models & connections
    yml_all = {}
    for k in comp_keys:
        yml_all[k] = []
        for yml in yamls:
            yml_all[k] += yml[k]
    return yml_all


def parse_yaml(files, as_function=False):
    r"""Parse list of yaml files.

    Args:
        files (str, list): Either the path to a single yaml file or a list of
            yaml files.
        as_function (bool, optional): If True, the missing input/output channels
            will be created for using model(s) as a function. Defaults to False.

    Raises:
        ValueError: If the yml dictionary is missing a required keyword or has
            an invalid value.
        RuntimeError: If one of the I/O channels is not initialized with driver
            information.

    Returns:
        dict: Dictionary of information parsed from the yamls.

    """
    s = get_schema()
    # Parse files using schema
    yml_prep = prep_yaml(files)
    # print('prepped')
    # pprint.pprint(yml_prep)
    yml_norm = s.validate(yml_prep, normalize=True)
    # print('normalized')
    # pprint.pprint(yml_norm)
    # Parse models, then connections to ensure connections can be processed
    existing = None
    for k in ['models', 'connections']:
        for yml in yml_norm[k]:
            existing = parse_component(yml, k[:-1], existing=existing)
    if as_function:
        existing = add_model_function(existing)
    # Make sure that I/O channels initialized
    opp_map = {'input': 'output', 'output': 'input'}
    for io in ['input', 'output']:
        remove = []
        for k in list(existing[io].keys()):
            v = existing[io][k]
            if 'driver' not in v:
                if v.get('is_default', False):
                    remove.append(k)
                elif 'default_file' in v:
                    new_conn = {io + 's': [v['default_file']],
                                opp_map[io] + 's': [v]}
                    existing = parse_component(new_conn, 'connection',
                                               existing=existing)
                else:
                    raise RuntimeError("No driver established for %s channel %s" % (
                        io, k))
        # Remove unused default channels
        for k in remove:
            for m in existing[io][k]['model_driver']:
                for i, x in enumerate(existing['model'][m][io + 's']):
                    if x['name'] == k:
                        existing['model'][m][io + 's'].pop(i)
                        break
            existing[io].pop(k)
    # Link io drivers back to models
    existing = link_model_io(existing)
    # print('drivers')
    # pprint.pprint(existing)
    return existing


def add_model_function(existing):
    r"""Patch input/output channels that are not connected to a function model.

    Args:
        existing (dict): Dictionary of existing components.

    Returns:
        dict: Updated dictionary of components.

    """
    new_model = {'name': 'function_model',
                 'language': 'function',
                 'args': 'function',
                 'working_dir': os.getcwd(),
                 'inputs': [],
                 'outputs': []}
    new_connections = []
    # Locate unmatched channels
    miss = {}
    dir2opp = {'input': 'output', 'output': 'input'}
    for io in dir2opp.keys():
        miss[io] = [k for k in existing[io].keys()]
    for conn in existing['connection'].values():
        for io1, io2 in dir2opp.items():
            if ((io1 + 's') in conn):
                for x in conn[io1 + 's']:
                    if x in miss[io2]:
                        miss[io2].remove(x)
    # Create connections to function model
    for io1, io2 in dir2opp.items():
        for i in miss[io1]:
            function_channel = 'function_%s' % i
            function_comm = copy.deepcopy(existing[io1][i])
            function_comm['name'] = function_channel
            new_model[io2 + 's'].append(function_comm)
            new_connections.append({io1 + 's': [{'name': function_channel}],
                                    io2 + 's': [{'name': i}]})
    # Parse new components
    existing = parse_component(new_model, 'model', existing=existing)
    for new_conn in new_connections:
        existing = parse_component(new_conn, 'connection', existing=existing)
    return existing


def parse_component(yml, ctype, existing=None):
    r"""Parse a yaml entry for a component, adding it to the list of
    existing components.

    Args:
        yml (dict): YAML dictionary for a component.
        ctype (str): Component type. This can be 'input', 'output',
            'model', or 'connection'.
        existing (dict, optional): Dictionary of existing components.
            Defaults to empty dict.

    Raises:
        TypeError: If yml is not a dictionary.
        ValueError: If dtype is not 'input', 'output', 'model', or
            'connection'.
        ValueError: If the component already exists.

    Returns:
        dict: All components identified.

    """
    s = get_schema()
    if not isinstance(yml, dict):
        raise TypeError("Component entry in yml must be a dictionary.")
    ctype_list = ['input', 'output', 'model', 'connection',
                  'model_input', 'model_output']
    if existing is None:
        existing = {k: {} for k in ctype_list}
    if ctype not in ctype_list:
        raise ValueError("'%s' is not a recognized component.")
    # Parse based on type
    if ctype == 'model':
        existing = parse_model(yml, existing)
    elif ctype == 'connection':
        existing = parse_connection(yml, existing)
    elif ctype in ['input', 'output']:
        for k in ['inputs', 'outputs']:
            if k not in yml:
                continue
            for x in yml[k]:
                if 'comm' not in x:
                    if 'filetype' in x:
                        x['comm'] = s['file'].subtype2class[x['filetype']]
                    elif 'commtype' in x:
                        x['comm'] = s['comm'].subtype2class[x['commtype']]
    # Ensure component dosn't already exist
    if yml['name'] in existing[ctype]:
        pprint.pprint(existing)
        pprint.pprint(yml)
        raise ValueError("%s is already a registered '%s' component." % (
            yml['name'], ctype))
    existing[ctype][yml['name']] = yml
    return existing


def parse_model(yml, existing):
    r"""Parse a yaml entry for a model.

    Args:
        yml (dict): YAML dictionary for a model.
        existing (dict): Dictionary of existing components.

    Returns:
        dict: Updated log of all entries.

    """
    _lang2driver = get_schema()['model'].subtype2class
    language = yml.pop('language')
    yml['driver'] = _lang2driver[language]
    # Add server driver
    if yml.get('is_server', False):
        srv = {'name': '%s:%s' % (yml['name'], yml['name']),
               'commtype': 'default',
               'datatype': {'type': 'bytes'},
               'driver': 'ServerDriver',
               'args': yml['name'] + '_SERVER',
               'working_dir': yml['working_dir']}
        yml['inputs'].append(srv)
        yml['clients'] = []
    # Add client driver
    if yml.get('client_of', []):
        srv_names = yml['client_of']
        yml['client_of'] = srv_names
        for srv in srv_names:
            cli = {'name': '%s:%s_%s' % (yml['name'], srv, yml['name']),
                   'commtype': 'default',
                   'datatype': {'type': 'bytes'},
                   'driver': 'ClientDriver',
                   'args': srv + '_SERVER',
                   'working_dir': yml['working_dir']}
            yml['outputs'].append(cli)
    # Model index and I/O channels
    yml['model_index'] = len(existing['model'])
    for io in ['inputs', 'outputs']:
        for x in yml[io]:
            x['model_driver'] = [yml['name']]
            x['partner_language'] = language
            existing = parse_component(x, io[:-1], existing=existing)
    return existing


def parse_connection(yml, existing):
    r"""Parse a yaml entry for a connection between I/O channels.

    Args:
        yml (dict): YAML dictionary for a connection.
        existing (dict): Dictionary of existing components.

    Raises:
        RuntimeError: If the 'inputs' entry is not a model output or file.
        RuntimeError: If neither the 'inputs' or 'outputs' entries correspond
            to model I/O channels.

    Returns:
        dict: Updated log of all entries.

    """
    schema = get_schema()
    # File input
    is_file = {'inputs': [], 'outputs': []}
    iname_list = []
    for x in yml['inputs']:
        is_file['inputs'].append(schema.is_valid_component('file', x))
        if is_file['inputs'][-1]:
            fname = os.path.expanduser(x['name'])
            if not os.path.isabs(fname):
                fname = os.path.join(x['working_dir'], fname)
            fname = os.path.normpath(fname)
            if (not os.path.isfile(fname)) and (not x.get('wait_for_creation', False)):
                raise RuntimeError(("Input '%s' not found in any of the registered "
                                    + "model outputs and is not a file.") % x['name'])
            x['address'] = fname
        else:
            iname_list.append(x['name'])
    # File output
    oname_list = []
    for x in yml['outputs']:
        is_file['outputs'].append(schema.is_valid_component('file', x))
        if is_file['outputs'][-1]:
            fname = os.path.expanduser(x['name'])
            if not x.get('in_temp', False):
                if not os.path.isabs(fname):
                    fname = os.path.join(x['working_dir'], fname)
                fname = os.path.normpath(fname)
            x['address'] = fname
        else:
            oname_list.append(x['name'])
    iname = ','.join(iname_list)
    oname = ','.join(oname_list)
    if not iname:
        args = oname
    elif not oname:
        args = iname
    else:
        args = '%s_to_%s' % (iname, oname)
    name = args
    # TODO: Use RMQ drivers when models are on different machines
    # ocomm_pair = ('default', 'rmq')
    # icomm_pair = ('rmq', 'default')
    # Output driver
    xo = None
    if iname:  # empty name results when all of the inputs are files
        iyml = yml['inputs']
        xo = {'name': iname, 'model_driver': [],
              'inputs': [], 'outputs': []}
        for i, y in enumerate(iyml):
            if not is_file['inputs'][i]:
                xo['inputs'].append(existing['output'][y['name']])
                xo['inputs'][-1].update(**y)
                xo['model_driver'] += existing['output'][y['name']]['model_driver']
                del existing['output'][y['name']]
        # Add single non-file intermediate output comm if there are any non-file
        # outputs and an output comm for each file output
        if (sum(is_file['outputs']) < len(is_file['outputs'])):
<<<<<<< HEAD
            xo['ocomm_kws']['comm'].append({'name': args, 'no_suffix': True,
                                            'comm': 'buffer'})
=======
            xo['outputs'].append({'name': args, 'no_suffix': True})
>>>>>>> e5352e11
        for i, y in enumerate(yml['outputs']):
            if is_file['outputs'][i]:
                xo['outputs'].append(y)
        existing = parse_component(xo, 'output', existing)
        xo['args'] = args
        xo['driver'] = 'OutputDriver'
    # Input driver
    xi = None
    if oname:  # empty name results when all of the outputs are files
        oyml = yml['outputs']
        xi = {'name': oname, 'model_driver': [],
              'inputs': [], 'outputs': []}
        for i, y in enumerate(oyml):
            if not is_file['outputs'][i]:
                xi['outputs'].append(existing['input'][y['name']])
                xi['outputs'][-1].update(**y)
                xi['model_driver'] += existing['input'][y['name']]['model_driver']
                del existing['input'][y['name']]
        # Add single non-file intermediate input comm if there are any non-file
        # inputs and an input comm for each file input
        if (sum(is_file['inputs']) < len(is_file['inputs'])):
<<<<<<< HEAD
            xi['icomm_kws']['comm'].append({'name': args, 'no_suffix': True,
                                            'comm': 'buffer'})
=======
            xi['inputs'].append({'name': args, 'no_suffix': True})
>>>>>>> e5352e11
        for i, y in enumerate(yml['inputs']):
            if is_file['inputs'][i]:
                xi['inputs'].append(y)
        existing = parse_component(xi, 'input', existing)
        xi['args'] = args
        xi['driver'] = 'InputDriver'

    # Parse drivers

    # Transfer connection keywords to one connection driver
    conn_keys_gen = ['inputs', 'outputs']
    conn_keys = list(set(schema['connection'].properties) - set(conn_keys_gen))
    yml_conn = {}
    yml_conn.pop('name', None)
    for k in conn_keys:
        if k in yml:
            yml_conn[k] = yml[k]
    if xi is None:
        xo.update(**yml_conn)
    else:
        xi.update(**yml_conn)
    yml['name'] = name
    return existing


def link_model_io(existing):
    r"""Link I/O drivers back to the models they communicate with.

    Args:
        existing (dict): Dictionary of existing components.

    Returns:
        dict: Dictionary with I/O drivers added to models.

    """
    # Add fields
    for m in existing['model'].keys():
        existing['model'][m]['input_drivers'] = []
        existing['model'][m]['output_drivers'] = []
    # Add input dirvers
    for io in existing['input'].values():
        for m in io['model_driver']:
            existing['model'][m]['input_drivers'].append(io)
    # Add output dirvers
    for io in existing['output'].values():
        for m in io['model_driver']:
            existing['model'][m]['output_drivers'].append(io)
    return existing<|MERGE_RESOLUTION|>--- conflicted
+++ resolved
@@ -417,12 +417,8 @@
         # Add single non-file intermediate output comm if there are any non-file
         # outputs and an output comm for each file output
         if (sum(is_file['outputs']) < len(is_file['outputs'])):
-<<<<<<< HEAD
-            xo['ocomm_kws']['comm'].append({'name': args, 'no_suffix': True,
-                                            'comm': 'buffer'})
-=======
-            xo['outputs'].append({'name': args, 'no_suffix': True})
->>>>>>> e5352e11
+            xo['outputs'].append({'name': args, 'no_suffix': True,
+                                  'comm': 'buffer'})
         for i, y in enumerate(yml['outputs']):
             if is_file['outputs'][i]:
                 xo['outputs'].append(y)
@@ -444,12 +440,8 @@
         # Add single non-file intermediate input comm if there are any non-file
         # inputs and an input comm for each file input
         if (sum(is_file['inputs']) < len(is_file['inputs'])):
-<<<<<<< HEAD
-            xi['icomm_kws']['comm'].append({'name': args, 'no_suffix': True,
-                                            'comm': 'buffer'})
-=======
-            xi['inputs'].append({'name': args, 'no_suffix': True})
->>>>>>> e5352e11
+            xi['inputs'].append({'name': args, 'no_suffix': True,
+                                 'comm': 'buffer'})
         for i, y in enumerate(yml['inputs']):
             if is_file['inputs'][i]:
                 xi['inputs'].append(y)
