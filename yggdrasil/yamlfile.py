import os
import copy
import pprint
import pystache
import yaml
import json
import git
import io as sio
from yggdrasil.schema import standardize, get_schema
from urllib.parse import urlparse
from yaml.constructor import (
    ConstructorError, BaseConstructor, Constructor, SafeConstructor)


class YAMLSpecificationError(RuntimeError):
    r"""Error raised when the yaml specification does not meet expectations."""
    pass


def no_duplicates_constructor(loader, node, deep=False):
    # https://gist.github.com/pypt/94d747fe5180851196eb
    """Check for duplicate keys."""
    mapping = {}
    for key_node, value_node in node.value:
        key = loader.construct_object(key_node, deep=deep)
        value = loader.construct_object(value_node, deep=deep)
        if key in mapping:
            raise ConstructorError("while constructing a mapping", node.start_mark,
                                   "found duplicate key (%s)" % key, key_node.start_mark)
        mapping[key] = value
    return loader.construct_mapping(node, deep)


for cls in (BaseConstructor, Constructor, SafeConstructor):
    cls.add_constructor(yaml.resolver.BaseResolver.DEFAULT_MAPPING_TAG,
                        no_duplicates_constructor)


def load_yaml(fname):
    r"""Parse a yaml file defining a run.

    Args:
        fname (str, file, dict): Path to a YAML file, an open file descriptor
            to a file containing a YAML, or a loaded YAML document. If fname starts with
            'git:' then the code will assume the file is in a remote git repository. The
            remainder of fname can be the full url to the YAML file
            (http://mygit.repo/foo/bar/yaml/interesting.yml) or just the repo and
            YAML file (the server is assumed to be github.com if not given)
            (foo/bar/yam/interesting.yaml will be interpreted as
            http://github.com/foo/bar/yam/interesting.yml).

    Returns:
        dict: Contents of yaml file.

    """
    opened = False
    if isinstance(fname, dict):
        yamlparsed = copy.deepcopy(fname)
        yamlparsed.setdefault('working_dir', os.getcwd())
        return yamlparsed
    elif isinstance(fname, str):
        # pull foreign file
        if fname.startswith('git:'):
            # drop the git prefix
            fname = fname[4:]
            # make sure we start with a full url
            if 'http' not in fname:
                url = 'http://github.com/' + fname
            else:
                url = fname
            # get the constituent url parts
            parsed = urlparse(url)
            # get the path component
            splitpath = parsed.path.split('/')
            # the first part is the 'owner' of the repo
            owner = splitpath[1]
            # the second part is the repo name
            reponame = splitpath[2]
            # the full path is the file name and location
            # turn the file path into an os based format
            fname = os.path.join(*splitpath)
            # check to see if the file already exists, and clone if it does not
            if not os.path.exists(fname):
                # create the url for cloning the repo
                cloneurl = parsed.scheme + '://' + parsed.netloc + '/' + owner + '/' +\
                    reponame
                # clone the repo into the appropriate directory
                _ = git.Repo.clone_from(cloneurl, os.path.join(owner, reponame))
                # now that it is cloned, just pass the yaml file (and path) onwards
        fname = os.path.realpath(fname)
        if not os.path.isfile(fname):
            raise IOError("Unable locate yaml file %s" % fname)
        fd = open(fname, 'r')
        opened = True
    else:
        fd = fname
        if (hasattr(fd, 'name') and (not fd.name.startswith('<'))):
            fname = fd.name
        else:
            fname = os.path.join(os.getcwd(), 'stream')
    # Mustache replace vars
    yamlparsed = fd.read()
    yamlparsed = pystache.render(
        sio.StringIO(yamlparsed).getvalue(), dict(os.environ))
    if fname.endswith('.json'):
        yamlparsed = json.loads(yamlparsed)
    else:
        yamlparsed = yaml.safe_load(yamlparsed)
    if not isinstance(yamlparsed, dict):  # pragma: debug
        raise YAMLSpecificationError("Loaded yaml is not a dictionary.")
    yamlparsed['working_dir'] = os.path.dirname(fname)
    if opened:
        fd.close()
    return yamlparsed


def prep_yaml(files):
    r"""Prepare yaml to be parsed by jsonschema including covering backwards
    compatible options.

    Args:
        files (str, list): Either the path to a single yaml file or a list of
            yaml files. Entries can also be opened file descriptors for files
            containing YAML documents or pre-loaded YAML documents.

    Returns:
        dict: YAML ready to be parsed using schema.

    """
    # Load each file
    if not isinstance(files, list):
        files = [files]
    yamls = [load_yaml(f) for f in files]
    # Load files pointed to
    for y in yamls:
        if 'include' in y:
            new_files = y.pop('include')
            if not isinstance(new_files, list):
                new_files = [new_files]
            for f in new_files:
                if not os.path.isabs(f):
                    f = os.path.join(y['working_dir'], f)
                yamls.append(load_yaml(f))
    # Standardize format of models and connections to be lists and
    # add working_dir to each
    comp_keys = ['models', 'connections']
    for yml in yamls:
        standardize(yml, comp_keys)
        for k in comp_keys:
            for x in yml[k]:
                if isinstance(x, dict):
                    x.setdefault('working_dir', yml['working_dir'])
    # Combine models & connections
    yml_all = {}
    for k in comp_keys:
        yml_all[k] = []
        for yml in yamls:
            yml_all[k] += yml[k]
    return yml_all


def parse_yaml(files, as_function=False):
    r"""Parse list of yaml files.

    Args:
        files (str, list): Either the path to a single yaml file or a list of
            yaml files.
        as_function (bool, optional): If True, the missing input/output channels
            will be created for using model(s) as a function. Defaults to False.

    Raises:
        ValueError: If the yml dictionary is missing a required keyword or has
            an invalid value.
        RuntimeError: If one of the I/O channels is not initialized with driver
            information.

    Returns:
        dict: Dictionary of information parsed from the yamls.

    """
    s = get_schema()
    # Parse files using schema
    yml_prep = prep_yaml(files)
    # print('prepped')
    # pprint.pprint(yml_prep)
    yml_norm = s.validate(yml_prep, normalize=True)
    # print('normalized')
    # pprint.pprint(yml_norm)
    # Determine if any of the models require synchronization
    timesync_names = []
    for yml in yml_norm['models']:
        if yml.get('timesync', False):
            if yml['timesync'] is True:
                yml['timesync'] = 'timesync'
            if not isinstance(yml['timesync'], list):
                yml['timesync'] = [yml['timesync']]
            for i, tsync in enumerate(yml['timesync']):
                if isinstance(tsync, str):
                    tsync = {'name': tsync}
                    yml['timesync'][i] = tsync
            timesync_names.append(tsync['name'])
            yml.setdefault('timesync_client_of', [])
            yml['timesync_client_of'].append(tsync['name'])
    for tsync in set(timesync_names):
        for m in yml_norm['models']:
            if m['name'] == tsync:
                assert(m['language'] == 'timesync')
                m.update(is_server=True, inputs=[], outputs=[])
                break
        else:
            yml_norm['models'].append({'name': tsync,
                                       'args': [],
                                       'language': 'timesync',
                                       'is_server': True,
                                       'working_dir': os.getcwd(),
                                       'inputs': [],
                                       'outputs': []})
    # Parse models, then connections to ensure connections can be processed
    existing = None
    for k in ['models', 'connections']:
        for yml in yml_norm[k]:
            existing = parse_component(yml, k[:-1], existing=existing)
<<<<<<< HEAD
    if as_function:
        existing = add_model_function(existing)
=======
    # Make sure that servers have clients and clients have servers
    for k, v in existing['model'].items():
        if v.get('is_server', False):
            for x in existing['model'].values():
                if v['name'] in x.get('client_of', []):
                    break
            else:
                raise YAMLSpecificationError(
                    "Server '%s' does not have any clients.", k)
        elif v.get('client_of', False):
            for s in v['client_of']:
                missing_servers = []
                if s not in existing['model']:
                    missing_servers.append(s)
                if missing_servers:
                    print(list(existing['model'].keys()))
                    raise YAMLSpecificationError(
                        "Servers %s do not exist, but '%s' is a client of them."
                        % (missing_servers, v['name']))
>>>>>>> dc36dff0
    # Make sure that I/O channels initialized
    opp_map = {'input': 'output', 'output': 'input'}
    for io in ['input', 'output']:
        remove = []
        for k in list(existing[io].keys()):
            v = existing[io][k]
            if 'driver' not in v:
                if v.get('is_default', False):
                    remove.append(k)
                elif 'default_file' in v:
                    new_conn = {io + 's': [v['default_file']],
                                opp_map[io] + 's': [v]}
                    existing = parse_component(new_conn, 'connection',
                                               existing=existing)
                else:
                    raise YAMLSpecificationError(
                        "No driver established for %s channel %s" % (io, k))
        # Remove unused default channels
        for k in remove:
            for m in existing[io][k]['model_driver']:
                for i, x in enumerate(existing['model'][m][io + 's']):
                    if x['name'] == k:
                        existing['model'][m][io + 's'].pop(i)
                        break
            existing[io].pop(k)
    # Link io drivers back to models
    existing = link_model_io(existing)
    # print('drivers')
    # pprint.pprint(existing)
    return existing


def add_model_function(existing):
    r"""Patch input/output channels that are not connected to a function model.

    Args:
        existing (dict): Dictionary of existing components.

    Returns:
        dict: Updated dictionary of components.

    """
    new_model = {'name': 'function_model',
                 'language': 'function',
                 'args': 'function',
                 'working_dir': os.getcwd(),
                 'inputs': [],
                 'outputs': []}
    new_connections = []
    # Locate unmatched channels
    miss = {}
    dir2opp = {'input': 'output', 'output': 'input'}
    for io in dir2opp.keys():
        miss[io] = [k for k in existing[io].keys()]
    for conn in existing['connection'].values():
        for io1, io2 in dir2opp.items():
            if ((io1 + 's') in conn):
                for x in conn[io1 + 's']:
                    if x in miss[io2]:
                        miss[io2].remove(x)
    # Create connections to function model
    for io1, io2 in dir2opp.items():
        for i in miss[io1]:
            function_channel = 'function_%s' % i
            function_comm = copy.deepcopy(existing[io1][i])
            function_comm['name'] = function_channel
            new_model[io2 + 's'].append(function_comm)
            new_connections.append({io1 + 's': [{'name': function_channel}],
                                    io2 + 's': [{'name': i}]})
    # Parse new components
    existing = parse_component(new_model, 'model', existing=existing)
    for new_conn in new_connections:
        existing = parse_component(new_conn, 'connection', existing=existing)
    return existing


def parse_component(yml, ctype, existing=None):
    r"""Parse a yaml entry for a component, adding it to the list of
    existing components.

    Args:
        yml (dict): YAML dictionary for a component.
        ctype (str): Component type. This can be 'input', 'output',
            'model', or 'connection'.
        existing (dict, optional): Dictionary of existing components.
            Defaults to empty dict.

    Raises:
        TypeError: If yml is not a dictionary.
        ValueError: If dtype is not 'input', 'output', 'model', or
            'connection'.
        ValueError: If the component already exists.

    Returns:
        dict: All components identified.

    """
    s = get_schema()
    if not isinstance(yml, dict):
        raise YAMLSpecificationError("Component entry in yml must be a dictionary.")
    ctype_list = ['input', 'output', 'model', 'connection',
                  'model_input', 'model_output']
    if existing is None:
        existing = {k: {} for k in ctype_list}
    if ctype not in ctype_list:
        raise YAMLSpecificationError("'%s' is not a recognized component.")
    # Parse based on type
    if ctype == 'model':
        existing = parse_model(yml, existing)
    elif ctype == 'connection':
        existing = parse_connection(yml, existing)
    elif ctype in ['input', 'output']:
        for k in ['inputs', 'outputs']:
            if k not in yml:
                continue
            for x in yml[k]:
                if 'commtype' not in x:
                    if 'filetype' in x:
                        x['commtype'] = s['file'].subtype2class[x['filetype']]
                    elif 'commtype' in x:
                        x['commtype'] = s['comm'].subtype2class[x['commtype']]
    # Ensure component dosn't already exist
    if yml['name'] in existing[ctype]:
        pprint.pprint(existing)
        pprint.pprint(yml)
        raise YAMLSpecificationError("%s is already a registered '%s' component." % (
            yml['name'], ctype))
    existing[ctype][yml['name']] = yml
    return existing


def parse_model(yml, existing):
    r"""Parse a yaml entry for a model.

    Args:
        yml (dict): YAML dictionary for a model.
        existing (dict): Dictionary of existing components.

    Returns:
        dict: Updated log of all entries.

    """
    _lang2driver = get_schema()['model'].subtype2class
    language = yml.pop('language')
    yml['driver'] = _lang2driver[language]
    # Add server driver
    if yml.get('is_server', False):
        srv = {'name': '%s:%s' % (yml['name'], yml['name']),
               'commtype': 'default',
               'datatype': {'type': 'bytes'},
               'driver': 'ServerDriver',
               'args': yml['name'] + '_SERVER',
               'working_dir': yml['working_dir']}
        if yml.get('function', False) and isinstance(yml['is_server'], bool):
            if (len(yml['inputs']) == 1) and (len(yml['outputs']) == 1):
                yml['is_server'] = {'input': yml['inputs'][0]['name'],
                                    'output': yml['outputs'][0]['name']}
            else:
                raise YAMLSpecificationError(
                    "The 'is_server' parameter is boolean for the model '%s' "
                    "and the 'function' parameter is also set. "
                    "If the 'function' and 'is_server' parameters are used "
                    "together, the 'is_server' parameter must be a mapping "
                    "with 'input' and 'output' entries specifying which of "
                    "the function's input/output variables should be received"
                    "/sent from/to clients. e.g. \n"
                    "\t-input: input_variable\n"
                    "\t-output: output_variables\n" % yml['name'])
        if isinstance(yml['is_server'], dict):
            replaces = {}
            for io in ['input', 'output']:
                replaces[io] = None
                if not yml['is_server'][io].startswith('%s:' % yml['name']):
                    yml['is_server'][io] = '%s:%s' % (yml['name'], yml['is_server'][io])
                for i, x in enumerate(yml[io + 's']):
                    if x['name'] == yml['is_server'][io]:
                        replaces[io] = x
                        replaces[io + '_index'] = i
                        yml[io + 's'].pop(i)
                        break
                else:
                    raise YAMLSpecificationError(
                        "Failed to locate an existing %s channel "
                        "with the name %s." % (io, yml['is_server'][io]))
            srv['server_replaces'] = replaces
            yml['inputs'].insert(replaces['input_index'], srv)
        else:
            yml['inputs'].append(srv)
        yml['clients'] = []
    # Mark timesync clients
    timesync = yml.pop('timesync_client_of', [])
    if timesync:
        yml.setdefault('client_of', [])
        yml['client_of'] += timesync
    # Add client driver
    if yml.get('client_of', []):
        for srv in yml['client_of']:
            if srv in timesync:
                cli_name = '%s:%s' % (yml['name'], srv)
            else:
                cli_name = '%s:%s_%s' % (yml['name'], srv, yml['name'])
            cli = {'name': cli_name,
                   'commtype': 'default',
                   'datatype': {'type': 'bytes'},
                   'driver': 'ClientDriver',
                   'args': srv + '_SERVER',
                   'working_dir': yml['working_dir']}
            yml['outputs'].append(cli)
    # Model index and I/O channels
    yml['model_index'] = len(existing['model'])
    for io in ['inputs', 'outputs']:
        for x in yml[io]:
            x['model_driver'] = [yml['name']]
            x['partner_language'] = language
            existing = parse_component(x, io[:-1], existing=existing)
    return existing


def parse_connection(yml, existing):
    r"""Parse a yaml entry for a connection between I/O channels.

    Args:
        yml (dict): YAML dictionary for a connection.
        existing (dict): Dictionary of existing components.

    Raises:
        RuntimeError: If the 'inputs' entry is not a model output or file.
        RuntimeError: If neither the 'inputs' or 'outputs' entries correspond
            to model I/O channels.

    Returns:
        dict: Updated log of all entries.

    """
    schema = get_schema()
    # File input
    is_file = {'inputs': [], 'outputs': []}
    iname_list = []
    for x in yml['inputs']:
        is_file['inputs'].append(schema.is_valid_component('file', x))
        if is_file['inputs'][-1]:
            fname = os.path.expanduser(x['name'])
            if not os.path.isabs(fname):
                fname = os.path.join(x['working_dir'], fname)
            fname = os.path.normpath(fname)
            if (not os.path.isfile(fname)) and (not x.get('wait_for_creation', False)):
                raise YAMLSpecificationError(
                    ("Input '%s' not found in any of the registered "
                     + "model outputs and is not a file.") % x['name'])
            x['address'] = fname
        else:
            iname_list.append(x['name'])
    # File output
    oname_list = []
    for x in yml['outputs']:
        is_file['outputs'].append(schema.is_valid_component('file', x))
        if is_file['outputs'][-1]:
            fname = os.path.expanduser(x['name'])
            if not x.get('in_temp', False):
                if not os.path.isabs(fname):
                    fname = os.path.join(x['working_dir'], fname)
                fname = os.path.normpath(fname)
            x['address'] = fname
        else:
            oname_list.append(x['name'])
    iname = ','.join(iname_list)
    oname = ','.join(oname_list)
    if not iname:
        args = oname
    elif not oname:
        args = iname
    else:
        args = '%s_to_%s' % (iname, oname)
    name = args
    # TODO: Use RMQ drivers when models are on different machines
    # ocomm_pair = ('default', 'rmq')
    # icomm_pair = ('rmq', 'default')
    # Output driver
    xo = None
    if iname:  # empty name results when all of the inputs are files
        iyml = yml['inputs']
        xo = {'name': iname, 'model_driver': [],
              'inputs': [], 'outputs': []}
        for i, y in enumerate(iyml):
            if not is_file['inputs'][i]:
                new = existing['output'][y['name']]
                new.update(y)
                xo['inputs'].append(new)
                xo['model_driver'] += existing['output'][y['name']]['model_driver']
                del existing['output'][y['name']]
        # Add single non-file intermediate output comm if there are any non-file
        # outputs and an output comm for each file output
        if (sum(is_file['outputs']) < len(is_file['outputs'])):
            xo['outputs'].append({'name': args, 'no_suffix': True,
                                  'commtype': 'buffer'})
        for i, y in enumerate(yml['outputs']):
            if is_file['outputs'][i]:
                xo['outputs'].append(y)
        existing = parse_component(xo, 'output', existing=existing)
        xo['args'] = args
        xo['driver'] = 'OutputDriver'
    # Input driver
    xi = None
    if oname:  # empty name results when all of the outputs are files
        oyml = yml['outputs']
        xi = {'name': oname, 'model_driver': [],
              'inputs': [], 'outputs': []}
        for i, y in enumerate(oyml):
            if not is_file['outputs'][i]:
                new = existing['input'][y['name']]
                new.update(y)
                xi['outputs'].append(new)
                xi['model_driver'] += existing['input'][y['name']]['model_driver']
                del existing['input'][y['name']]
        # Add single non-file intermediate input comm if there are any non-file
        # inputs and an input comm for each file input
        if (sum(is_file['inputs']) < len(is_file['inputs'])):
            xi['inputs'].append({'name': args, 'no_suffix': True,
                                 'commtype': 'buffer'})
        for i, y in enumerate(yml['inputs']):
            if is_file['inputs'][i]:
                xi['inputs'].append(y)
        existing = parse_component(xi, 'input', existing=existing)
        xi['args'] = args
        xi['driver'] = 'InputDriver'

    # Parse drivers

    # Transfer connection keywords to one connection driver
    conn_keys_gen = ['inputs', 'outputs']
    conn_keys = list(set(schema['connection'].properties) - set(conn_keys_gen))
    yml_conn = {}
    yml_conn.pop('name', None)
    for k in conn_keys:
        if k in yml:
            yml_conn[k] = yml[k]
    if xi is None:
        xo.update(**yml_conn)
    else:
        xi.update(**yml_conn)
    yml['name'] = name
    return existing


def link_model_io(existing):
    r"""Link I/O drivers back to the models they communicate with.

    Args:
        existing (dict): Dictionary of existing components.

    Returns:
        dict: Dictionary with I/O drivers added to models.

    """
    # Add fields
    for m in existing['model'].keys():
        existing['model'][m]['input_drivers'] = []
        existing['model'][m]['output_drivers'] = []
    # Add input dirvers
    for io in existing['input'].values():
        for m in io['model_driver']:
            existing['model'][m]['input_drivers'].append(io)
    # Add output dirvers
    for io in existing['output'].values():
        for m in io['model_driver']:
            existing['model'][m]['output_drivers'].append(io)
    return existing<|MERGE_RESOLUTION|>--- conflicted
+++ resolved
@@ -220,10 +220,8 @@
     for k in ['models', 'connections']:
         for yml in yml_norm[k]:
             existing = parse_component(yml, k[:-1], existing=existing)
-<<<<<<< HEAD
     if as_function:
         existing = add_model_function(existing)
-=======
     # Make sure that servers have clients and clients have servers
     for k, v in existing['model'].items():
         if v.get('is_server', False):
@@ -243,7 +241,6 @@
                     raise YAMLSpecificationError(
                         "Servers %s do not exist, but '%s' is a client of them."
                         % (missing_servers, v['name']))
->>>>>>> dc36dff0
     # Make sure that I/O channels initialized
     opp_map = {'input': 'output', 'output': 'input'}
     for io in ['input', 'output']:
