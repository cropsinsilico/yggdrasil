import os
import six
import uuid
import unittest
import tempfile
import shutil
import itertools
import flaky
from yggdrasil.components import ComponentMeta, import_component
from yggdrasil import runner, tools, platform
from yggdrasil.examples import (
    get_example_yaml, get_example_source, get_example_languages,
    ext_map, display_example)
from yggdrasil.tests import YggTestBase, check_enabled_languages, assert_raises


_ext2lang = {v: k for k, v in ext_map.items()}
_test_registry = {}
_default_comm = tools.get_default_comm()


def test_get_example_yaml():
    r"""Test get_example_yaml."""
    assert_raises(KeyError, get_example_yaml, 'invalid', 'invalid')
    assert_raises(KeyError, get_example_yaml, 'hello', 'invalid')
    get_example_yaml('hello', 'r')
    get_example_yaml('hello', 'R')


def test_get_example_source():
    r"""Test get_example_source."""
    assert_raises(KeyError, get_example_source, 'invalid', 'invalid')
    assert_raises(KeyError, get_example_source, 'hello', 'invalid')
    get_example_source('hello', 'r')
    get_example_source('hello', 'R')


def test_get_example_languages():
    r"""Test get_example_languages."""
    assert_raises(KeyError, get_example_languages, 'invalid')
    get_example_languages('ascii_io')
    get_example_languages('ascii_io', language='python')
    get_example_languages('ascii_io', language='all')
    get_example_languages('ascii_io', language='all_nomatlab')


def test_display_example():
    r"""Test display_example."""
    display_example('hello', 'r')


def iter_pattern_match(a, b):
    r"""Determine if two sets of iteration parameters match, allowing
    for wild cards.

    Args:
        a (tuple): Iteration parameters.
        b (tuple): Iteration parameters.

    Returns:
        bool: True if the parameters match, False otherwise.

    """
    assert(not isinstance(a, list))
    if isinstance(b, list):
        matches = [iter_pattern_match(a, ib) for ib in b]
        return any(matches)
    matches = []
    for ia, ib in zip(a, b):
        if not ((ia == ib) or (ia == '*') or (ib == '*')
                or (isinstance(ia, tuple) and (ib in ia))
                or (isinstance(ib, tuple) and (ia in ib))
                or (isinstance(ia, set) and (ib not in ia))
                or (isinstance(ib, set) and (ia not in ib))):
            return False
    return True


def make_iter_test(is_flaky=False, **kwargs):
    def itest(self):
        if is_flaky:
            self.sleep(1.0)
        self.run_iteration(**kwargs)
    if is_flaky:
        itest = flaky.flaky(max_runs=3)(itest)
    return itest


class ExampleMeta(ComponentMeta):

    def __new__(cls, name, bases, dct):
        if dct.get('example_name', None) is not None:
            dct.setdefault('iter_list_language',
                           get_example_languages(dct['example_name']))
        iter_lists = []
        iter_keys = []
        test_name_fmt = 'test'
        iter_skip = dct.get('iter_skip', [])
        iter_flaky = dct.get('iter_flaky', [])
        iter_over = dct.get('iter_over', ['language'])
        iter_aliases = {'lang': 'language',
                        'type': 'datatype',
                        'types': 'datatype'}
        iter_over = [iter_aliases.get(x, x) for x in iter_over]
        for x in iter_over:
            test_name_fmt += '_%s'
            x_iter_list = dct.get('iter_list_%s' % x, None)
            for ibase in bases:
                if x_iter_list is not None:
                    break
                x_iter_list = getattr(ibase, 'iter_list_%s' % x, None)
            if x_iter_list is not None:
                iter_lists.append(x_iter_list)
                iter_keys.append(x)
            elif dct.get('example_name', None) is not None:  # pragma: debug
                raise ValueError("Unsupported iter dimension: %s" % x)
        if dct.get('example_name', None) is not None:
            for x in itertools.product(*iter_lists):
                if iter_pattern_match(x, iter_skip):
                    continue
                itest_name = (test_name_fmt % x)
                if itest_name not in dct:
                    itest_func = make_iter_test(
                        is_flaky=iter_pattern_match(x, iter_flaky),
                        **{k: v for k, v in
                           zip(iter_keys, x)})
                    itest_func.__name__ = itest_name
                    dct[itest_name] = itest_func
        out = super(ExampleMeta, cls).__new__(cls, name, bases, dct)
        if out.example_name is not None:
            global _test_registry
            _test_registry[out.example_name] = out
        # else:
        #     out = unittest.skipIf(True, "Test uninitialized.")(out)
        return out


@six.add_metaclass(ExampleMeta)
class ExampleTstBase(YggTestBase, tools.YggClass):
    r"""Base class for running examples."""

    example_name = None
    expects_error = False
    env = {}
    iter_over = ['language']
    iter_skip = []
    iter_flaky = []
    iter_list_language = None
    iter_list_comm = tools.get_supported_comm()
    iter_list_datatype = tools.get_supported_type()

    def __init__(self, *args, **kwargs):
        tools.YggClass.__init__(self, self.example_name)
        self.iter_param = {}
        self.uuid = str(uuid.uuid4())
        self.runner = None
        # self.debug_flag = True
        super(ExampleTstBase, self).__init__(*args, **kwargs)

    @property
    def language(self):
        r"""str: Language of the currect test."""
        return self.iter_param.get('language', None)

    @property
    def comm(self):
        r"""str: Comm used by the current test."""
        return self.iter_param.get('comm', _default_comm)

    @property
    def description_prefix(self):
        r"""Prefix message with test name."""
        return self.name

    @property
    def namespace(self):
        r"""str: Namespace for the example."""
        return "%s_%s" % (self.name, self.uuid)

    @property
    def tempdir(self):
        r"""str: Temporary directory."""
        return tempfile.gettempdir()

    @property
    def languages_tested(self):
        r"""list: Languages covered by the example."""
        return get_example_languages(self.name, language=self.language)

    @property
    def yaml(self):
        r"""str: The full path to the yaml file for this example."""
        return get_example_yaml(self.name, self.language)

    @property
    def yamldir(self):
        r"""str: Full path to the directory containing the yaml file."""
        if self.yaml is None:  # pragma: no cover
            return None
        if isinstance(self.yaml, list):
            out = os.path.dirname(self.yaml[0])
        else:
            out = os.path.dirname(self.yaml)
        return out

    # @property
    # def yaml_contents(self):
    #     r"""dict: Contents of yaml file."""
    #     if self.yaml is None:  # pragma: no cover
    #         return None
    #     return tools.parse_yaml(self.yaml)

    @property
    def input_files(self):  # pragma: debug
        r"""list: Input files for the run."""
        return None

    @property
    def expected_output_files(self):  # pragma: debug
        r"""list: Examples of expected output for the run."""
        return self.input_files

    @property
    def output_files(self):
        r"""list: Output files for the run."""
        return None

    @property
    def results(self):
        r"""list: Results that should be found in the output files."""
        if self.expected_output_files is None:  # pragma: debug
            return None
        out = []
        for fname in self.expected_output_files:
            assert(os.path.isfile(fname))
            out.append(self.read_file(fname))
        return out

    def check_results(self):
        r"""This should be overridden with checks for the result."""
        if self.output_files is None:
            return
        res_list = self.results
        out_list = self.output_files
        assert(res_list is not None)
        assert(out_list is not None)
        self.assert_equal(len(res_list), len(out_list))
        for res, fout in zip(res_list, out_list):
            self.check_file_exists(fout)
            if isinstance(res, tuple):
                res[0](fout, *res[1:])
            else:
                self.check_file_size(fout, res)
                self.check_file_contents(fout, res)

    def run_example(self):
        r"""This runs an example in the correct language."""
        assert(self.yaml is not None)
        assert(self.name is not None)
        # Check that language is installed
        for x in self.languages_tested:
            if not tools.is_lang_installed(x):
                raise unittest.SkipTest("%s not installed." % x)
            check_enabled_languages(x)
        # Copy platform specific makefile
        print(self.language, platform._is_win)
        if self.language == 'make':
            makefile = os.path.join(self.yamldir, 'src', 'Makefile')
            if platform._is_win:  # pragma: windows
                makedrv = import_component('model', 'make')
                assert(makedrv.get_tool('compiler').toolname == 'nmake')
                make_ext = '_windows'
            else:
                make_ext = '_linux'
            shutil.copy(makefile + make_ext, makefile)
        # Check that comm is installed
        if self.comm in ['ipc', 'IPCComm']:
            from yggdrasil.communication.IPCComm import (
                ipcrm_queues, ipc_queues)
            qlist = ipc_queues()
            if qlist:  # pragma: debug
                print('Existing queues:', qlist)
                ipcrm_queues()
        # Run
        os.environ.update(self.env)
        self.runner = runner.get_runner(self.yaml, namespace=self.namespace,
                                        production_run=True)
        self.runner.run()
        if self.expects_error:
            assert(self.runner.error_flag)
        else:
            assert(not self.runner.error_flag)
        try:
            self.check_results()
        finally:
            self.example_cleanup()
            # Remove copied makefile
            if self.language == 'make':
                makefile = os.path.join(self.yamldir, 'src', 'Makefile')
<<<<<<< HEAD
                if platform._is_win:  # pragma: windows
                    makedrv = import_component('model', 'make')
                    assert(makedrv.get_tool('compiler').toolname == 'nmake')
                    make_ext = '_windows'
                else:
                    make_ext = '_linux'
                shutil.copy(makefile + make_ext, makefile)
            # Check that comm is installed
            if self.comm in ['ipc', 'IPCComm']:
                from yggdrasil.communication.IPCComm import (
                    ipcrm_queues, ipc_queues)
                qlist = ipc_queues()
                if qlist:  # pragma: debug
                    print('Existing queues:', qlist)
                    ipcrm_queues()
            # Run
            os.environ.update(self.env)
            self.runner = runner.get_runner(self.yaml, namespace=self.namespace)
            self.runner.run()
            if self.expects_error:
                assert(self.runner.error_flag)
            else:
                assert(not self.runner.error_flag)
            try:
                self.check_results()
            except BaseException:  # pragma: debug
                self.runner.printStatus()
                raise
            finally:
                self.example_cleanup()
                # Remove copied makefile
                if self.language == 'make':
                    makefile = os.path.join(self.yamldir, 'src', 'Makefile')
                    if os.path.isfile(makefile):
                        os.remove(makefile)
                self.runner = None
=======
                if os.path.isfile(makefile):
                    os.remove(makefile)
            self.runner = None
>>>>>>> 9f54cc12

    def example_cleanup(self):
        r"""Cleanup files created during the test."""
        if (self.yaml is not None) and (self.output_files is not None):
            timer_class = tools.YggClass()
            for fout in self.output_files:
                if os.path.isfile(fout):
                    tools.remove_path(fout, timer_class=timer_class, timeout=5)

    def setup_iteration(self, **kwargs):
        r"""Perform setup associated with an iteration."""
        for k, v in kwargs.items():
            k_setup = getattr(self, 'setup_iteration_%s' % k, None)
            if k_setup is not None:
                v = k_setup(v)
            self.iter_param[k] = v

    def teardown_iteration(self, **kwargs):
        r"""Perform teardown associated with an iteration."""
        for k, v in kwargs.items():
            k_teardown = getattr(self, 'teardown_iteration_%s' % k, None)
            if k_teardown is not None:
                k_teardown(v)
            del self.iter_param[k]
        assert(not self.iter_param)
        self.iter_param = {}

    def setup_iteration_language(self, language=None):
        r"""Perform setup associated with a language iteration."""
        if language is not None:
            for x in get_example_languages(self.example_name,
                                           language=language):
                check_enabled_languages(x)
        return language

    def setup_iteration_comm(self, comm=None):
        r"""Perform setup associated with a comm iteration."""
        assert(comm is not None)
        if not tools.is_comm_installed(comm):
            raise unittest.SkipTest("%s library not installed."
                                    % comm)
        self.set_default_comm(default_comm=comm)
        return comm

    def teardown_iteration_comm(self, comm=None):
        r"""Peform teardown associated with a comm iteration."""
        self.reset_default_comm()

    def run_iteration(self, **kwargs):
        r"""Run a test for the specified parameters."""
        if not tools.check_environ_bool('YGG_ENABLE_EXAMPLE_TESTS'):
            raise unittest.SkipTest("Example tests not enabled.")
        self.setup_iteration(**kwargs)
        try:
            getattr(self, kwargs.get('method', 'run_example'))()
        finally:
            self.teardown_iteration(**kwargs)<|MERGE_RESOLUTION|>--- conflicted
+++ resolved
@@ -292,53 +292,17 @@
             assert(not self.runner.error_flag)
         try:
             self.check_results()
+        except BaseException:  # pragma: debug
+            self.runner.printStatus()
+            raise
         finally:
             self.example_cleanup()
             # Remove copied makefile
             if self.language == 'make':
                 makefile = os.path.join(self.yamldir, 'src', 'Makefile')
-<<<<<<< HEAD
-                if platform._is_win:  # pragma: windows
-                    makedrv = import_component('model', 'make')
-                    assert(makedrv.get_tool('compiler').toolname == 'nmake')
-                    make_ext = '_windows'
-                else:
-                    make_ext = '_linux'
-                shutil.copy(makefile + make_ext, makefile)
-            # Check that comm is installed
-            if self.comm in ['ipc', 'IPCComm']:
-                from yggdrasil.communication.IPCComm import (
-                    ipcrm_queues, ipc_queues)
-                qlist = ipc_queues()
-                if qlist:  # pragma: debug
-                    print('Existing queues:', qlist)
-                    ipcrm_queues()
-            # Run
-            os.environ.update(self.env)
-            self.runner = runner.get_runner(self.yaml, namespace=self.namespace)
-            self.runner.run()
-            if self.expects_error:
-                assert(self.runner.error_flag)
-            else:
-                assert(not self.runner.error_flag)
-            try:
-                self.check_results()
-            except BaseException:  # pragma: debug
-                self.runner.printStatus()
-                raise
-            finally:
-                self.example_cleanup()
-                # Remove copied makefile
-                if self.language == 'make':
-                    makefile = os.path.join(self.yamldir, 'src', 'Makefile')
-                    if os.path.isfile(makefile):
-                        os.remove(makefile)
-                self.runner = None
-=======
                 if os.path.isfile(makefile):
                     os.remove(makefile)
             self.runner = None
->>>>>>> 9f54cc12
 
     def example_cleanup(self):
         r"""Cleanup files created during the test."""
