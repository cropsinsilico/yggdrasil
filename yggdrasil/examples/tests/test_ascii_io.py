import os
import numpy as np
from yggdrasil import serialize
from yggdrasil.tests import extra_example
from yggdrasil.examples.tests import ExampleTstBase


@extra_example
class TestExampleAsciiIO(ExampleTstBase):
    r"""Test the AsciiIO example."""

    example_name = 'ascii_io'

    @property
    def input_file(self):
        r"""str: Input file."""
        return os.path.join(self.yamldir, 'Input', 'input_file.txt')

    @property
    def input_table(self):
        r"""str: Input table file."""
        return os.path.join(self.yamldir, 'Input', 'input_table.txt')
        
    @property
    def input_array(self):
        r"""str: Input array file."""
        return os.path.join(self.yamldir, 'Input', 'input_array.txt')

    # @property
    # def input_files(self):
    #     r"""list Input files for the run."""
    #     return [self.input_file, self.input_table, self.input_array]
        
    @property
    def output_file(self):
        r"""str: Output file for the run."""
<<<<<<< HEAD
        for o, yml in self.runner.connectiondrivers.items():
            if yml['ocomm_kws']['comm'][0].get('filetype', None) == 'ascii':
=======
        for o, yml in self.runner.outputdrivers.items():
            if yml['outputs'][0].get('filetype', None) == 'ascii':
>>>>>>> 9f54cc12
                return os.path.join(self.tempdir,
                                    yml['outputs'][0]['address'])
        raise Exception('Could not locate output file in yaml.')  # pragma: debug

    @property
    def output_table(self):
        r"""str: Output table for the run."""
<<<<<<< HEAD
        for o, yml in self.runner.connectiondrivers.items():
            if (((yml['ocomm_kws']['comm'][0].get('filetype', None) == 'table')
                 and (not yml['ocomm_kws']['comm'][0].get('as_array', False)))):
=======
        for o, yml in self.runner.outputdrivers.items():
            if (((yml['outputs'][0].get('filetype', None) == 'table')
                 and (not yml['outputs'][0].get('as_array', False)))):
>>>>>>> 9f54cc12
                return os.path.join(self.tempdir,
                                    yml['outputs'][0]['address'])
        raise Exception('Could not locate output table in yaml.')  # pragma: debug

    @property
    def output_array(self):
        r"""str: Output array for the run."""
<<<<<<< HEAD
        for o, yml in self.runner.connectiondrivers.items():
            if (((yml['ocomm_kws']['comm'][0].get('filetype', None) == 'table')
                 and (yml['ocomm_kws']['comm'][0].get('as_array', False)))):
=======
        for o, yml in self.runner.outputdrivers.items():
            if (((yml['outputs'][0].get('filetype', None) == 'table')
                 and (yml['outputs'][0].get('as_array', False)))):
>>>>>>> 9f54cc12
                return os.path.join(self.tempdir,
                                    yml['outputs'][0]['address'])
        raise Exception('Could not locate output array in yaml.')  # pragma: debug

    @property
    def output_files(self):
        r"""list: Output files for the run."""
        return [self.output_file, self.output_table, self.output_array]

    @property
    def results(self):
        r"""list: Results that should be found in the output files."""
        assert(os.path.isfile(self.input_file))
        assert(os.path.isfile(self.input_table))
        assert(os.path.isfile(self.output_array))
        with open(self.input_file, 'r') as fd:
            icont = fd.read()
        with open(self.input_table, 'rb') as fd:
            iATT = serialize.table_to_array(fd.read(), comment='#')
        with open(self.input_array, 'rb') as fd:
            iATA = serialize.table_to_array(fd.read(), comment='#')
        return [icont,
                (self.check_table, iATT),
                (self.check_table, iATA)]

    def check_table(self, fname, iAT):
        r"""Assert that contents of input/output ascii tables are identical."""
        with open(fname, 'rb') as fd:
            oAT = serialize.table_to_array(fd.read(), comment='#')
        np.testing.assert_equal(oAT, iAT)<|MERGE_RESOLUTION|>--- conflicted
+++ resolved
@@ -34,13 +34,8 @@
     @property
     def output_file(self):
         r"""str: Output file for the run."""
-<<<<<<< HEAD
         for o, yml in self.runner.connectiondrivers.items():
-            if yml['ocomm_kws']['comm'][0].get('filetype', None) == 'ascii':
-=======
-        for o, yml in self.runner.outputdrivers.items():
             if yml['outputs'][0].get('filetype', None) == 'ascii':
->>>>>>> 9f54cc12
                 return os.path.join(self.tempdir,
                                     yml['outputs'][0]['address'])
         raise Exception('Could not locate output file in yaml.')  # pragma: debug
@@ -48,15 +43,9 @@
     @property
     def output_table(self):
         r"""str: Output table for the run."""
-<<<<<<< HEAD
         for o, yml in self.runner.connectiondrivers.items():
-            if (((yml['ocomm_kws']['comm'][0].get('filetype', None) == 'table')
-                 and (not yml['ocomm_kws']['comm'][0].get('as_array', False)))):
-=======
-        for o, yml in self.runner.outputdrivers.items():
             if (((yml['outputs'][0].get('filetype', None) == 'table')
                  and (not yml['outputs'][0].get('as_array', False)))):
->>>>>>> 9f54cc12
                 return os.path.join(self.tempdir,
                                     yml['outputs'][0]['address'])
         raise Exception('Could not locate output table in yaml.')  # pragma: debug
@@ -64,15 +53,9 @@
     @property
     def output_array(self):
         r"""str: Output array for the run."""
-<<<<<<< HEAD
         for o, yml in self.runner.connectiondrivers.items():
-            if (((yml['ocomm_kws']['comm'][0].get('filetype', None) == 'table')
-                 and (yml['ocomm_kws']['comm'][0].get('as_array', False)))):
-=======
-        for o, yml in self.runner.outputdrivers.items():
             if (((yml['outputs'][0].get('filetype', None) == 'table')
                  and (yml['outputs'][0].get('as_array', False)))):
->>>>>>> 9f54cc12
                 return os.path.join(self.tempdir,
                                     yml['outputs'][0]['address'])
         raise Exception('Could not locate output array in yaml.')  # pragma: debug
