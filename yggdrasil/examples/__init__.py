--- conflicted
+++ resolved
@@ -5,35 +5,6 @@
 from yggdrasil import tools, languages, serialize
 
 
-<<<<<<< HEAD
-_all_lang = ('python', 'matlab', 'c', 'cpp', 'r')
-ex_dict = {'gs_lesson1': _all_lang,
-           'gs_lesson2': _all_lang,
-           'gs_lesson3': _all_lang,
-           'gs_lesson4': tuple(list(_all_lang) + ['make', 'cmake']),
-           'gs_lesson4b': _all_lang,
-           'backwards': tuple(list(_all_lang) + ['make', 'cmake']),
-           'formatted_io1': _all_lang,
-           'formatted_io2': _all_lang,
-           'formatted_io3': _all_lang,
-           'formatted_io4': _all_lang,
-           'formatted_io5': _all_lang,
-           'formatted_io6': _all_lang,
-           'formatted_io7': ('python', 'matlab', 'r'),
-           'formatted_io8': ('python', 'matlab', 'r'),
-           'formatted_io9': ('python', 'matlab', 'r'),
-           'rpc_lesson1': _all_lang,
-           'rpc_lesson2': _all_lang,
-           'hello': _all_lang,
-           'model_function': _all_lang,
-           'model_error': _all_lang,
-           'SaM': tuple(list(_all_lang) + ['all', 'all_nomatlab']),
-           'ascii_io': tuple(list(_all_lang) + ['all', 'all_nomatlab']),
-           'rpcFib': tuple(list(_all_lang) + ['all', 'all_nomatlab']),
-           'maxMsg': tuple(list(_all_lang) + ['all', 'all_nomatlab']),
-           'timed_pipe': _all_lang,
-           'fakeplant': tuple(list(_all_lang) + ['all', 'all_nomatlab']),
-           'root_to_shoot': ('python', 'c', 'all', 'all_nomatlab')}
 # TODO: This can be generated from the drivers
 ext_map = {'python': '.py',
            'matlab': '.m',
@@ -41,10 +12,6 @@
            'c': '.c',
            'cpp': '.cpp',
            'executable': '',
-=======
-# TODO: Automate example discovery and testing
-ext_map = {'executable': '',
->>>>>>> 70ae6cd3
            'make': '.cpp',
            'cmake': '.cpp'}
 for lang in tools.get_supported_lang():
@@ -123,22 +90,6 @@
             elif lang == 'all_nomatlab':
                 lang_set = ('python', 'c')
             else:
-<<<<<<< HEAD
-                cli_l = ilang
-                srv_l = ilang
-            yml_names = ['%sCli_%s.yml' % (k, cli_l),
-                         '%sSrv_%s.yml' % (k, srv_l)]
-            src_names = ['%s%s' % (k, ext_map[cli_l]),
-                         '%s%s' % (k, ext_map[srv_l])]
-        elif k in ['gs_lesson4', 'gs_lesson4b', 'backwards', 'model_function',
-                   'formatted_io1', 'formatted_io2', 'formatted_io3',
-                   'formatted_io4', 'formatted_io5', 'formatted_io6',
-                   'formatted_io7', 'formatted_io8', 'formatted_io9']:
-            yml_names = ['%s_%s.yml' % (k, ilang)]
-            src_names = ['%s_modelA%s' % (k, ext_map[ilang]),
-                         '%s_modelB%s' % (k, ext_map[ilang])]
-        elif k in ['rpc_lesson1', 'rpc_lesson2']:
-=======
                 lang_set = (lang, lang)
             yml_names = ['%sCli_%s.yml' % (example_base, lang_set[0]),
                          '%sSrv_%s.yml' % (example_base, lang_set[1])]
@@ -146,7 +97,6 @@
                          '%sSrv%s' % (example_base, ext_map[lang_set[1]])]
         elif example_base.startswith('rpc_'):
             # TODO: Create server examples in other languages
->>>>>>> 70ae6cd3
             yml_names = ['server_python.yml',
                          'client_%s.yml' % lang]
             src_names = ['server.py', 'client%s' % ext_map[lang]]
