--- conflicted
+++ resolved
@@ -31,13 +31,8 @@
     # Check that the source directory and test exist
     example_base = os.path.basename(example_dir)
     srcdir = os.path.join(example_dir, 'src')
-<<<<<<< HEAD
-    if not os.path.isdir(srcdir):
-        srcdir = None
-=======
     if not os.path.isdir(srcdir):  # pragma: no cover
         return {}
->>>>>>> 5abe5b25
     # Determine which languages are present in the example
     lang_base = []
     lang_avail = []
@@ -59,13 +54,10 @@
             lang_avail.remove(k)
     elif example_base.startswith('sbml'):
         lang_avail = ['sbml']
-<<<<<<< HEAD
     elif example_base.startswith('ode'):
         lang_avail = ['ode']
-=======
     elif example_base.startswith('pytorch'):
         lang_avail = ['pytorch']
->>>>>>> 5abe5b25
     elif example_base.startswith('osr'):
         lang_search = example_base + '_%s.yml'
         lang_base += ['osr']
