"""Tools for accessing examples from python."""
import os
import glob
import logging
from yggdrasil import tools, languages, serialize


# TODO: This can be generated from the drivers
ext_map = {'python': '.py',
           'matlab': '.m',
           'r': '.R',
           'c': '.c',
           'cpp': '.cpp',
           'executable': '',
           'function': '',
           'make': '.cpp',
           'cmake': '.cpp'}
for lang in tools.get_supported_lang():
    if lang.lower() not in ext_map:
        ext_map[lang.lower()] = languages.get_language_ext(lang)
_example_dir = os.path.dirname(__file__)


def register_example(example_dir):
    r"""Register an example based on the contents of the director.

    Args:
        example_dir (str): Full path to a directory potentially containing an
            example.

    Returns:
        tuple (list, dict, dict): A list of available languages, a dictionary
            mapping from language to YAML specification files for the example,
            and a dictionary mapping from language to source files for the
            example.

    """
    # Check that the source directory and test exist
    example_base = os.path.basename(example_dir)
    srcdir = os.path.join(example_dir, 'src')
    testfile = os.path.join(_example_dir, 'tests',
                            'test_%s.py' % example_base)
    if not os.path.isfile(testfile):  # pragma: no cover
        # TODO: Automate test creation
        if not tools.is_subprocess():
            logging.error("Missing test file: %s" % testfile)
<<<<<<< HEAD
    if not os.path.isdir(srcdir):
=======
    if not os.path.isdir(srcdir):  # pragma: no cover
        if not tools.is_subprocess():
            logging.error("Missing source directory: %s" % srcdir)
>>>>>>> 3e557dfb
        return {}
    # Determine which languages are present in the example
    lang_avail = []
    lang_search = None
    if example_base in ['rpcFib', 'maxMsg']:
        lang_search = example_base + 'Cli_%s.yml'
        lang_avail += ['all', 'all_nomatlab']
    elif example_base.startswith('rpc_'):
        lang_search = 'client_%s.yml'
    elif example_base == 'root_to_shoot':
        lang_avail += ['all', 'all_nomatlab', 'c', 'python']
    elif example_base == 'fakeplant':
        lang_avail += ['all', 'all_nomatlab', 'c', 'cpp', 'matlab', 'python']
    elif example_base in ['types', 'transforms']:
        lang_avail += tools.get_supported_lang()
        for k in ['cmake', 'make', 'lpy', 'executable']:
            lang_avail.remove(k)
    elif example_base.startswith('sbml'):
        lang_avail = ['sbml']
    else:
        lang_search = example_base + '_%s.yml'
    if lang_search is not None:
        for match in glob.glob(os.path.join(example_dir, lang_search % '*')):
            lang = serialize.process_message(os.path.basename(match), lang_search)[0]
            if lang == 'valgrind':
                continue
            lang_avail.append(lang.lower())
    lang_avail = tuple(sorted(lang_avail))
    # Get YAML and source files for each language
    out_yml = {}
    out_src = {}
    src_is_abs = False
    for lang in lang_avail:
        yml_names = []
        src_names = []
        if example_base == 'rpcFib':
            if lang == 'all':
                lang_set = ('python', 'matlab', 'c')
            elif lang == 'all_nomatlab':
                lang_set = ('python', 'cpp', 'c')
            else:
                lang_set = (lang, lang, lang)
            yml_names = ['%sCli_%s.yml' % (example_base, lang_set[0]),
                         '%sCliPar_%s.yml' % (example_base, lang_set[1]),
                         '%sSrv_%s.yml' % (example_base, lang_set[2])]
            src_names = ['%sCli%s' % (example_base, ext_map[lang_set[0]]),
                         '%sCliPar%s' % (example_base, ext_map[lang_set[1]]),
                         '%sSrv%s' % (example_base, ext_map[lang_set[2]])]
        elif example_base == 'maxMsg':
            if lang == 'all':
                lang_set = ('python', 'matlab')
            elif lang == 'all_nomatlab':
                lang_set = ('python', 'c')
            else:
                lang_set = (lang, lang)
            yml_names = ['%sCli_%s.yml' % (example_base, lang_set[0]),
                         '%sSrv_%s.yml' % (example_base, lang_set[1])]
            src_names = ['%sCli%s' % (example_base, ext_map[lang_set[0]]),
                         '%sSrv%s' % (example_base, ext_map[lang_set[1]])]
        elif example_base.startswith('rpc_'):
            # TODO: Create server examples in other languages
            yml_names = ['server_python.yml',
                         'client_%s.yml' % lang]
            src_names = ['server.py', 'client%s' % ext_map[lang]]
        elif example_base == 'root_to_shoot':
            if lang.startswith('all'):
                yml_names = ['root.yml', 'shoot.yml', 'root_to_shoot.yml']
                src_names = ['root.c', 'shoot.py']
            elif lang == 'python':
                yml_names = ['shoot.yml', 'shoot_files.yml']
                src_names = ['shoot.py']
            elif lang == 'c':
                yml_names = ['root.yml', 'root_files.yml']
                src_names = ['root.c']
        elif example_base == 'fakeplant':
            if lang.startswith('all'):
                yml_names = ['canopy.yml', 'light.yml', 'photosynthesis.yml',
                             'fakeplant.yml']
                src_names = ['canopy.cpp', 'light.c', 'photosynthesis.py']
                if lang == 'all_nomatlab':
                    yml_names.append('growth_python.yml')
                    src_names.append('growth.py')
                else:
                    yml_names.append('growth.yml')
                    src_names.append('growth.m')
            elif lang == 'python':
                yml_names = ['photosynthesis.yml']
                src_names = ['photosynthesis.py']
            elif lang == 'c':
                yml_names = ['light.yml', 'light_files.yml']
                src_names = ['light.c']
            elif lang == 'cpp':
                yml_names = ['canopy.yml', 'canopy_files.yml']
                src_names = ['canopy.cpp']
            elif lang == 'matlab':
                yml_names = ['growth.yml', 'growth_files.yml']
                src_names = ['growth.m']
        elif example_base in ['types', 'transforms']:
            yml_names = ['%s.yml' % example_base]
            src_names = ['src.py', 'dst.py']
        elif example_base.startswith('sbml'):
            yml_names = ['%s.yml' % example_base]
            src_names = ['%s.xml' % example_base]
        else:
            src_is_abs = True
            yml_names = ['%s_%s.yml' % (example_base, lang)]
            if lang.startswith('all'):
                src_names = []
                for lsrc in lang_avail:
                    if lsrc.startswith('all'):
                        continue
                    elif (lang == 'all_nomatlab') and (lsrc == 'matlab'):
                        continue
                    src_names += sorted(
                        glob.glob(os.path.join(srcdir,
                                               '*' + ext_map[lsrc])))
            else:
                src_names = sorted(
                    glob.glob(os.path.join(srcdir, '*' + ext_map.get(lang, ''))))
        out_yml[lang] = [os.path.join(example_dir, y) for y in yml_names]
        if src_is_abs:
            out_src[lang] = src_names
        else:
            out_src[lang] = [os.path.join(srcdir, s) for s in src_names]
        if len(out_yml[lang]) == 1:
            out_yml[lang] = out_yml[lang][0]
        if len(out_src[lang]) == 1:
            out_src[lang] = out_src[lang][0]
    return lang_avail, out_yml, out_src


def discover_examples(parent_dir=None):
    r"""Discover examples under the provided parent directory.

    Args:
        parent_dir (str, optional): Parent directory containing example
            directories. Defaults to the directory containing this function if
            not provided.

    Returns:

    Raises:

    """
    out = {'lang': {}, 'yml': {}, 'src': {}}
    if parent_dir is None:
        parent_dir = _example_dir
    for match in sorted(glob.glob(os.path.join(parent_dir, '*'))):
        if match.endswith(('tests', '_')) or (not os.path.isdir(match)):
            continue
        match_base = os.path.basename(match)
        iout = register_example(match)
        if iout:
            for i, k in enumerate(['lang', 'yml', 'src']):
                out[k][match_base] = iout[i]
    return out['lang'], out['yml'], out['src']


ex_dict, yamls, source = discover_examples()


__all__ = ['yamls', 'source']<|MERGE_RESOLUTION|>--- conflicted
+++ resolved
@@ -44,13 +44,9 @@
         # TODO: Automate test creation
         if not tools.is_subprocess():
             logging.error("Missing test file: %s" % testfile)
-<<<<<<< HEAD
-    if not os.path.isdir(srcdir):
-=======
     if not os.path.isdir(srcdir):  # pragma: no cover
         if not tools.is_subprocess():
             logging.error("Missing source directory: %s" % srcdir)
->>>>>>> 3e557dfb
         return {}
     # Determine which languages are present in the example
     lang_avail = []
