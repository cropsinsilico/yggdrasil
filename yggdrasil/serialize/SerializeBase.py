--- conflicted
+++ resolved
@@ -5,13 +5,8 @@
 import warnings
 from yggdrasil import tools, units, serialize, constants
 from yggdrasil.metaschema.datatypes import (
-<<<<<<< HEAD
-    guess_type_from_obj, get_type_from_def, get_type_class, compare_schema,
-    type2numpy)
-=======
     guess_type_from_obj, get_type_from_def, get_type_class, compare_schema)
 from yggdrasil.metaschema import type2numpy
->>>>>>> ef9e400e
 from yggdrasil.metaschema.datatypes.MetaschemaType import MetaschemaType
 
 
@@ -573,11 +568,6 @@
             if k == 'format_str':
                 from yggdrasil.metaschema.datatypes.ArrayMetaschemaType import (
                     OneDArrayMetaschemaType)
-<<<<<<< HEAD
-                from yggdrasil.metaschema.properties.ScalarMetaschemaProperties import (
-                    _flexible_types)
-=======
->>>>>>> ef9e400e
                 v = tools.bytes2str(v)
                 fmts = serialize.extract_formats(v)
                 if 'type' in typedef:
