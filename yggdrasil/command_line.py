#!/usr/bin/python
import os
import sys
import copy
import logging
import subprocess
import argparse
import pprint
import shutil
import sysconfig
from yggdrasil import constants
LANGUAGES = getattr(constants, 'LANGUAGES', {})
LANGUAGES_WITH_ALIASES = getattr(constants, 'LANGUAGES_WITH_ALIASES', {})


logger = logging.getLogger(__name__)
package_dir = os.path.dirname(os.path.abspath(__file__))


def githook():
    r"""Git hook to determine if the Github workflow need to be
    re-generated."""
    # This check is not required when using pre-commit package
    # try:
    #     files = subprocess.check_output(
    #         ["git", "diff-index", "--cached", "--name-only",
    #          "--diff-filter=ACMRTUXB", "HEAD"],
    #         stderr=subprocess.PIPE).decode('utf-8').splitlines()
    # except subprocess.CalledProcessError:
    #     return 1
    # regen = (os.path.join('utils', 'test-install-base.yml') in files)
    regen = True
    if regen:
        try:
            gitdir = subprocess.check_output(
                ["git", "rev-parse", "--git-dir"],
                stderr=subprocess.PIPE).decode('utf-8').strip()
        except subprocess.CalledProcessError:
            return 1
        workflow_dir = os.path.join(gitdir, '..', '.github', 'workflows')
        generate_gha_workflow(args=[], gitdir=gitdir)
        try:
            subprocess.run(
                ['git', 'add',
                 os.path.join(workflow_dir, 'test-install.yml')],
                check=True,
                stderr=subprocess.STDOUT,
                stdout=subprocess.PIPE)
        except subprocess.CalledProcessError:
            return 1
    return 0


class ArgumentTuple(tuple):

    def __new__(self, args, kwargs):
        return tuple.__new__(ArgumentTuple, (args, kwargs))


class ConditionalArgumentTuple(ArgumentTuple):

    def __new__(cls, args, kwargs, conditions=None):
        out = ArgumentTuple.__new__(ConditionalArgumentTuple,
                                    args, kwargs)
        out.conditions = conditions
        if out.conditions is None:
            out.conditions = {}
        return out
            

class ArgumentBase(object):
    
    def __init__(self, arguments=None, conditions=None, **kwargs):
        self.arguments = arguments
        if self.arguments is None:
            self.arguments = []
        self.conditions = conditions
        if self.conditions is None:
            self.conditions = {}
        self.kwargs = kwargs


class ArgumentParser(ArgumentBase):
    pass


class ArgumentGroup(ArgumentBase):

    def __init__(self, exclusive=False, **kwargs):
        self.exclusive = exclusive
        super(ArgumentGroup, self).__init__(**kwargs)


class ArgumentSubparser(ArgumentBase):

    def __init__(self, parsers=None, **kwargs):
        self.parsers = parsers
        if self.parsers is None:
            self.parsers = []
        super(ArgumentSubparser, self).__init__(**kwargs)


class SubCommandMeta(type):
    r"""Meta class for subcommands."""

    def __call__(cls, *args, **kwargs):
        return cls.call(*args, **kwargs)


def ReplacementWarning(old, new):
    import warnings
    warnings.warn(("'%s' will soon be removed. Use '%s' instead.")
                  % (old, new), FutureWarning)


class SubCommand(metaclass=SubCommandMeta):
    r"""Class for handling subcommands so that they can be run
    as subcommands or individually."""

    name = None
    help = None
    arguments = []
    allow_unknown = False

    @classmethod
    def parse_args(cls, parser, args=None, allow_unknown=False,
                   namespace=None):
        # TODO: Check choices for positional arguments that can
        # have more than one element
        if isinstance(args, argparse.Namespace):
            return args
        kws = dict(args=args)
        if namespace is not None:
            kws['namespace'] = namespace
        if cls.allow_unknown or allow_unknown:
            args, extra = parser.parse_known_args(**kws)
            args._extra_commands = extra
        else:
            args = parser.parse_args(**kws)
        for k in ['language', 'languages']:
            v = getattr(args, k, None)
            if isinstance(v, list):
                v_flag = getattr(args, k + '_flag', None)
                if isinstance(v_flag, list):
                    v.extend(v_flag)
                if (len(v) == 0) or ('all' in v):
                    setattr(args, k, LANGUAGES.get('all', []))
                    args.all_languages = True
        return args

    @classmethod
    def func(cls, args):  # pragma: debug
        raise NotImplementedError

    @classmethod
    def call(cls, args=None, namespace=None, **kwargs):
        parser = cls.get_parser(args=args)
        args = cls.parse_args(parser, args=args, namespace=namespace)
        return cls.func(args, **kwargs)

    @classmethod
    def get_parser(cls, args=None):
        parser = argparse.ArgumentParser(cls.help)
        cls.add_arguments(parser, args=args)
        return parser

    @classmethod
    def add_argument_to_parser(cls, parser, x):
        if hasattr(x, 'conditions') and x.conditions:
            for k, v in x.conditions.items():
                if k == 'os':
                    from yggdrasil import platform
                    if platform._platform not in v:
                        return
                else:  # pragma: debug
                    raise NotImplementedError(k)
        if isinstance(x, list):
            for xx in x:
                cls.add_argument_to_parser(parser, xx)
        elif isinstance(x, (tuple, ArgumentTuple,
                            ConditionalArgumentTuple)):
            assert len(x) == 2
            args, kwargs = x[:]
            try:
                parser.add_argument(*args, **kwargs)
            except ValueError:
                if kwargs.get('action', None) == 'extend':
                    kwargs['action'] = 'append'
                    kwargs.pop('nargs', None)
                    parser.add_argument(*args, **kwargs)
                else:
                    raise
        elif isinstance(x, ArgumentGroup):
            if x.exclusive:
                group = parser.add_mutually_exclusive_group(**x.kwargs)
            else:
                group = parser.add_argument_group(**x.kwargs)
            cls.add_argument_to_parser(group, x.arguments)
        elif isinstance(x, ArgumentSubparser):
            subparsers = parser.add_subparsers(**x.kwargs)
            for xx in x.parsers:
                isubparser = subparsers.add_parser(**xx.kwargs)
                cls.add_argument_to_parser(isubparser, x.arguments)
                cls.add_argument_to_parser(isubparser, xx.arguments)
        else:
            raise NotImplementedError("type(x) = %s" % type(x))

    @classmethod
    def add_arguments(cls, parser, args=None):
        cls.add_argument_to_parser(parser, cls.arguments)

    @classmethod
    def add_subparser(cls, subparsers, args=None):
        parser = subparsers.add_parser(cls.name, help=cls.help)
        cls.add_arguments(parser, args=args)
        parser.set_defaults(func=cls.func)


class yggrun(SubCommand):
    r"""Start a run."""

    name = "run"
    help = "Run an integration."
    arguments = [
        (('yamlfile', ),
         {'nargs': '+',
          'help': "One or more yaml specification files."}),
        (('--with-mpi', '--mpi-nproc'),
         {'type': int, 'default': 1,
          'help': 'Number of MPI processes to run on.'}),
        (('--mpi-tag-start', ),
         {'type': int, 'default': 0,
          'help': 'Tag that MPI communications should start at.'}),
        (('--validate', ),
         {'action': 'store_true',
          'help': ('Validate the run via model validation commands on '
                   'completion.')}),
        (('--with-debugger', ),
         {'type': str,
          'help': ('Run all models with a specific debuggin tool. If '
                   'quoted, this can also include flags for the tool.')})]

    @classmethod
    def add_arguments(cls, parser, **kwargs):
        from yggdrasil import config
        super(yggrun, cls).add_arguments(parser, **kwargs)
        config.get_config_parser(parser, skip_sections='testing')

    @classmethod
    def func(cls, args):
        if args.with_mpi > 1:
            new_args = ['mpiexec', '-n', str(args.with_mpi)]
            i = 0
            while i < len(sys.argv):
                x = sys.argv[i]
                if x.startswith(('--with-mpi', '--mpi-nproc')):
                    if '=' not in x:
                        i += 1
                else:
                    new_args.append(x)
                i += 1
            return subprocess.check_call(new_args)
        from yggdrasil import runner, config
        prog = sys.argv[0].split(os.path.sep)[-1]
        with config.parser_config(args):
            runner.run(args.yamlfile, ygg_debug_prefix=prog,
                       production_run=args.production_run,
                       mpi_tag_start=args.mpi_tag_start,
                       validate=args.validate,
                       with_debugger=args.with_debugger)


class integration_service_manager(SubCommand):
    r"""Start or manage the yggdrasil service manager."""

    name = "integration-service-manager"
    help = "Start or manage a integration service manager."
    arguments = [
        (('--manager-name', ),
         {'help': "Name that will be used to identify the service manager."}),
        (('--service-type', ),
         {'choices': ['flask', 'rmq'],
          'help': ("Type of service that should be started. If not "
                   "provided, the default will be the (\'services\', "
                   "\'default_type\') configuration option, if set, and "
                   "will otherwise be \'flask\'.")}),
        (('--commtype', ),
         {'type': str,
          'help': ("Type of communicator that should be used for connections "
                   "to services. If not provided, the default will be "
                   "determined by the (\'services\', \'default_comm\') "
                   "configuration option, if set.")}),
        (('--address', ),
         {'type': str,
          'help': ('URL for requests to the service manager. '
                   'If not provided, the default will be determined by the '
                   '(\'services\', \'default_type\') configuration option, '
                   'if set, and based on the selected \'service-type\', if '
                   'not. For a service-type of \'flask\', this should be the '
                   'http address with the port that should be used '
                   'and the default will be \'http://localhost:{port}\'. '
                   'For a service-type of \'rmq\', this should be an '
                   'amqp broker address and the default will be '
                   '\'amqp://guest:guest@localhost:{port}/%%2f\'.')}),
        (('--port', ),
         {'type': int,
          'help': ('Port that should be used to access the app. '
                   'Defaults to 5000 for a flask service manager and '
                   '5672 for a RabbitMQ service manager if not set '
                   'via the PORT environment variable.')}),
        ArgumentSubparser(
            title='action', dest='action',
            description='Management action to take.',
            parsers=[
                ArgumentParser(
                    name='start',
                    help=('Start an integration service manager and/or '
                          'integration service.'),
                    arguments=[
                        (('--remote-url', ),
                         {'type': str,
                          'help': ('URL that will be used to access '
                                   'the service manager and running '
                                   'integrations by remote requests. '
                                   'If not provided, the environment '
                                   'variable YGGDRASIL_SERVICE_HOST_URL '
                                   'will be used if it is set. If it is '
                                   'not set, the local ``address`` will '
                                   'be used under the assumption that '
                                   'the service manager and integration '
                                   'services will only be connected to '
                                   'by local integrations.')}),
                        (('--integration-name', ),
                         {'default': None,
                          'help': ('Name of integration to start. If not '
                                   'provided, a service manager will be '
                                   'started.')}),
                        (('--integration-yamls', ),
                         {'nargs': '+',
                          'help': ('One or more YAML specification files '
                                   'defining the integration. This argument '
                                   'may be omitted if \'name\' refers to a '
                                   'registered integration.')}),
                        (('--with-coverage', ),
                         {'action': 'store_true',
                          'help': ('Enable coverage cleanup for testing.')}),
                        (('--model-repository', ),
                         {'type': str,
                          'help': ('URL for a directory in a Git repository '
                                   'containing models that should be loaded '
                                   'into the service manager registry.')}),
                        (('--track-memory', ),
                         {'action': 'store_true',
                          'help': ('Track the memory used by the '
                                   'service manager.')}),
                        (('--log-level', ),
                         {'type': int,
                          'help': ('Level of logging that should be '
                                   'performed for the service manager '
                                   'application.')})]),
                ArgumentParser(
                    name='stop',
                    help=('Stop an integration service manager or '
                          'an integration service.'),
                    arguments=[
                        (('--integration-name', ),
                         {'default': None,
                          'help': ('Name of integration to stop. If not '
                                   'provided, the service manager will be '
                                   'stopped as will all of the running '
                                   'services.')})]),
                ArgumentParser(
                    name='status',
                    help=('Get list of available services and the status '
                          'of any running services.')),
                ArgumentParser(
                    name='register',
                    help='Register an integration with the service manager.',
                    arguments=[
                        (('integration-name', ),
                         {'type': str,
                          'help': ('The name that the integration should be '
                                   'registered under or the path to a YAML '
                                   'file containing a list of one or more '
                                   'mappings between name and YAML '
                                   'specification files for integrations '
                                   'that should be registered.')}),
                        (('integration-yamls', ),
                         {'nargs': '*',
                          'help': ('One or more YAML specification files '
                                   'defining the integration.')})]),
                ArgumentParser(
                    name='unregister',
                    help='Unregister an integration with the service manager.',
                    arguments=[
                        (('integration-name', ),
                         {'type': str,
                          'help': ('The name of the integration to remove '
                                   'from the registry or the path to a YAML '
                                   'file containing a list of one or more '
                                   'mappings between integration name and '
                                   'YAML specification files for '
                                   'integrations that should be '
                                   'unregistered.')})]),
            ])]

    @classmethod
    def func(cls, args):
        from yggdrasil.services import IntegrationServiceManager
        integration_name = getattr(args, 'integration-name',
                                   getattr(args, 'integration_name', None))
        integration_yamls0 = getattr(args, 'integration-yamls',
                                     getattr(args, 'integration_yamls', None))
        integration_yamls = []
        if integration_yamls0:
            for yml in integration_yamls0:
                if not os.path.isabs(yml):
                    yml = os.path.abspath(yml)
                integration_yamls.append(yml)
        elif integration_name and os.path.isfile(integration_name):
            if not os.path.isabs(integration_name):
                integration_name = os.path.abspath(integration_name)
        for_request = (
            (args.action in ['status', 'register', 'unregister', 'stop'])
            or (integration_name is not None))
        x = IntegrationServiceManager(name=args.manager_name,
                                      service_type=args.service_type,
                                      commtype=args.commtype,
                                      address=args.address,
                                      port=args.port,
                                      for_request=for_request)
        if args.action in ['start', None]:
            if integration_name is None:
                if not x.is_running:
                    x.start_server(
                        remote_url=getattr(args, 'remote_url', None),
                        with_coverage=getattr(args, 'with_coverage', False),
                        model_repository=getattr(args, 'model_repository',
                                                 None),
                        log_level=getattr(args, 'log_level', None),
                        track_memory=getattr(args, 'track_memory', False))
            else:
                x.send_request(integration_name,
                               yamls=integration_yamls,
                               action='start')
        elif args.action == 'stop':
            if integration_name is None:
                x.stop_server()
            else:
                x.send_request(integration_name, action='stop')
        elif args.action == 'status':
            x.printStatus()
        elif args.action == 'register':
            x.registry.add(name=integration_name,
                           yamls=integration_yamls)
        elif args.action == 'unregister':
            x.registry.remove(name=integration_name)
        else:
            raise NotImplementedError(args.action)


class ygginfo(SubCommand):
    r"""Print information about yggdrasil installation."""

    name = 'info'
    help = ('Display information about the current yggdrasil '
            'installation.')
    arguments = [
        (('--no-languages', ),
         {'action': 'store_true', 'dest': 'no_languages',
          'help': ('Don\'t print information about individual '
                   'languages.')}),
        (('--no-comms', ),
         {'action': 'store_true', 'dest': 'no_comms',
          'help': ('Don\'t print information about individual '
                   'comms.')}),
        (('--verbose', '-v'),
         {'action': 'store_true',
          'help': ('Increase the verbosity of the printed '
                   'information.')}),
        ArgumentSubparser(
            title='tool', dest='tool',
            description='Compilation tool types to get info about.',
            arguments=[
                (('language', ),
                 {'choices': LANGUAGES_WITH_ALIASES.get('compiled', []),
                  'type': str.lower,
                  'help': 'Language to get tool information for.'}),
                (('--toolname', ),
                 {'default': None,
                  'help': ('Name of tool to get information for. '
                           'If not provided, information for the '
                           'default tool will be returned.')}),
                (('--flags', ),
                 {'action': 'store_true',
                  'help': ('Display the flags that yggdrasil will '
                           ' pass to the tool when it is called.')}),
                (('--fullpath', ),
                 {'action': 'store_true',
                  'help': 'Get the full path to the tool exectuable.'}),
                (('--disable-python', ),
                 {'action': 'store_true',
                  'help': 'Disable access to the Python C API from yggdrasil.'})],
            parsers=[
                ArgumentParser(
                    name='compiler',
                    help='Get information about a compiler.'),
                ArgumentParser(
                    name='linker',
                    help='Get information about a linker.',
                    arguments=[
                        (('--library', ),
                         {'action': 'store_true',
                          'help': 'Get flags for linking a library.'})]),
                ArgumentParser(
                    name='archiver',
                    help='Get information about a archiver.')])]

    @classmethod
    def func(cls, args, return_str=False):
        from yggdrasil import platform
        from yggdrasil.components import import_component
        if args.tool:
            drv = import_component('model', args.language)
            if args.flags:
                if args.tool == 'compiler':
                    flags = drv.get_compiler_flags(
                        for_model=True, toolname=args.toolname,
                        dry_run=True, dont_link=True,
                        disable_python=args.disable_python)
                    if '/link' in flags:  # pragma: windows
                        flags = flags[:flags.index('/link')]
                    for k in ['-c']:
                        if k in flags:
                            flags.remove(k)
                else:
                    if args.tool == 'archiver':
                        libtype = 'static'
                    elif getattr(args, 'library', False):
                        libtype = 'shared'
                    else:
                        libtype = 'object'
                    flags = drv.get_linker_flags(
                        for_model=True, toolname=args.toolname,
                        dry_run=True, libtype=libtype,
                        disable_python=args.disable_python)
                out = ' '.join(flags)
                if platform._is_win:  # pragma: windows:
                    out = out.replace('/', '-')
                    out = out.replace('\\', '/')
            elif args.fullpath:
                out = drv.get_tool(args.tool).get_executable(full_path=True)
            else:
                out = drv.get_tool(args.tool, return_prop='name')
            if return_str:
                return out
            print(out)
            return
        from yggdrasil import tools, config, __version__
        lang_list = tools.get_installed_lang()
        comm_list = tools.get_installed_comm()
        comm_lang_list = []
        prefix = '    '
        curr_prefix = ''
        vardict = [
            ('Location', os.path.dirname(__file__)),
            ('Version', __version__),
            ('Languages', ', '.join(lang_list)),
            ('Communication Mechanisms',
             ', '.join(tools.get_installed_comm())),
            ('Default Comm Mechanism', tools.get_default_comm()),
            ('Config File', config.usr_config_file)]
        try:
            # Add language information
            if not args.no_languages:
                # Install languages
                vardict.append(('Installed Languages:', ''))
                curr_prefix += prefix
                for lang in sorted(lang_list):
                    drv = import_component('model', lang)
                    vardict.append(
                        (curr_prefix + '%s:' % lang.upper(), ''))
                    if not drv.comms_implicit:
                        comm_lang_list.append(lang)
                    curr_prefix += prefix
                    exec_name = drv.language_executable()
                    if exec_name:
                        if not os.path.isabs(exec_name):
                            exec_name = shutil.which(exec_name)
                        vardict.append((curr_prefix + 'Location',
                                        exec_name))
                    vardict.append((curr_prefix + 'Version',
                                    drv.language_version()))
                    curr_prefix = curr_prefix.rsplit(prefix, 1)[0]
                curr_prefix = curr_prefix.rsplit(prefix, 1)[0]
                # Not installed languages
                vardict.append(("Languages Not Installed:", ''))
                curr_prefix += prefix
                for lang in tools.get_supported_lang():
                    if lang in lang_list:
                        continue
                    drv = import_component('model', lang)
                    vardict.append(
                        (curr_prefix + '%s:' % lang.upper(), ''))
                    curr_prefix += prefix
                    vardict.append(
                        (curr_prefix + "Language Installed",
                         drv.is_language_installed()))
                    if drv.executable_type == 'compiler':
                        curr_prefix += prefix
                        vardict += [
                            (curr_prefix
                             + ("%s Installed (%s)"
                                % (x.title(),
                                   getattr(drv, 'default_%s' % x, None))),
                             drv.is_tool_installed(x))
                            for x in ['compiler', 'linker', 'archiver']]
                        curr_prefix = curr_prefix.rsplit(prefix, 1)[0]
                    vardict.append(
                        (curr_prefix + "Base Languages Installed",
                         drv.are_base_languages_installed()))
                    missing = []
                    if not drv.are_base_languages_installed(
                            missing=missing):
                        vardict.append(
                            (curr_prefix
                             + "Base Languages Not Installed",
                             missing))
                    vardict.append(
                        (curr_prefix + "Dependencies Installed",
                         drv.are_dependencies_installed()))
                    if not drv.are_dependencies_installed():
                        vardict.append(
                            (curr_prefix
                             + "Dependencies Not Installed",
                             [b for b in drv.interface_dependencies if
                              (not drv.is_library_installed(b))]))
                    vardict.append(
                        (curr_prefix + "Interface Installed",
                         drv.is_interface_installed()))
                    vardict.append((curr_prefix + "Comm Installed",
                                    drv.is_comm_installed()))
                    vardict.append((curr_prefix + "Configured",
                                    drv.is_configured()))
                    if not vardict[-1][1]:
                        curr_prefix += prefix
                        for k, v in drv.configuration_steps().items():
                            vardict.append((curr_prefix + k, v))
                        curr_prefix = curr_prefix.rsplit(prefix, 1)[0]
                    curr_prefix = curr_prefix.rsplit(prefix, 1)[0]
                curr_prefix = curr_prefix.rsplit(prefix, 1)[0]
            # Add comm information
            if not args.no_comms:
                # Fully installed comms
                vardict.append(
                    ('Comms Available for All Languages:', ''))
                curr_prefix += prefix
                for comm in sorted(comm_list):
                    cmm = import_component('comm', comm)
                    vardict.append(
                        (curr_prefix + '%s' % comm.upper(), ''))
                curr_prefix = curr_prefix.rsplit(prefix, 1)[0]
                # Partially installed comms
                vardict.append(
                    ('Comms Available for Some/No Languages:', ''))
                curr_prefix += prefix
                for comm in tools.get_supported_comm():
                    if comm in comm_list:
                        continue
                    cmm = import_component('comm', comm)
                    vardict.append(
                        (curr_prefix + '%s:' % comm.upper(), ''))
                    curr_prefix += prefix
                    avail = [cmm.is_installed(language=lang)
                             for lang in comm_lang_list]
                    vardict.append(
                        (curr_prefix + "Available for ",
                         sorted([comm_lang_list[i].upper()
                                 for i in range(len(avail))
                                 if avail[i]])))
                    vardict.append(
                        (curr_prefix + "Not Available for ",
                         sorted([comm_lang_list[i].upper()
                                 for i in range(len(avail))
                                 if not avail[i]])))
                    curr_prefix = curr_prefix.rsplit(prefix, 1)[0]
                curr_prefix = curr_prefix.rsplit(prefix, 1)[0]
            # Add verbose information
            if args.verbose:
                # Path variables
                path_vars = ['PATH', 'C_INCLUDE_PATH', 'INCLUDE',
                             'LIBRARY_PATH', 'LD_LIBRARY_PATH', 'LIB']
                vardict.append(('Environment paths:', ''))
                curr_prefix += prefix
                for k in path_vars:
                    if os.environ.get(k, ''):
                        vardict.append(
                            (curr_prefix + k, '\n%s%s'
                             % (curr_prefix + prefix,
                                ("\n" + curr_prefix + prefix).join(
                                    os.environ[k].split(os.pathsep)))))
                    else:
                        vardict.append((curr_prefix + k, ''))
                curr_prefix = curr_prefix.rsplit(prefix, 1)[0]
                # Environment variabless
                env_vars = ['CONDA_PREFIX', 'CONDA', 'SDKROOT', 'CC',
                            'CXX', 'FC', 'GFORTRAN', 'DISPLAY', 'CL',
                            '_CL_', 'LD', 'CFLAGS', 'CXXFLAGS',
                            'LDFLAGS']
                if platform._is_win:  # pragma: windows
                    env_vars += ['VCPKG_ROOT']
                vardict.append(('Environment variables:', ''))
                curr_prefix += prefix
                for k in env_vars:
                    vardict.append(
                        (curr_prefix + k, os.environ.get(k, None)))
                curr_prefix = curr_prefix.rsplit(prefix, 1)[0]
                # Locations of executables
                for x in ['git', 'mpiexec', 'mpicc']:
                    vardict.append((f'{x} Location:', shutil.which(x)))
                # Conda info
                if os.environ.get('CONDA_PREFIX', ''):
                    if platform._is_win:  # pragma: windows
                        out = tools.bytes2str(subprocess.check_output(
                            'conda info', shell=True)).strip()
                    else:
                        out = tools.bytes2str(subprocess.check_output(
                            ['conda', 'info'])).strip()
                    curr_prefix += prefix
                    vardict.append(
                        (curr_prefix + 'Conda Info:', "\n%s%s"
                         % (curr_prefix + prefix,
                            ("\n" + curr_prefix + prefix).join(
                                out.splitlines(False)))))
                    curr_prefix = curr_prefix.rsplit(prefix, 1)[0]
                # Configuration
                with open(config.usr_config_file, 'r') as fd:
                    contents = fd.read()
                vardict.append(
                    ('Configuration file:', '%s\n\t%s' % (
                        config.usr_config_file,
                        '\n\t'.join(contents.splitlines()))))
                # R and reticulate info
                Rdrv = import_component("model", "R")
                if Rdrv.is_installed():
                    env_reticulate = copy.deepcopy(os.environ)
                    env_reticulate['RETICULATE_PYTHON'] = sys.executable
                    # Stack size
                    out = Rdrv.run_executable(
                        ["-e", "Cstack_info()"]).strip()
                    vardict.append(
                        (curr_prefix + "R Cstack_info:", "\n%s%s"
                         % (curr_prefix + prefix,
                            ("\n" + curr_prefix + prefix).join(
                                out.splitlines(False)))))
                    # Compilation tools
                    interp = 'R'.join(
                        Rdrv.get_interpreter().rsplit('Rscript', 1))
                    vardict.append(
                        (curr_prefix + "R C Compiler:", ""))
                    curr_prefix += prefix
                    for x in ['CC', 'CFLAGS', 'CXX', 'CXXFLAGS']:
                        try:
                            out = tools.bytes2str(
                                subprocess.check_output(
                                    [interp, 'CMD', 'config', x],
                                    stderr=subprocess.STDOUT)).strip()
                        except subprocess.CalledProcessError:
                            out = 'ERROR (missing Rtools?)'
                        vardict.append(
                            (curr_prefix + x, "%s"
                             % ("\n" + curr_prefix + prefix).join(
                                 out.splitlines(False))))
                    curr_prefix = curr_prefix.rsplit(prefix, 1)[0]
                    # Session info
                    out = Rdrv.run_executable(
                        ["-e", "sessionInfo()"]).strip()
                    vardict.append(
                        (curr_prefix + "R sessionInfo:", "\n%s%s"
                         % (curr_prefix + prefix,
                            ("\n" + curr_prefix + prefix).join(
                                out.splitlines(False)))))
                    # Reticulate conda_list
                    if os.environ.get('CONDA_PREFIX', ''):
                        if platform._is_win:  # pragma: windows
                            out = tools.bytes2str(subprocess.check_output(
                                'conda info --json', shell=True)).strip()
                        else:
                            out = tools.bytes2str(subprocess.check_output(
                                ['conda', 'info', '--json'])).strip()
                        vardict.append(
                            (curr_prefix
                             + "conda info --json",
                             "\n%s%s" % (
                                 curr_prefix + prefix,
                                 ("\n" + curr_prefix + prefix).join(
                                     out.splitlines(False)))))
                        try:
                            out = Rdrv.run_executable(
                                ["-e", ("library(reticulate); "
                                        "reticulate::conda_list()")],
                                env=env_reticulate).strip()
                        except BaseException:  # pragma: debug
                            out = 'ERROR'
                        vardict.append(
                            (curr_prefix
                             + "R reticulate::conda_list():",
                             "\n%s%s" % (
                                 curr_prefix + prefix,
                                 ("\n" + curr_prefix + prefix).join(
                                     out.splitlines(False)))))
                    # Windows python versions
                    if platform._is_win:  # pragma: windows
                        out = Rdrv.run_executable(
                            ["-e",
                             ("library(reticulate); "
                              "reticulate::py_versions_windows()")],
                            env=env_reticulate).strip()
                        vardict.append(
                            (curr_prefix
                             + "R reticulate::py_versions_windows():",
                             "\n%s%s" % (
                                 curr_prefix + prefix,
                                 ("\n" + curr_prefix + prefix).join(
                                     out.splitlines(False)))))
                    # conda_binary
                    if platform._is_win and shutil.which('conda'):  # pragma: windows
                        out = Rdrv.run_executable(
                            ["-e",
                             ("library(reticulate); "
                              "conda <- reticulate:::conda_binary(\"auto\"); "
                              "system(paste(conda, \"info --json\"))")],
                            env=env_reticulate).strip()
                        vardict.append(
                            (curr_prefix
                             + "R reticulate::py_versions_windows():",
                             "\n%s%s" % (
                                 curr_prefix + prefix,
                                 ("\n" + curr_prefix + prefix).join(
                                     out.splitlines(False)))))
                    # Reticulate py_config
                    out = Rdrv.run_executable(
                        ["-e", ("library(reticulate); "
                                "reticulate::py_config()")],
                        env=env_reticulate).strip()
                    vardict.append(
                        (curr_prefix + "R reticulate::py_config():",
                         "\n%s%s" % (
                             curr_prefix + prefix,
                             ("\n" + curr_prefix + prefix).join(
                                 out.splitlines(False)))))
                # System config vars
                vardict.append(('Sysconfig Vars:', ''))
                curr_prefix += prefix
                for k, v in sysconfig.get_config_vars().items():
                    vardict.append((curr_prefix + k, v))
                curr_prefix = curr_prefix.rsplit(prefix, 1)[0]
        finally:
            # Print things
            max_len = max(len(x[0]) for x in vardict)
            lines = []
            line_format = '%-' + str(max_len) + 's' + prefix + '%s'
            for k, v in vardict:
                lines.append(line_format % (k, v))
            msg = "yggdrasil info:\n%s" % '\n'.join(lines)
            if return_str:
                return msg
            logger.info(msg)

        
class validate_yaml(SubCommand):
    r"""Validate a set of or or more YAMLs defining an integration."""

    name = "validate"
    help = 'Validate a set of YAML specification files for an integration.'
    arguments = [
        (('yamlfile', ),
         {'nargs': '+',
          'help': 'One or more YAML specification files.'}),
        (('--model-only', ),
         {'action': 'store_true',
          'help': ('Validate a YAML containing an isolated model without '
                   'ensuring that it is part of a complete integration.')}),
        (('--model-submission', ),
         {'action': 'store_true',
          'help': ('Validate a YAML against the requirements for '
                   'submissions to the yggdrasil model repository.')})]

    @classmethod
    def func(cls, args):
        if args.model_submission:
            from yggdrasil.services import validate_model_submission
            validate_model_submission(args.yamlfile)
        else:
            from yggdrasil import yamlfile
            yamlfile.parse_yaml(args.yamlfile, model_only=args.model_only,
                                model_submission=args.model_submission)
        logger.info("Validation succesful.")


class yggcc(SubCommand):
    r"""Compile a program."""

    name = "compile"
    help = ("Compile a program from source files for use in an "
            "yggdrasil integration.")
    arguments = [
        (('source', ),
         {'nargs': '+',
          'help': ("One or more source files or the directory containing an "
                   "R package.")}),
        (('--language', ),
         {'default': None,
          'choices': ([None] + LANGUAGES_WITH_ALIASES.get('compiled', [])
                      + ['R', 'r']),
          'help': ("Language of the source code. If not provided, "
                   "the language will be determined from the "
                   "source extension.")}),
        (('--toolname', ),
         {'help': "Name of compilation tool that should be used"}),
        (('--flags', ),
         {'nargs': '*',
          'help': ("Additional flags that should be added to the compilation "
                   "command")}),
        (('--use-ccache', ),
         {'action': 'store_true', 'help': "Run compilation with ccache."}),
        (('--Rpkg-language', ),
         {'help': ("Language that R package is written in "
                   "(only used if the specified language is R).")}),
        (('--disable-python', ),
         {'action': 'store_true',
          'help': 'Disable access to the Python C API from yggdrasil.'}),
        (('--with-asan', ),
         {'action': 'store_true',
          'help': "Compile with Clang ASAN if available."})]

    @classmethod
    def func(cls, args):
        from yggdrasil.components import import_component
        from yggdrasil.constants import EXT2LANG
        if args.language is None:
            if (((len(args.source) == 1) and os.path.isdir(args.source[0])
                 and os.path.isdir(os.path.join(args.source[0], 'R')))):
                args.language = 'R'
            else:
                args.language = EXT2LANG[os.path.splitext(args.source[0])[-1]]
        drv = import_component('model', args.language)
        kws = {'toolname': args.toolname, 'flags': args.flags,
               'use_ccache': args.use_ccache,
               'disable_python': args.disable_python,
               'with_asan': args.with_asan}
        if (args.language in ['r', 'R']) and args.Rpkg_language:
            kws['language'] = args.Rpkg_language
        print("executable: %s" % drv.call_compiler(args.source, **kws))


class yggcompile(SubCommand):
    r"""Compile interface library/libraries."""

    name = "compile-deps"
    help = ("Compile yggdrasil dependency libraries. Existing "
            "libraries are first deleted.")
    arguments = [
        (('language', ),
         {'nargs': '*', 'default': ['all'],
          # 'choices': (['all'] + LANGUAGES_WITH_ALIASES.get('compiled', [])
          #             + LANGUAGES_WITH_ALIASES.get('compiled_dsl', [])),
          'help': ("One or more languages to compile dependencies "
                   "for, source files to compile into an executable, "
                   "or the directory containing an R package.")}),
        (('--toolname', ),
         {'help': "Name of compilation tool that should be used"}),
<<<<<<< HEAD
        (('--with-asan', ),
         {'action': 'store_true',
          'help': "Compile with Clang ASAN if available."})]
=======
        (('--disable-python', ),
         {'action': 'store_true',
          'help': 'Disable access to the Python C API from yggdrasil.'}),
        (('--with-asan', ),
         {'action': 'store_true',
          'help': "Compile with Clang ASAN if available."}),
        (('--force-source', ),
         {'action': 'store_true',
          'help': ("Force all arguments passed to the language parameter "
                   "to be treated as source files to be compiled.")}),
        (('--source-language', ),
         {'default': None,
          'choices': [None] + LANGUAGES_WITH_ALIASES['all'],
          'help': ("Language of the source code. If not provided, "
                   "the language will be determined from the "
                   "source extension.")}),
        (('--flags', ),
         {'nargs': '*',
          'help': ("Additional flags that should be added to the "
                   "compilation command if source files are provided.")}),
        (('--use-ccache', ),
         {'action': 'store_true',
          'help': "Run source compilation with ccache."}),
        (('--Rpkg-language', ),
         {'help': ("Language that R package is written in "
                   "(only used if the provided source language is R).")})]
>>>>>>> 09eab60f

    @classmethod
    def func(cls, args):
        from yggdrasil.components import import_component
        error_on_missing = (not getattr(args, 'all_languages', False))
        missing = []
<<<<<<< HEAD
        languages = copy.deepcopy(args.language)
        for lang in args.language:
            drv = import_component('model', lang)
            drv.cleanup_dependencies()
=======
        languages = []
        sources = []
        for x in args.language:
            if ((x in LANGUAGES_WITH_ALIASES['all']
                 and not args.force_source)):
                languages.append(x)
            else:
                sources.append(x)
        if languages:
            args.languages = languages
            yggclean.func(args, verbose=False)
        for lang in list(languages):
            drv = import_component('model', lang)
            drv.cleanup_dependencies(
                disable_python=args.disable_python)
>>>>>>> 09eab60f
            # Prevent language from being recompiled more than
            # once as a dependency
            for base_lang in drv.base_languages:
                if base_lang in languages:
                    languages.remove(base_lang)
<<<<<<< HEAD
        kwargs = {'toolname': args.toolname}
        if args.with_asan:
            kwargs['with_asan'] = True
=======
        kwargs = {'toolname': args.toolname,
                  'disable_python': args.disable_python,
                  'with_asan': args.with_asan}
>>>>>>> 09eab60f
        for lang in languages:
            drv = import_component('model', lang)
            if ((hasattr(drv, 'compile_dependencies')
                 and (not getattr(drv, 'is_build_tool', False)))):
                if drv.is_installed():
                    drv.compile_dependencies(**kwargs)
                else:
                    missing.append(lang)
        if error_on_missing and missing:  # pragma: debug
            raise Exception(f"One or more of the requested languages "
                            f"are not fully installed for use with "
                            f"yggdrasil: {missing}")
        if sources:
            kwargs.update(
                use_ccache=args.use_ccache,
                flags=args.flags)
            if args.source_language is None:
                if ((len(sources) == 1 and os.path.isdir(sources[0])
                     and os.path.isdir(os.path.join(sources[0], 'R')))):
                    args.source_language = 'R'
                else:
                    args.source_language = constants.EXT2LANG[
                        os.path.splitext(sources[0])]
            drv = import_component('model', args.source_language)
            if (args.source_language in ['r', 'R']) and args.Rpkg_language:
                kwargs['language'] = args.Rpkg_language
            print(f"executable: {drv.call_compiler(sources, **kwargs)}")
            

class yggclean(SubCommand):
    r"""Cleanup dependency files."""

    name = "clean"
    help = "Remove dependency libraries compiled by yggdrasil."
    arguments = [
        (('language', ),
         {'nargs': '*', 'default': ['all'],
          # 'choices': ['all'] + LANGUAGES_WITH_ALIASES.get('all', []),
          'help': ("One or more languages to clean up dependencies "
                   "for.")})]

    @classmethod
    def func(cls, args, verbose=True):
        from yggdrasil.components import import_component
        for lang in args.language:
            if lang in ['ipc', 'ipcs']:
                from yggdrasil.communication.IPCComm import ipcrm_queues
                ipcrm_queues()
            else:
                import_component('model', lang).cleanup_dependencies(
                    verbose=verbose)


class cc_toolname(SubCommand):
    r"""Output the name of the compiler used to compile C or C++ programs."""

    name = "compiler-tool"
    help = 'Get the compiler used for C/C++ programs.'
    arguments = [
        (('--cpp', ),
         {'action': 'store_true',
          'help': 'Get the compiler used for C++ programs.'}),
        (('--fullpath', ),
         {'action': 'store_true',
          'help': 'Get the full path to the tool exectuable.'})]

    @classmethod
    def parse_args(cls, *args, **kwargs):
        args = super(cc_toolname, cls).parse_args(*args, **kwargs)
        args.tool = 'compiler'
        args.toolname = None
        args.flags = False
        if args.cpp:
            args.language = 'cpp'
        else:
            args.language = 'c'
        return args

    @classmethod
    def func(cls, args, **kwargs):
        ygginfo.func(args, **kwargs)


class ld_toolname(cc_toolname):
    r"""Output the name of the linker used to compile C or C++ programs."""

    name = "linker-tool"
    help = 'Get the linker used for C/C++ programs.'
    arguments = [
        (('--cpp', ),
         {'action': 'store_true',
          'help': 'Get the linker used for C++ programs.'}),
        (('--fullpath', ),
         {'action': 'store_true',
          'help': 'Get the full path to the tool exectuable.'})]

    @classmethod
    def parse_args(cls, *args, **kwargs):
        args = super(ld_toolname, cls).parse_args(*args, **kwargs)
        args.tool = 'linker'
        return args


class cc_flags(cc_toolname):
    r"""Get the compiler flags necessary for including the interface
    library in a C or C++ program."""

    name = "compiler-flags"
    help = 'Get the compilation flags necessary for a C/C++ program.'
    arguments = [
        (('--cpp', ),
         {'action': 'store_true',
          'help': 'Get the compilation flags used for C++ programs.'}),
        (('--toolname', ),
         {'default': None,
          'help': 'Name of the tool that associated flags be returned for.'}),
        (('--disable-python', ),
         {'action': 'store_true',
          'help': 'Disable access to the Python C API from yggdrasil.'})]

    @classmethod
    def parse_args(cls, *args, **kwargs):
        args = super(cc_flags, cls).parse_args(*args, **kwargs)
        args.flags = True
        return args


class ld_flags(cc_toolname):
    r"""Get the linker flags necessary for including the interface
    library in a C or C++ program."""

    name = "linker-flags"
    help = 'Get the compilation flags necessary for a C/C++ program.'
    arguments = [
        (('--cpp', ),
         {'action': 'store_true',
          'help': 'Get the compilation flags used for C++ programs.'}),
        (('--toolname', ),
         {'default': None,
          'help': 'Name of the tool that associated flags be returned for.'}),
        (('--disable-python', ),
         {'action': 'store_true',
          'help': 'Disable access to the Python C API from yggdrasil.'})]

    @classmethod
    def parse_args(cls, *args, **kwargs):
        args = super(ld_flags, cls).parse_args(*args, **kwargs)
        args.tool = 'linker'
        args.flags = True
        return args


class ygginstall(SubCommand):
    r"""Call installation script."""

    name = "install"
    help = "Complete yggdrasil installation for one or more languages."
    arguments = (
        [(('languages', ),
          {'nargs': '*',
           # 'choices': ['all'] + LANGUAGES_WITH_ALIASES.get('all', []),
           'default': [],
           'help': 'One or more languages that should be configured.'}),
         (('--no-import', ),
          {'action': 'store_true',
           'help': ('Don\'t import the yggdrasil package in '
                    'calling the installation script.')}),
         ]
    )

    @classmethod
    def add_arguments(cls, parser, **kwargs):
        from yggdrasil.languages import install_languages
        super(ygginstall, cls).add_arguments(parser, **kwargs)
        install_languages.update_argparser(parser=parser)

    @classmethod
    def func(cls, args):
        from yggdrasil.languages import install_languages
        languages = args.languages
        if (((isinstance(languages, str) and (languages == 'all'))
             or (isinstance(languages, list) and ('all' in languages)))):
            languages = [x.lower() for x in
                         install_languages.get_language_directories()]
        for x in languages:
            install_languages.install_language(x, args=args)


class update_config(SubCommand):
    r"""Update the user config file for yggdrasil."""

    name = "config"
    help = 'Update the user config file.'
    arguments = (
        [(('languages', ),
          {'nargs': '*',
           # 'choices': ['all'] + LANGUAGES_WITH_ALIASES.get('all', []),
           'default': [],
           'help': 'One or more languages that should be configured.'}),
         (('--languages', ),
          {'nargs': '+', 'dest': 'languages_flag',
           # 'choices': ['all'] + LANGUAGES_WITH_ALIASES.get('all', []),
           'default': [],
           'help': 'One or more languages that should be configured.'}),
         (('--show-file', ),
          {'action': 'store_true',
           'help': 'Print the path to the config file without updating it.'}),
         (('--remove-file', ),
          {'action': 'store_true',
           'help': 'Remove the existing config file and return.'}),
         (('--overwrite', ),
          {'action': 'store_true',
           'help': 'Overwrite the existing file.'}),
         (('--disable-languages', ),
          {'nargs': '+', 'default': [],
           'choices': LANGUAGES_WITH_ALIASES.get('all', []),
           'help': 'One or more languages that should be disabled.'}),
         (('--enable-languages', ),
          {'nargs': '+', 'default': [],
           'choices': LANGUAGES_WITH_ALIASES.get('all', []),
           'help': 'One or more languages that should be enabled.'}),
         (('--quiet', '-q'),
          {'action': 'store_true',
           'help': 'Suppress output.'}),
         (('--allow-multiple-omp', ),
          {'action': 'store_true', 'default': None,
           'help': ('Have yggdrasil set the environment variable '
                    'KMP_DUPLICATE_LIB_OK to \'True\' during model runs '
                    'to disable errors resembling '
                    '"OMP: Error #15: Initializing libomp.dylib..." '
                    'that result from having multiple versions of OpenMP '
                    'loaded during runtime.')}),
         (('--dont-allow-multiple-omp', ),
          {'action': 'store_true', 'default': None,
           'help': ('Don\'t set the KMP_DUPLICATE_LIB_OK environment variable '
                    'when running models (see help for \'--allow-multiple-omp\' '
                    'for more information).')})]
        + [(('--%s-compiler' % k, ),
            {'help': ('Name or path to compiler that should be used to compile '
                      'models written in %s.' % k)})
           for k in LANGUAGES.get('compiled', [])]
        + [(('--%s-linker' % k, ),
            {'help': ('Name or path to linker that should be used to link '
                      'models written in %s.' % k)})
           for k in LANGUAGES.get('compiled', [])]
        + [(('--%s-archiver' % k, ),
            {'help': ('Name or path to archiver that should be used to create '
                      'static libraries for models written in %s.' % k)})
           for k in LANGUAGES.get('compiled', [])]
    )
    # TODO: Move these into the language directories?
    language_arguments = {
        'c': [
            ConditionalArgumentTuple(
                ('--vcpkg-dir', ),
                {'help': 'Directory containing the vcpkg installation.'},
                conditions={'os': ['Windows']}),
            ConditionalArgumentTuple(
                ('--macos-sdkroot', '--sdkroot'),
                {'help': ('The full path to the MacOS SDK that '
                          'should be used.')},
                conditions={'os': ['MacOS']})],
        'matlab': [
            (('--disable-matlab-engine-for-python', ),
             {'action': 'store_true', 'default': None,
              'dest': 'disable_engine',
              'help': 'Disable use of the Matlab engine for Python.'}),
            (('--enable-matlab-engine-for-python', ),
             {'action': 'store_true', 'default': None,
              'dest': 'enable_engine',
              'help': 'Enable use of the Matlab engine for Python.'}),
            (('--hide-matlab-libiomp', ),
             {'action': 'store_true', 'default': None,
              'help': ('Hide the version of libiomp installed by Matlab '
                       'by slightly changing the filename so that the '
                       'conda version of libomp is used instead. This '
                       'helps to solve the error "'
                       'OMP: Error #15: Initializing libomp.dylib..." '
                       'that can occur when using a conda environment. '
                       'The hidden file location will be set in the '
                       'configuration file and can be restored via the '
                       '\'--restore-matlab-libiomp\' option.')}),
            (('--restore-matlab-libiomp', ),
             {'action': 'store_true', 'default': None,
              'help': ('Restore the version of libiomp installed by Matlab. '
                       '(See help for \'--hide-matlab-libiomp\')')}),
        ],
        'osr': [
            (('--osr-repository-path', ),
             {'dest': 'repository',
              'help': 'The full path to the OpenSimRoot repository.'})]}
    opposite_arguments = [
        ('allow_multiple_omp', 'dont_allow_multiple_omp'),
        ('disable_engine', 'enable_engine'),
        ('hide_matlab_libiomp', 'restore_matlab_libiomp')]
        
    @classmethod
    def add_arguments(cls, parser, **kwargs):
        super(update_config, cls).add_arguments(parser, **kwargs)
        args = kwargs.get('args', None)
        if args is None:
            args = sys.argv[1:]
        if ('-h' in args) or ('--help' in args):
            args = [x for x in args if x not in ['-h', '--help']]
        preargs = parser.parse_known_args(args=args)[0]
        prelang = preargs.languages
        if preargs.languages_flag:
            prelang += preargs.languages_flag
        if (len(prelang) == 0) or ('all' in prelang):
            prelang = LANGUAGES.get('all', [])
        # TODO: The languages could be subparsers
        for k, v in cls.language_arguments.items():
            if k in prelang:
                cls.add_argument_to_parser(parser, v)

    @classmethod
    def func(cls, args):
        from yggdrasil import config
        if args.show_file:
            print('Config file located here: %s'
                  % config.usr_config_file)
        if args.remove_file and os.path.isfile(config.usr_config_file):
            os.remove(config.usr_config_file)
        if args.show_file or args.remove_file:
            return
        for x_true, x_false in cls.opposite_arguments:
            if getattr(args, x_false, None) is not None:
                assert getattr(args, x_true, None) is None
                setattr(args, x_true, not getattr(args, x_false))
            if hasattr(args, x_false):
                delattr(args, x_false)
        lang_kwargs = {}
        for k, v in cls.language_arguments.items():
            for v_args in v:
                name = v_args[1].get(
                    'dest',
                    v_args[0][0].lstrip('-').replace('-', '_'))
                if getattr(args, name, None) is not None:
                    lang_kwargs.setdefault(k, {})
                    lang_kwargs[k][name] = getattr(args, name)
        for x in ['compiler', 'linker', 'archiver']:
            for k in LANGUAGES.get('compiled', []):
                if getattr(args, '%s_%s' % (k, x), None):
                    lang_kwargs.setdefault(k, {})
                    lang_kwargs[k][x] = getattr(args, '%s_%s' % (k, x))
        config.update_language_config(
            args.languages, overwrite=args.overwrite,
            verbose=(not args.quiet),
            disable_languages=args.disable_languages,
            enable_languages=args.enable_languages,
            allow_multiple_omp=args.allow_multiple_omp,
            lang_kwargs=lang_kwargs)


class regen_schema(SubCommand):
    r"""Regenerate the yggdrasil schema."""

    name = "schema"
    help = "Regenerate the yggdrasil schema."
    arguments = [
        (('--only-constants', ),
         {'action': 'store_true',
          'help': ('Only update the constants.py file without updating '
                   'the schema.')}),
        (('--filename', ),
         {'type': str,
          'help': 'Name where schema should be saved.'})]

    @classmethod
    def func(cls, args):
        from yggdrasil import schema
        if not args.only_constants:
            if args.filename is None:
                args.filename = schema._schema_fname
            if os.path.isfile(args.filename):
                os.remove(args.filename)
            schema.clear_schema()
            schema.init_schema(fname=args.filename)
        else:
            schema.update_constants()


class yggmodelform(SubCommand):
    r"""Save/print a JSON schema that can be used for generating a
    form for composing a model specification files."""

    name = "model-form-schema"
    help = ('Save/print the JSON schema for generating the model '
            'specification form.')
    arguments = [
        (('--file', ),
         {'help': 'Path to file where the schema should be saved.'})]

    @classmethod
    def func(cls, args):
        from yggdrasil.schema import get_model_form_schema
        out = get_model_form_schema(fname_dst=args.file, indent='    ')
        if not args.file:
            pprint.pprint(out)


class yggdevup(SubCommand):
    r"""Cleanup old libraries, re-install languages, and re-compile
    interface libraries following an update to the code (when doing
    development)."""

    name = "dev-update"
    help = ('Perform cleanup and reinitialization following an '
            'update to the code during development.')

    @classmethod
    def func(cls, args):
        yggclean(args=['all'])
        ygginstall(args=['all'])
        yggcompile(args=['all'])
        ygginfo(args=[])


class timing_plots(SubCommand):
    r"""Create performance plots using timing results."""

    name = "timing"
    help = "Create performance plots using timing results."
    arguments = [
        ArgumentSubparser(
            title='comparison', dest='comparison',
            description='Comparison plot that should be created.',
            parsers=[
                ArgumentParser(
                    name='commtype',
                    help='Compare different communication avenues.'),
                ArgumentParser(
                    name='language',
                    help='Compare different programming languages.'),
                ArgumentParser(
                    name='os',
                    help='Compare different operating systems.'),
                ArgumentParser(
                    name='python',
                    help='Compare different versions of Python.'),
                ArgumentParser(
                    name='lang2019',
                    help='Create plots from Lang (2019) paper.')])]

    @classmethod
    def func(cls, args):
        from yggdrasil import timing
        if args.comparison == 'lang2019':
            _lang_list = timing._lang_list
            _lang_list_nomatlab = copy.deepcopy(_lang_list)
            _lang_list_nomatlab.remove('matlab')
            timing.plot_scalings(compare='platform', python_ver='2.7')
            # All plots on Linux, no matlab
            timing.plot_scalings(compare='comm_type',
                                 platform='Linux',
                                 python_ver='2.7')
            timing.plot_scalings(compare='python_ver',
                                 platform='Linux')
            timing.plot_scalings(compare='language',
                                 platform='Linux',
                                 python_ver='2.7',
                                 compare_values=_lang_list_nomatlab)
            # Language comparision on MacOS, with matlab
            timing.plot_scalings(compare='language',
                                 platform='MacOS',
                                 python_ver='2.7',
                                 compare_values=_lang_list)
        else:
            if args.comparison == 'commtype':
                args.comparison = 'comm_type'
            elif args.comparison == 'os':
                args.comparison = 'platform'
            timing.plot_scalings(compare=args.comparison)


class generate_gha_workflow(SubCommand):
    r"""Re-generate the Github actions workflow yaml."""

    name = "gha"
    help = (
        "Generate a Github Actions (GHA) workflow yaml file from "
        "a version of the file that uses anchors (not supported by "
        "GHA as of 2021-01-14).")
    arguments = [
        (('--base', '--base-file'),
         {'help': (
             "Version of GHA workflow yaml that contains anchors.")}),
        (('--dest', ),
         {'help': (
             "Name of target GHA workflow yaml file.")}),
        (('--verbose', ),
         {'action': 'store_true', 'help': "Print yaml contents."})]

    @classmethod
    def func(cls, args, gitdir=None):
        import yaml
        from yggdrasil.serialize.YAMLSerialize import decode_yaml, encode_yaml
        from collections import OrderedDict

        class NoAliasDumper(yaml.SafeDumper):
            def ignore_aliases(self, data):
                return True
        if (args.base is None or args.dest is None) and (gitdir is None):
            try:
                gitdir = subprocess.check_output(
                    ["git", "rev-parse", "--git-dir"],
                    stderr=subprocess.PIPE).decode('utf-8').strip()
            except subprocess.CalledProcessError:
                return 1
        if args.base is None:
            args.base = os.path.join(gitdir, '..', 'utils',
                                     'test-install-base.yml')
        if args.dest is None:
            args.dest = os.path.join(gitdir, '..', '.github', 'workflows',
                                     'test-install.yml')
        with open(args.base, 'r') as fd:
            contents = decode_yaml(fd.read(), sorted_dict_type=OrderedDict)
            # contents = yaml.load(fd, Loader=yaml.SafeLoader)
        if args.verbose:
            pprint.pprint(contents)
        with open(args.dest, 'w') as fd:
            fd.write(('# DO NOT MODIFY THIS FILE, IT IS GENERATED.\n'
                      '# To make changes, modify \'%s\'\n'
                      '# and run \'ygggha\'\n')
                     % args.base)
            fd.write(encode_yaml(contents, sorted_dict_type=OrderedDict,
                                 Dumper=NoAliasDumper))
            # yaml.dump(contents, fd, Dumper=NoAliasDumper)


def rebuild_c_api():
    r"""Rebuild the C/C++ API."""
    ReplacementWarning('yggbuildapi_c', 'yggdrasil compile-deps c cpp')
    yggcompile(args=['c', 'cpp'] + sys.argv[1:])


def yggtime_comm():
    r"""Plot timing statistics comparing the different communication mechanisms."""
    ReplacementWarning('yggtime_comm', 'yggdrasil timing commtype')
    timing_plots(args=['commtype'] + sys.argv[1:])


def yggtime_lang():
    r"""Plot timing statistics comparing the different languages."""
    ReplacementWarning('yggtime_lang', 'yggdrasil timing language')
    timing_plots(args=['language'] + sys.argv[1:])


def yggtime_os():
    r"""Plot timing statistics comparing the different operating systems."""
    ReplacementWarning('yggtime_os', 'yggdrasil timing os')
    timing_plots(args=['os'] + sys.argv[1:])


def yggtime_py():
    r"""Plot timing statistics comparing the different versions of Python."""
    ReplacementWarning('yggtime_py', 'yggdrasil timing python')
    timing_plots(args=['python'] + sys.argv[1:])


def yggtime_paper():
    r"""Create plots for timing."""
    ReplacementWarning('yggtime_paper', 'yggdrasil timing lang2019')
    timing_plots(args=['lang2019'] + sys.argv[1:])


class main(SubCommand):
    r"""Runner for yggdrasil CLI."""

    name = "yggdrasil"
    help = (
        "Command line interface for the yggdrasil package.")
    arguments = []
    subcommands = [yggrun, ygginfo, validate_yaml,
                   yggcc, yggcompile, yggclean,
                   ygginstall, update_config, regen_schema,
                   yggmodelform, yggdevup,
                   timing_plots, generate_gha_workflow,
                   integration_service_manager]

    @classmethod
    def get_parser(cls, **kwargs):
        from yggdrasil import __version__ as ver
        parser = super(main, cls).get_parser(**kwargs)
        parser.add_argument('--version', action='version',
                            version=('yggdrasil %s' % ver))
        subparsers = parser.add_subparsers(title='subcommands',
                                           dest='subcommand')
        parser._ygg_subparsers = {}
        for x in cls.subcommands:
            x.add_subparser(subparsers, args=kwargs.get('args', None))
            parser._ygg_subparsers[x.name] = x
        return parser

    @classmethod
    def parse_args(cls, parser, args=None, **kwargs):
        if args is None:
            args = sys.argv[1:]
        if isinstance(args, list) and ('test' in args):
            kwargs['allow_unknown'] = True
        args = super(main, cls).parse_args(parser, args=args, **kwargs)
        if args.subcommand:
            args = parser._ygg_subparsers[args.subcommand].parse_args(
                parser, args=args, **kwargs)
        return args

    @classmethod
    def func(cls, args):
        args.func(args)


if __name__ == '__main__':
    yggrun()
    sys.exit(0)<|MERGE_RESOLUTION|>--- conflicted
+++ resolved
@@ -970,11 +970,6 @@
                    "or the directory containing an R package.")}),
         (('--toolname', ),
          {'help': "Name of compilation tool that should be used"}),
-<<<<<<< HEAD
-        (('--with-asan', ),
-         {'action': 'store_true',
-          'help': "Compile with Clang ASAN if available."})]
-=======
         (('--disable-python', ),
          {'action': 'store_true',
           'help': 'Disable access to the Python C API from yggdrasil.'}),
@@ -1001,19 +996,12 @@
         (('--Rpkg-language', ),
          {'help': ("Language that R package is written in "
                    "(only used if the provided source language is R).")})]
->>>>>>> 09eab60f
 
     @classmethod
     def func(cls, args):
         from yggdrasil.components import import_component
         error_on_missing = (not getattr(args, 'all_languages', False))
         missing = []
-<<<<<<< HEAD
-        languages = copy.deepcopy(args.language)
-        for lang in args.language:
-            drv = import_component('model', lang)
-            drv.cleanup_dependencies()
-=======
         languages = []
         sources = []
         for x in args.language:
@@ -1029,21 +1017,14 @@
             drv = import_component('model', lang)
             drv.cleanup_dependencies(
                 disable_python=args.disable_python)
->>>>>>> 09eab60f
             # Prevent language from being recompiled more than
             # once as a dependency
             for base_lang in drv.base_languages:
                 if base_lang in languages:
                     languages.remove(base_lang)
-<<<<<<< HEAD
-        kwargs = {'toolname': args.toolname}
-        if args.with_asan:
-            kwargs['with_asan'] = True
-=======
         kwargs = {'toolname': args.toolname,
                   'disable_python': args.disable_python,
                   'with_asan': args.with_asan}
->>>>>>> 09eab60f
         for lang in languages:
             drv = import_component('model', lang)
             if ((hasattr(drv, 'compile_dependencies')
