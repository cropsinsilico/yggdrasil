--- conflicted
+++ resolved
@@ -594,7 +594,6 @@
                   '    write_meth: obj'], )
 
 
-<<<<<<< HEAD
 class TestYamlModelFunction(YamlTestBase):
     r"""Test when missing input/output connections should be routed to a function."""
     _contents = (['models:',
@@ -622,7 +621,8 @@
         r"""Test successfully reading & parsing yaml."""
         kwargs.setdefault('as_function', True)
         super(TestYamlModelFunction, self).test_parse_yaml(*args, **kwargs)
-=======
+
+
 class TestYamlServerNoClient(YamlTestBaseError):
     r"""Test error when is_server is set but there arn't any clients."""
     _error = yamlfile.YAMLSpecificationError
@@ -699,7 +699,6 @@
                   '    driver: GCCModelDriver',
                   '    args: ./src/modelB.c',
                   '    client_of: modelA'],)
->>>>>>> dc36dff0
 
 
 class TestYamlComponentError(YamlTestBaseError):
