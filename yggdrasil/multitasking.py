import os
import sys
import six
import atexit
import weakref
import logging
import threading
import queue
import multiprocessing
from yggdrasil.tools import YggClass


mp_ctx = multiprocessing.get_context()
mp_ctx_spawn = multiprocessing.get_context("spawn")
_main_thread = threading.main_thread()
_thread_registry = weakref.WeakValueDictionary()
_lock_registry = weakref.WeakValueDictionary()
logger = logging.getLogger(__name__)


def check_processes():  # pragma: debug
    r"""Check for processes that are still running."""
    import psutil
    current_process = psutil.Process()
    children = current_process.children(recursive=True)
    if len(children) > 0:
        logging.info("Process %s has %d children" % (
            current_process.pid, len(children)))
        for child in children:
            logger.info("    %s process running" % child.pid)


def check_threads():  # pragma: debug
    r"""Check for threads that are still running."""
    # logger.info("Checking %d threads" % len(_thread_registry))
    for k, v in _thread_registry.items():
        if v.is_alive():
            logger.error("Thread is alive: %s" % k)
    if threading.active_count() > 1:
        logger.info("%d threads running" % threading.active_count())
        for t in threading.enumerate():
            logger.info("    %s thread running" % t.name)


def check_locks():  # pragma: debug
    r"""Check for locks in lock registry that are locked."""
    # logger.info("Checking %d locks" % len(_lock_registry))
    for k, v in _lock_registry.items():
        res = v.acquire(False)
        if res:
            v.release()
        else:
            logger.error("Lock could not be acquired: %s" % k)


def check_sockets():  # pragma: debug
    r"""Check registered sockets."""
    from yggdrasil.communication import cleanup_comms
    count = cleanup_comms('ZMQComm')
    if count > 0:
        logger.info("%d sockets closed." % count)


def ygg_atexit():  # pragma: debug
    r"""Things to do at exit."""
    check_locks()
    check_threads()
    # # This causes a segfault in a C dependency
    # if not is_subprocess():
    #     check_sockets()
    # Python 3.4 no longer supported if using pip 9.0.0, but this
    # allows the code to work if somehow installed using an older
    # version of pip
    if sys.version_info[0:2] == (3, 4):  # pragma: no cover
        # Print empty line to ensure close
        print('', end='')
        sys.stdout.flush()


atexit.register(ygg_atexit)


class SafeThread(threading.Thread):
    r"""Thread that sets Event on error."""

    def __init__(self, *args, **kwargs):
        self._errored = threading.Event()
        super(SafeThread, self).__init__(*args, **kwargs)

    def run(self, *args, **kwargs):
        try:
            super(SafeThread, self).run(*args, **kwargs)
        except BaseException:
            self._errored.set()
            raise

    @property
    def exitcode(self):
        r"""int: Exit code. 1 if error, 0 otherwise."""
        if (not self._started.is_set()) or self.is_alive():
            return None
        return int(self._errored.is_set())

    @property
    def pid(self):
        r"""Process ID."""
        return os.getpid()


class AliasDisconnectError(RuntimeError):
    pass


def add_aliased_attribute(cls, name, with_lock=False):
    r"""Factory to alias an attribute so that it refers to the wrapped
    object.

    Args:
        name (str): Name of attribute to alias.
        with_lock (bool, optional): If True, the class's lock will be
            acquired before getting the attribute. Defaults to False.

    """
    def alias_wrapper(self):
        self.check_for_base(name)
        lock_acquired = False
        if ((with_lock and hasattr(self, 'lock')
             and (name not in self._unlocked_attr))):
            self.lock.acquire()
            lock_acquired = True
        try:
            out = getattr(self._base, name)
        finally:
            if lock_acquired:
                self.lock.release()
        return out
    alias_wrapper.__name__ = name
    setattr(cls, name, property(alias_wrapper))


def add_aliased_method(cls, name, with_lock=False):
    r"""Factory to alias a method so that it refers to the wrapped
    object.

    Args:
        name (str): Name of method to alias.
        with_lock (bool, optional): If True, the class's lock will be
            acquired before executing the method. Defaults to False.

    """
    def alias_wrapper(self, *args, **kwargs):
        self.check_for_base(name)
        lock_acquired = False
        if ((with_lock and hasattr(self, 'lock')
             and (name not in self._unlocked_attr))):
            self.lock.acquire()
            lock_acquired = True
        try:
            out = getattr(self._base, name)(*args, **kwargs)
        finally:
            if lock_acquired:
                self.lock.release()
        return out
    alias_wrapper.__name__ = name
    setattr(cls, name, alias_wrapper)


class AliasMeta(type):
    r"""Meta class for adding aliased methods to the class."""

    def __new__(meta, name, bases, class_dict):
        cls = type.__new__(meta, name, bases, class_dict)
        for k in cls._base_meth:
            assert(not hasattr(cls, k))
            add_aliased_method(cls, k, with_lock=cls._base_locked)
        for k in cls._base_attr:
            assert(not hasattr(cls, k))
            add_aliased_attribute(cls, k, with_lock=cls._base_locked)
        cls._base_meth = []
        cls._base_attr = []
        return cls


@six.add_metaclass(AliasMeta)
class AliasObject(object):
    r"""Alias object that calls to attribute.

    Args:
        dont_initialize_base (bool, optional): If True the base object
            will not be initialized. Defaults to False.

    """

    _base_class = None
    _base_attr = []
    _base_meth = []
    _base_locked = False
    _unlocked_attr = []

    def __init__(self, *args, dont_initialize_base=False, **kwargs):
        self._base = None
        if (not dont_initialize_base) and (self._base_class is not None):
            self._base = self._base_class(*args, **kwargs)

    @classmethod
    def from_base(cls, base, *args, **kwargs):
        r"""Create an instance by creating a based from the provided
        base class."""
        if base is not None:
            kwargs['dont_initialize_base'] = True
            out = cls(*args, **kwargs)
            out._base = base
        else:
            out = cls(*args, **kwargs)
        return out

    def __getstate__(self):
        out = self.__dict__.copy()
        out.pop('_base_class', None)
        return out

    def __setstate__(self, state):
        self.__dict__.update(state)

    def check_for_base(self, attr):
        r"""Raise an error if the aliased object has been disconnected."""
        if self._base is None:
            raise AliasDisconnectError(
                ("Aliased object has been disconnected so "
                 "'%s' is no longer available.") % attr)

    @property
    def dummy_copy(self):
        r"""Dummy copy of base."""
        return None

    def disconnect(self):
        r"""Disconnect from the aliased object by replacing it with
        a dummy object."""
        if self._base is not None:
            self._base = self.dummy_copy

    def __del__(self):
        self.disconnect()

        
class MultiObject(AliasObject):
    r"""Concurrent/parallel processing object using either threads
    or processes."""

    def __init__(self, *args, task_method="threading", **kwargs):
        self.task_method = task_method
        if task_method in ["thread", "threading", "concurrent"]:
            self.parallel = False
        elif task_method in ["process", "multiprocessing", "parallel"]:
            self.parallel = True
        else:  # pragma: debug
            raise ValueError(("Unsupported method for concurrency/"
                              "parallelism: '%s'") % task_method)
        super(MultiObject, self).__init__(*args, **kwargs)


class Context(MultiObject):
    r"""Context for managing threads/processes."""

    def __init__(self, task_method='thread', dont_initialize_base=False):
        super(Context, self).__init__(dont_initialize_base=True,
                                      task_method=task_method)
        if not dont_initialize_base:
            if self.parallel:
                self._base = mp_ctx_spawn
            else:
                self._base = threading

    def __getstate__(self):
        state = super(Context, self).__getstate__()
        if self.parallel:
            state['_base'] = state['_base']._name
        else:
            state['_base'] = None
        return state

    def __setstate__(self, state):
        if state['_base'] is None:
            state['_base'] = threading
        else:
            # Use the existing context?
            # state['_base'] = mp_ctx_spawn
            state['_base'] = multiprocessing.get_context(state['_base'])
        super(Context, self).__setstate__(state)

    def RLock(self, *args, **kwargs):
        r"""Get a recursive lock in this context."""
        kwargs['task_context'] = self
        return RLock(*args, **kwargs)

    def Event(self, *args, **kwargs):
        r"""Get an event in this context."""
        kwargs['task_context'] = self
        return Event(*args, **kwargs)

    def Task(self, *args, **kwargs):
        r"""Get a task in this context."""
        kwargs['task_context'] = self
        return Task(*args, **kwargs)

    def Queue(self, *args, **kwargs):
        r"""Get a queue in this context."""
        kwargs['task_context'] = self
        return Queue(*args, **kwargs)

    def Dict(self, *args, **kwargs):
        r"""Get a shared dictionary in this context."""
        kwargs['task_context'] = self
        return Dict(*args, **kwargs)

    def current_task(self):
        r"""Current task (process/thread)."""
        if self.parallel:
            return self._base.current_process()
        else:
            return self._base.current_thread()

    def main_task(self):
        r"""Main task (process/thread)."""
        if self.parallel:
            out = None
            if hasattr(self._base, 'parent_process'):  # pragma: no cover
                out = self._base.parent_process()
            if out is None:
                out = self.current_task()
            return out
        else:
            return _main_thread


class DummyContextObject(object):  # pragma: no cover

    @property
    def context(self):
        return None

    def disconnect(self):
        pass


class ContextObject(MultiObject):
    r"""Base class for object intialized in a context."""

    def __init__(self, *args, task_method='threading',
                 task_context=None, **kwargs):
        self._managed_context = None
        if task_context is None:
            task_context = Context(task_method=task_method)
            self._managed_context = task_context
        task_method = task_context.task_method
        self._context = weakref.ref(task_context)
        self._base_class = self.get_base_class(task_context)
        super(ContextObject, self).__init__(
            *args, task_method=task_method, **kwargs)

    def __getstate__(self):
        state = super(ContextObject, self).__getstate__()
        state['_context'] = None
        return state

    def __setstate__(self, state):
        if state['_managed_context'] is None:
            state['_managed_context'] = Context(task_method=state['task_method'])
        state['_context'] = weakref.ref(state['_managed_context'])
        super(ContextObject, self).__setstate__(state)
        
    @classmethod
    def get_base_class(cls, context):
        r"""Get instance of base class that will be represented."""
        name = cls.__name__
        context.check_for_base(name)
        return getattr(context._base, name)

    def disconnect(self):
        r"""Disconnect from the aliased object by replacing it with
        a dummy object."""
        if ContextObject is not None:
            super(ContextObject, self).disconnect()
        if self._managed_context is not None:
            self._managed_context.disconnect()
            self._managed_context = None

    @property
    def context(self):
        r"""Context: Context used to create this object."""
        return self._context()


class DummyRLock(DummyContextObject):  # pragma: no cover

    def acquire(self, *args, **kwargs):
        pass

    def release(self, *args, **kwargs):
        pass

    def __enter__(self, *args, **kwargs):
        return self

    def __exit__(self, *args, **kwargs):
        pass
    

class RLock(ContextObject):
    r"""Recursive lock. Acquiring the lock after disconnect is called
    through use as a context will not raise an error, but will not
    do anything."""

    _base_meth = ['acquire', 'release', '__enter__', '__exit__']

    def __getstate__(self):
        state = super(RLock, self).__getstate__()
        if (not self.parallel) and (not isinstance(state['_base'], DummyRLock)):
            state['_base'] = None
        return state

    def __setstate__(self, state):
        if state['_base'] is None:
            state['_base'] = threading.RLock()
        super(RLock, self).__setstate__(state)

    @property
    def dummy_copy(self):
        r"""Dummy copy of base."""
        return DummyRLock()


class DummyEvent(DummyContextObject):  # pragma: no cover

    def __init__(self, value=False):
        self._value = value

    def is_set(self):
        return self._value

    def set(self):
        self._value = True

    def clear(self):
        self._value = False

    def wait(self, *args, **kwargs):
        if self._value:
            return
        raise AliasDisconnectError("DummyEvent will never change to True.")


class Event(ContextObject):
    r"""Multiprocessing/threading event."""

    _base_attr = (ContextObject._base_attr
                  + ['is_set', 'set', 'clear', 'wait'])

    @property
    def dummy_copy(self):
        r"""Dummy copy of base."""
        return DummyEvent(self._base.is_set())
        
    def __getstate__(self):
        state = super(Event, self).__getstate__()
        if not self.parallel:
            state['_base'] = state['_base'].is_set()
        return state

    def __setstate__(self, state):
        if isinstance(state['_base'], bool):
            val = state['_base']
            state['_base'] = threading.Event()
            if val:
                state['_base'].set()
        super(Event, self).__setstate__(state)


class DummyTask(DummyContextObject):  # pragma: no cover

    def __init__(self, name='', exitcode=0, daemon=False):
        self.name = name
        self.exitcode = exitcode
        self.daemon = daemon
        super(DummyTask, self).__init__()

    def join(self, *args, **kwargs):
        return

    def is_alive(self):
        return False

    def terminate(self):
        pass

    def kill(self):
        pass
    

class Task(ContextObject):
    r"""Multiprocessing/threading process."""

    _base_attr = ['name', 'daemon', 'authkey', 'sentinel', 'exitcode',
                  'pid']
    _base_meth = ['start', 'run', 'join',
                  # Thread only
                  'getName', 'setName', 'isDaemon', 'setDaemon',
                  # Process only
                  'terminate']

    @classmethod
    def get_base_class(cls, context):
        r"""Get instance of base class that will be represented."""
        if context.parallel:
            return context._base.Process
        else:
            return SafeThread

    @property
    def dummy_copy(self):
        r"""Dummy copy of base."""
        name = b'dummy'
        exitcode = 0
        daemon = False
        try:
            name = self._base.name
            exitcode = self._base.exitcode
            daemon = self._base.daemon
        except AttributeError:  # pragma: debug
            pass
        return DummyTask(name=name, exitcode=exitcode, daemon=daemon)
        
    def __getstate__(self):
        state = super(Task, self).__getstate__()
        if not self.parallel:
            state['_base'] = {
                'name': state['_base'].name, 'group': None,
                'daemon': state['_base'].daemon,
                'target': state['_base']._target,
                'args': state['_base']._args,
                'kwargs': state['_base']._kwargs}
        return state

    def __setstate__(self, state):
        if isinstance(state['_base'], dict):
            state['_base'] = SafeThread(**state['_base'])
        super(Task, self).__setstate__(state)

    def is_alive(self):
        r"""Determine if the process/thread is alive."""
        out = self._base.is_alive()
        if out is None:  # pragma: debug
            out = False
        return out

    @property
    def ident(self):
        r"""Process ID."""
        if self.parallel:
            return self._base.pid
        else:
            return self._base.ident

    def kill(self, *args, **kwargs):
        r"""Kill the task."""
        if self.parallel and hasattr(self._base, 'kill'):
            return self._base.kill(*args, **kwargs)
        elif hasattr(self._base, 'terminate'):
            return self._base.terminate(*args, **kwargs)


class DummyQueue(DummyContextObject):  # pragma: no cover

    def empty(self):
        return True

    def full(self):
        return False

    def get(self, *args, **kwargs):
        raise AliasDisconnectError("There are no messages in a DummyQueue.")

    def get_nowait(self, *args, **kwargs):
        raise AliasDisconnectError("There are no messages in a DummyQueue.")

    def put(self, *args, **kwargs):
        raise AliasDisconnectError("Cannot put messages in a DummyQueue.")

    def put_nowait(self, *args, **kwargs):
        raise AliasDisconnectError("Cannot put messages in a DummyQueue.")

    def qsize(self):
        return 0

    def join(self, *args, **kwargs):
        return

    def join_thread(self, *args, **kwargs):
        return
    
    def close(self):
        pass


class Queue(ContextObject):
    r"""Multiprocessing/threading queue."""

    _base_meth = ['full', 'get', 'get_nowait', 'join_thread', 'qsize']
    
    @classmethod
    def get_base_class(cls, context):
        r"""Get instance of base class that will be represented."""
        if context.parallel:
            return context._base.Queue
        else:
            return queue.Queue

    def __getstate__(self):
        state = super(Queue, self).__getstate__()
        if (not self.parallel) and (not isinstance(state['_base'], DummyQueue)):
            state['_base'] = None
        return state

    def __setstate__(self, state):
        if state['_base'] is None:
            state['_base'] = queue.Queue()
        super(Queue, self).__setstate__(state)

    @property
    def dummy_copy(self):
        r"""Dummy copy of base."""
        return DummyQueue()

    def join(self, *args, **kwargs):
        self.check_for_base('join')
        if self.parallel:
            try:
                self._base.close()
            except OSError:  # pragma: debug
                pass
            return self._base.join_thread(*args, **kwargs)
        else:
            return self._base.join(*args, **kwargs)

    def disconnect(self):
        r"""Disconnect from the aliased object by replacing it with
        a dummy object."""
        if self.parallel:
            self.join()
        if Queue is not None:
            super(Queue, self).disconnect()

    def empty(self):
        try:
            return self._base.empty()
        except OSError:  # pragma: debug
            self.disconnect()
            return True

    def put(self, *args, **kwargs):
        try:
            self._base.put(*args, **kwargs)
        except AttributeError:  # pragma: debug
            # Multiprocessing queue asserts it is not closed
            self.disconnect()
            raise AliasDisconnectError("Queue was closed.")

    def put_nowait(self, *args, **kwargs):
        try:
            self._base.put_nowait(*args, **kwargs)
        except AttributeError:  # pragma: debug
            # Multiprocessing queue asserts it is not closed
            self.disconnect()
            raise AliasDisconnectError("Queue was closed.")


class Dict(ContextObject):
    r"""Multiprocessing/threading shared dictionary."""

    _base_meth = ['clear', 'copy', 'get', 'items', 'keys',
                  'pop', 'popitem', 'setdefault', 'update', 'values',
                  '__contains__', '__delitem__', '__getitem__',
                  '__iter__', '__len__', '__setitem__']
    
    @classmethod
    def get_base_class(cls, context):
        r"""Get instance of base class that will be represented."""
        if context.parallel:
            manager = context._base.Manager()
            return manager.dict
        else:
            return LockedDict

    # Don't define this so that is is not called after manager is
    # shut down.
    # @property
    # def dummy_copy(self):
    #     r"""Dummy copy of base."""
    #     return self._base.copy()
        
    def disconnect(self):
        r"""Disconnect from the aliased object by replacing it with
        a dummy object."""
        try:
            final_value = self._base.copy()
        except BaseException:  # pragma: debug
            final_value = {}
        if isinstance(self._base, LockedDict):
            self._base.disconnect()
        if getattr(self._base, '_manager', None) is not None:
            self._base._manager.shutdown()
        if hasattr(self._base, '_close'):
            self._base._close()
        if Dict is not None:
            super(Dict, self).disconnect()
        self._base = final_value


class LockedObject(AliasObject):
    r"""Container that provides a lock that is acquired before accessing
    the object."""

    _base_locked = True
    
    def __init__(self, *args, task_method='process',
                 task_context=None, **kwargs):
        self.lock = RLock(task_method=task_method,
                          task_context=task_context)
        super(LockedObject, self).__init__(*args, **kwargs)

    def disconnect(self):
        r"""Disconnect from the aliased object by replacing it with
        a dummy object."""
        if LockedObject is not None:
            super(LockedObject, self).disconnect()
        self.lock.disconnect()


# class LockedList(LockedObject):
#     r"""List intended to be shared between threads."""

#     def __init__(self, *args, **kwargs):
#         base = list(*args, **kwargs)
#         super(LockedList, self).__init__(base)


class LockedDict(LockedObject):
    r"""Dictionary that can be shared between threads."""

    _base_class = dict
    _base_meth = ['clear', 'copy', 'get', 'items', 'keys',
                  'pop', 'popitem', 'setdefault', 'update', 'values',
                  '__contains__', '__delitem__', '__getitem__',
                  '__iter__', '__len__', '__setitem__']
    
    def add_subdict(self, key):
        r"""Add a subdictionary."""
        self[key] = {}

    @property
    def dummy_copy(self):
        r"""Dummy copy of base."""
        try:
            out = self._base.copy()
        except BaseException:  # pragma: debug
            out = {}
        return out


# class LockedWeakValueDict(LockedDict):
#     r"""Dictionary of weakrefs that can be shared between threads."""

#     _base_class = weakref.WeakValueDictionary
#     _base_attr = ['data']
#     _base_meth = ['itervaluerefs', 'valuerefs']
    
#     def __init__(self, *args, **kwargs):
#         self._dict_refs = {}
#         super(LockedWeakValueDict, self).__init__(*args, **kwargs)

#     def add_subdict(self, key):
#         r"""Add a subdictionary."""
#         self._dict_refs[key] = weakref.WeakValueDictionary()
#         self[key] = self._dict_refs[key]


class YggTask(YggClass):
    r"""Class for managing Ygg thread/process."""

    _disconnect_attr = (YggClass._disconnect_attr
                        + ['context', 'lock', 'process_instance',
                           'error_flag', 'start_flag', 'terminate_flag'])
    
    def __init__(self, name=None, target=None, args=(), kwargs=None,
                 daemon=False, group=None, task_method='thread',
                 context=None, with_pipe=False, **ygg_kwargs):
        if kwargs is None:
            kwargs = {}
        if (target is not None) and ('target' in self._schema_properties):
            ygg_kwargs['target'] = target
            target = None
        self.context = Context.from_base(task_method=task_method,
                                         base=context)
        self.as_process = self.context.parallel
        if self.as_process:
            self.in_process = False
            self.pipe = None
            self.send_pipe = None
            if with_pipe:
                self.pipe = self.context._base.Pipe()
                kwargs['send_pipe'] = self.pipe[1]
        else:
            self.in_process = True
        process_kwargs = dict(
            name=name, group=group, daemon=daemon,
            target=self.run)
        self.process_instance = self.context.Task(**process_kwargs)
        self._ygg_target = target
        self._ygg_args = args
        self._ygg_kwargs = kwargs
        self.lock = self.context.RLock()
        self.create_flag_attr('error_flag')
        self.create_flag_attr('start_flag')
        self.create_flag_attr('terminate_flag')
        self._calling_thread = None
        super(YggTask, self).__init__(name, **ygg_kwargs)
        if not self.as_process:
            global _thread_registry
            global _lock_registry
            _thread_registry[self.name] = self.process_instance._base
            _lock_registry[self.name] = self.lock._base
            atexit.register(self.atexit)

    def __getstate__(self):
        out = super(YggTask, self).__getstate__()
        out.pop('_input_args', None)
        out.pop('_input_kwargs', None)
        return out

    def atexit(self):  # pragma: debug
        r"""Actions performed when python exits."""
        if self.is_alive():
            self.info('Thread alive at exit')
            self.cleanup()

    def cleanup(self):
        r"""Actions to perform to clean up the thread after it has stopped."""
        self.disconnect()
        
    def create_flag_attr(self, attr):
        r"""Create a flag."""
        setattr(self, attr, self.context.Event())

    def get_flag_attr(self, attr):
        r"""Return the flag attribute."""
        return getattr(self, attr)

    def set_flag_attr(self, attr, value=True):
        r"""Set a flag."""
        if value:
            self.get_flag_attr(attr).set()
        else:
            self.get_flag_attr(attr).clear()

    def clear_flag_attr(self, attr):
        r"""Clear a flag."""
        self.set_flag_attr(attr, value=False)

    def check_flag_attr(self, attr):
        r"""Determine if a flag is set."""
        return self.get_flag_attr(attr).is_set()

    def wait_flag_attr(self, attr, timeout=None):
        r"""Wait until a flag is True."""
        return self.get_flag_attr(attr).wait(timeout=timeout)

    def start(self, *args, **kwargs):
        r"""Start thread/process and print info."""
        if not self.was_terminated:
            self.set_started_flag()
            self.before_start()
        self.process_instance.start(*args, **kwargs)
        # self._calling_thread = self.get_current_task()

    def before_start(self):
        r"""Actions to perform on the main thread/process before
        starting the thread/process."""
        self.debug('')

    def run(self, *args, **kwargs):
        r"""Continue running until terminate event set."""
        self.debug("Starting method")
        try:
            self.run_init()
            self.call_target()
        except BaseException:  # pragma: debug
            self.run_error()
        finally:
            self.run_finally()

    def run_init(self):
        r"""Actions to perform at beginning of run."""
        # atexit.register(self.atexit)
        self.debug('pid = %s, ident = %s', self.pid, self.ident)
        self.in_process = True
        if self.as_process and ('send_pipe' in self._ygg_kwargs):
            self.send_pipe = self._ygg_kwargs.pop('send_pipe')

    def call_target(self):
        r"""Call target."""
        if self._ygg_target:
            self._ygg_target(*self._ygg_args, **self._ygg_kwargs)

    def run_error(self):
        r"""Actions to perform on error in try/except wrapping run."""
        self.exception("%s ERROR", self.context.task_method.upper())
        self.set_flag_attr('error_flag')

    def run_finally(self):
        r"""Actions to perform in finally clause of try/except wrapping
        run."""
        if self.as_process:
            if self.send_pipe is not None:
                self.send_pipe.close()
        for k in ['_ygg_target', '_ygg_args', '_ygg_kwargs']:
            if hasattr(self, k):
                delattr(self, k)

    def join(self, *args, **kwargs):
        r"""Join the process/thread."""
        return self.process_instance.join(*args, **kwargs)

    def is_alive(self, *args, **kwargs):
        r"""Determine if the process/thread is alive."""
        return self.process_instance.is_alive(*args, **kwargs)

    @property
    def pid(self):
        r"""Process ID."""
        return self.process_instance.pid

    @property
    def ident(self):
        r"""Process ID."""
        return self.process_instance.ident

    @property
    def daemon(self):
        r"""bool: Indicates whether the thread/process is daemonic or not."""
        return self.process_instance.daemon
        
    @property
    def exitcode(self):
        r"""Exit code."""
        if self.as_process:
            out = int(self.check_flag_attr('error_flag'))
            if self.process_instance.exitcode:
                out = self.process_instance.exitcode
            return out
        else:
            return int(self.check_flag_attr('error_flag'))

    @property
    def returncode(self):
        r"""Return code."""
        return self.exitcode

    def kill(self, *args, **kwargs):
        r"""Kill the process."""
        self.process_instance.kill(*args, **kwargs)
        return self.terminate(*args, **kwargs)

    def terminate(self, no_wait=False):
        r"""Set the terminate event and wait for the thread/process to stop.

        Args:
            no_wait (bool, optional): If True, terminate will not block until
                the thread/process stops. Defaults to False and blocks.

        Raises:
            AssertionError: If no_wait is False and the thread/process has not
                stopped after the timeout.

        """
        self.debug('')
        with self.lock:
            if self.was_terminated:  # pragma: debug
                self.debug('Driver already terminated.')
                return
            self.set_terminated_flag()
        if not no_wait:
            # if self.is_alive():
            #     self.join(self.timeout)
            self.wait(timeout=self.timeout)
            assert(not self.is_alive())
        # if self.as_process:
        #     self.process_instance.terminate()

    def poll(self):
        r"""Check if the process is finished and return the return
        code if it is."""
        out = None
        if not self.is_alive():
            out = self.returncode
        return out

    def get_current_task(self):
        r"""Get the current process/thread."""
        return self.context.current_task()

    def get_main_proc(self):
        r"""Get the main process/thread."""
        return self.context.main_task()

    def set_started_flag(self, value=True):
        r"""Set the started flag for the thread/process to True."""
        self.set_flag_attr('start_flag', value=value)

    def set_terminated_flag(self, value=True):
        r"""Set the terminated flag for the thread/process to True."""
        self.set_flag_attr('terminate_flag', value=value)

    @property
    def was_started(self):
        r"""bool: True if the thread/process was started. False otherwise."""
        return self.check_flag_attr('start_flag')

    @property
    def was_terminated(self):
        r"""bool: True if the thread/process was terminated. False otherwise."""
        return self.check_flag_attr('terminate_flag')

    @property
    def main_terminated(self):
        r"""bool: True if the main thread/process has terminated."""
        return (not self.get_main_proc().is_alive())

    def wait(self, timeout=None, key=None):
        r"""Wait until thread/process finish to return using sleeps rather than
        blocking.

        Args:
            timeout (float, optional): Maximum time that should be waited for
                the driver to finish. Defaults to None and is infinite.
            key (str, optional): Key that should be used to register the timeout.
                Defaults to None and is set based on the stack trace.

        """
        T = self.start_timeout(timeout, key_level=1, key=key)
        while self.is_alive() and not T.is_out:
            self.verbose_debug('Waiting for %s to finish...',
                               self.context.task_method)
            self.sleep()
        self.stop_timeout(key_level=1, key=key)


class BreakLoopException(BaseException):
    r"""Special exception that can be raised by the target function
    for a loop in order to break the loop."""

    def __init__(self, *args, **kwargs):
        import traceback
        self.break_stack = ''.join(traceback.format_stack())
        super(BreakLoopException, self).__init__(*args, **kwargs)


class BreakLoopError(BreakLoopException):
    r"""Version of BreakLoopException that sets an error message."""
    pass
        

class YggTaskLoop(YggTask):
    r"""Class to run a loop inside a thread/process."""

    _disconnect_attr = (YggTask._disconnect_attr
                        + ['break_flag', 'loop_flag'])

    def __init__(self, *args, **kwargs):
        super(YggTaskLoop, self).__init__(*args, **kwargs)
        self._1st_main_terminated = False
        self._loop_count = 0
        self.create_flag_attr('break_flag')
        self.create_flag_attr('loop_flag')
        self.break_stack = None

    @property
    def loop_count(self):
        r"""int: Number of loops performed."""
        with self.lock:
            return self._loop_count

    def on_main_terminated(self, dont_break=False):  # pragma: debug
        r"""Actions performed when 1st main terminated.

        Args:
            dont_break (bool, optional): If True, the break flag won't be set.
                Defaults to False.

        """
        self._1st_main_terminated = True
        if not dont_break:
            self.debug("on_main_terminated")
            self.set_break_flag()

    def set_break_flag(self, value=True, break_stack=None):
        r"""Set the break flag for the thread/process to True."""
        if self.break_stack is None:
<<<<<<< HEAD
            import traceback
            self.break_stack = ''.join(traceback.format_stack())
=======
            if break_stack is None:
                import traceback
                break_stack = ''.join(traceback.format_stack())
            self.break_stack = break_stack
>>>>>>> c9703d87
        self.set_flag_attr('break_flag', value=value)

    @property
    def was_break(self):
        r"""bool: True if the break flag was set."""
        return self.check_flag_attr('break_flag')

    def set_loop_flag(self, value=True):
        r"""Set the loop flag for the thread/process to True."""
        self.set_flag_attr('loop_flag', value=value)

    @property
    def was_loop(self):
        r"""bool: True if the thread/process was loop. False otherwise."""
        return self.check_flag_attr('loop_flag')

    def wait_for_loop(self, timeout=None, key=None, nloop=0):
        r"""Wait until thread/process enters loop to return using sleeps rather than
        blocking.

        Args:
            timeout (float, optional): Maximum time that should be waited for
                the thread/process to enter loop. Defaults to None and is infinite.
            key (str, optional): Key that should be used to register the timeout.
                Defaults to None and is set based on the stack trace.
            nloop (int, optional): Number of loops that should be performed
                before breaking. Defaults to 0.

        """
        T = self.start_timeout(timeout, key_level=1, key=key)
        while (((not self.was_loop) or (self.loop_count < nloop))
               and self.is_alive() and (not T.is_out)):  # pragma: debug
            self.verbose_debug('Waiting for thread/process to enter loop...')
            self.sleep()
        self.stop_timeout(key_level=1, key=key)

    def before_loop(self):
        r"""Actions performed before the loop."""
        self.debug('')

    def after_loop(self):
        r"""Actions performed after the loop."""
        self.debug('')

    def call_target(self):
        r"""Call target."""
        self.debug("Starting loop")
        self.before_loop()
        if (not self.was_break):
            self.set_loop_flag()
        while (not self.was_break):
            if ((self.main_terminated
                 and (not self._1st_main_terminated))):  # pragma: debug
                self.on_main_terminated()
            else:
                try:
                    self.run_loop()
                except BreakLoopError as e:
                    self.error("BreakLoopError: %s", e)
                    self.set_break_flag(break_stack=e.break_stack)
                except BreakLoopException as e:
                    self.debug("BreakLoopException: %s", e)
                    self.set_break_flag(break_stack=e.break_stack)
        if not self.break_stack:
            self.set_break_flag()
        
    def run_loop(self, *args, **kwargs):
        r"""Actions performed on each loop iteration."""
        if self._ygg_target:
            self._ygg_target(*self._ygg_args, **self._ygg_kwargs)
        else:
            self.set_break_flag()
        with self.lock:
            self._loop_count += 1

    def run_error(self):
        r"""Actions to perform on error in try/except wrapping run."""
        super(YggTaskLoop, self).run_error()
        self.debug("run_error")
        self.set_break_flag()
        
    def run(self, *args, **kwargs):
        r"""Continue running until terminate event set."""
        super(YggTaskLoop, self).run(*args, **kwargs)
        try:
            self.after_loop()
        except BaseException:  # pragma: debug
            self.exception("AFTER LOOP ERROR")
            self.set_flag_attr('error_flag')

    def terminate(self, *args, **kwargs):
        r"""Also set break flag."""
        self.debug("terminate")
        self.set_break_flag()
        super(YggTaskLoop, self).terminate(*args, **kwargs)<|MERGE_RESOLUTION|>--- conflicted
+++ resolved
@@ -1106,15 +1106,10 @@
     def set_break_flag(self, value=True, break_stack=None):
         r"""Set the break flag for the thread/process to True."""
         if self.break_stack is None:
-<<<<<<< HEAD
-            import traceback
-            self.break_stack = ''.join(traceback.format_stack())
-=======
             if break_stack is None:
                 import traceback
                 break_stack = ''.join(traceback.format_stack())
             self.break_stack = break_stack
->>>>>>> c9703d87
         self.set_flag_attr('break_flag', value=value)
 
     @property
