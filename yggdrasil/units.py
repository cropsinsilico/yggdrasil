--- conflicted
+++ resolved
@@ -3,13 +3,6 @@
 import pandas as pd
 import deprecation
 from collections import OrderedDict
-<<<<<<< HEAD
-from yggdrasil import tools, constants, platform
-_unit_object = unyt.unit_object.Unit
-_unit_quantity = unyt.array.unyt_quantity
-_unit_array = unyt.array.unyt_array
-_ureg_unyt = None
-=======
 from ._version import get_versions
 from yggdrasil import tools, constants
 from yggdrasil.rapidjson import units as units_
@@ -25,7 +18,6 @@
 UnitsError = units_.UnitsError
 _unit_quantity = Quantity
 _unit_array = QuantityArray
->>>>>>> 5abe5b25
 
 
 PYTHON_SCALARS_WITH_UNITS = OrderedDict([
@@ -37,37 +29,6 @@
     list(constants.ALL_PYTHON_SCALARS) + [_unit_quantity])
 
 
-<<<<<<< HEAD
-def get_ureg():
-    r"""Get the unit registry."""
-    global _ureg_unyt
-    if _ureg_unyt is None:
-        _ureg_unyt = unyt.UnitRegistry('mks')
-        _ureg_unyt.add("ac", 4046.86, dimensions=unyt.dimensions.area,
-                       tex_repr=r"\rm{ac}", offset=0.0, prefixable=False)
-        _ureg_unyt.add("a", 100.0, dimensions=unyt.dimensions.area,
-                       tex_repr=r"\rm{a}", offset=0.0, prefixable=True)
-        _ureg_unyt.add("j", 1.0, dimensions=unyt.dimensions.energy,
-                       tex_repr=r"\rm{J}", offset=0.0, prefixable=True)
-        _ureg_unyt.add("M", 1.0, dimensions=(unyt.dimensions.dimensionless
-                                             / unyt.dimensions.volume),
-                       tex_repr=r"\rm{M}", offset=0.0, prefixable=True)
-        # _ureg_unyt.add("cel", 1.0, dimensions=unyt.dimensions.temperature,
-        #                tex_repr=r"^\circ\rm{C}", offset=-273.15, prefixable=True)
-        # _ureg_unyt.add("j", 1.0, dimensions=unyt.dimensions.specific_flux,
-        #                tex_repr=r"\rm{Jy}", prefixable=True)
-        # _ureg_unyt.add("CH2O", 1.0, dimensions=unyt.dimensions.dimensionless,
-        #                tex_repr=r"\rm{CH2O}", offset=0.0, prefixable=False)
-        unyt._unit_lookup_table.inv_name_alternatives["acre"] = "ac"
-        unyt._unit_lookup_table.inv_name_alternatives["are"] = "a"
-        unyt._unit_lookup_table.inv_name_alternatives["hectare"] = "ha"
-        unyt._unit_lookup_table.inv_name_alternatives["days"] = "day"
-        unyt._unit_lookup_table.inv_name_alternatives["molar"] = "M"
-    return _ureg_unyt
-
-
-=======
->>>>>>> 5abe5b25
 def convert_to_pandas_timedelta(x):
     r"""Convert variable with time units to a pandas.Timedelta instance.
 
@@ -188,64 +149,7 @@
         str: Converted string.
 
     """
-<<<<<<< HEAD
-    if not orig_str.strip():
-        return ''
-    out = []
-    if replacements is None:
-        replacements = {'h': 'hr',
-                        'hrs': 'hr',
-                        'days': 'day',
-                        '100%': 'percent'}
-    regex_utf8 = [b'\xc2\xb5',  # U+00B5, mu
-                  b'\xce\xbc',  # U+03BC, micro
-                  b'\xc2\xb0']  # U+00B0, degree
-    if platform._is_win:  # pragma: windows
-        # Check for utf-8 version interpreted as cp1252
-        for x_utf8 in regex_utf8.copy():
-            orig_str = orig_str.replace(x_utf8.decode("cp1252"),
-                                        x_utf8.decode("utf-8"))
-            try:
-                x_cp1251 = x_utf8.decode('utf-8').encode('cp1252')
-                regex_utf8.append(x_cp1251.decode("cp1252"))
-            except UnicodeEncodeError:
-                continue
-    extra_char = [tools.bytes2str(x) for x in regex_utf8] + [r'(?:100\%)']
-    regex = (r'(?P<paren>\()?'
-             # r'(?P<name>(?:(?:[^\W\d\*\^\)\(\s]+)|(?:100\%)))'
-             r'(?P<name>[A-Za-z%s]+)'
-             r'(?:(?:(?:\^)|(?:\*\*))?(?P<exp_paren>\()?(?P<exp>-?[0-9]+)'
-             r'(?(exp_paren)\)))?'
-             r'(?(paren)\)|)(?P<op> |(?:\*)|(?:\/))?' % ''.join(extra_char))
-    out = ''
-    if re.fullmatch(f'(?:{regex})+', orig_str.strip()):
-        for x in re.finditer(regex, orig_str.strip()):
-            xdict = x.groupdict()
-            if xdict['name'] in replacements:
-                xdict['name'] = replacements[xdict['name']]
-            if xdict['exp']:
-                out += '({name}**{exp})'.format(**xdict)
-            else:
-                out += xdict['name']
-            if xdict['op']:
-                if xdict['op'].isspace():
-                    xdict['op'] = '*'
-                out += xdict['op']
-    else:  # pragma: debug
-        print(repr(orig_str), type(orig_str))
-        m = re.search(f'(?:{regex})+', orig_str.strip())
-        if m:
-            print(repr(m.group(0)), m.groupdict())
-        else:
-            print('no match')
-        for m in re.finditer(regex, orig_str.strip()):
-            print(m.group(0), m.groupdict())
-        print(orig_str.encode('utf-8'), orig_str.encode('cp1252'))
-        raise Exception("Could not standardize units: %s" % repr(orig_str))
-    return out
-=======
     return orig_str
->>>>>>> 5abe5b25
 
 
 def has_units(obj, check_dimensionless=False):
@@ -317,17 +221,8 @@
         Quantity ro QuantityArray: Scalar or array with units.
 
     """
-<<<<<<< HEAD
-    ureg = get_ureg()
-    if not isinstance(unit_str, _unit_object):
-        unit_str = tools.bytes2str(unit_str)
-        if is_null_unit(unit_str):
-            return arr
-        unit_str = convert_unit_string(unit_str)
-=======
     if is_null_unit(unit_str):
         return arr
->>>>>>> 5abe5b25
     if has_units(arr):
         out = convert_to(arr, unit_str)
     elif isinstance(arr, np.ndarray) and (arr.ndim > 0):
