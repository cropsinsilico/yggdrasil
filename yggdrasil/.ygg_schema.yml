additionalProperties: false
definitions:
  comm:
    allOf:
    - additionalProperties: false
      dependencies:
        driver:
        - args
      description: Base schema for all subtypes of comm components.
      properties:
        args:
          description: '[DEPRECATED] Arguments that should be provided to the driver.'
          type: string
        as_array:
          default: false
          description: '[DEPRECATED] If True and the datatype is table-like, tables
            are sent/recieved with either columns rather than row by row. Defaults
            to False.'
          type: boolean
        commtype:
          default: default
          description: Communication mechanism that should be used.
          enum:
          - buffer
          - default
          - ipc
          - rmq
          - rmq_async
          - zmq
          type: string
        datatype:
          default:
            type: bytes
          description: 'JSON schema (with expanded core types defined by |yggdrasil|)
            that constrains the type of data that should be sent/received by this
            object. Defaults to {''type'': ''bytes''}. Additional information on specifying
            datatypes can be found :ref:`here <datatypes_rst>`.'
          type: schema
        default_file:
          $ref: '#/definitions/file'
        driver:
          description: '[DEPRECATED] Name of driver class that should be used.'
          type: string
        field_names:
          description: '[DEPRECATED] Field names that should be used to label fields
            in sent/received tables. This keyword is only valid for table-like datatypes.
            If not provided, field names are created based on the field order.'
          items:
            type: string
          type: array
        field_units:
          description: '[DEPRECATED] Field units that should be used to convert fields
            in sent/received tables. This keyword is only valid for table-like datatypes.
            If not provided, all fields are assumed to be unitless.'
          items:
            type: string
          type: array
        filter:
          $ref: '#/definitions/filter'
        format_str:
          description: String that should be used to format/parse messages. Default
            to None.
          type: string
        is_default:
          default: false
          type: boolean
        length_map:
          additionalProperties:
            type: string
          description: Map from pointer variable names to
          type: object
        name:
          description: Name used for component in log messages.
          type: string
        outside_loop:
          default: false
          type: boolean
        recv_converter:
          anyOf:
          - $ref: '#/definitions/transform'
          - type:
            - function
            - string
          - items:
              anyOf:
              - $ref: '#/definitions/transform'
              - type:
                - function
                - string
            type: array
          description: Converter that should be used on received objects. Defaults
            to None.
        send_converter:
          anyOf:
          - $ref: '#/definitions/transform'
          - type:
            - function
            - string
          - items:
              anyOf:
              - $ref: '#/definitions/transform'
              - type:
                - function
                - string
            type: array
          description: Converter that should be used on sent objects. Defaults to
            None.
        transform:
          anyOf:
          - $ref: '#/definitions/transform'
          - type:
            - function
            - string
          - items:
              anyOf:
              - $ref: '#/definitions/transform'
              - type:
                - function
                - string
            type: array
        vars:
          description: Names of variables to be sent/received by this comm. Defaults
            to [].
          items:
            type: string
          type: array
      required:
<<<<<<< HEAD
      - commtype
      - name
      - datatype
=======
      - datatype
      - name
      - commtype
>>>>>>> 9f54cc12
      title: comm_base
      type: object
    - anyOf:
      - additionalProperties: true
        description: Schema for comm component ['rmq'] subtype.
        properties:
          commtype:
            default: default
            description: RabbitMQ connection.
            enum:
            - rmq
            type: string
        title: RMQComm
        type: object
      - additionalProperties: true
        description: Schema for comm component ['buffer'] subtype.
        properties:
          commtype:
            default: default
            description: Communication mechanism that should be used.
            enum:
            - buffer
            type: string
        title: BufferComm
        type: object
      - additionalProperties: true
        description: Schema for comm component ['rmq_async'] subtype.
        properties:
          commtype:
            default: default
            description: Asynchronous RabbitMQ connection.
            enum:
            - rmq_async
            type: string
        title: RMQAsyncComm
        type: object
      - additionalProperties: true
        description: Schema for comm component ['ipc'] subtype.
        properties:
          commtype:
            default: default
            description: Interprocess communication (IPC) queue.
            enum:
            - ipc
            type: string
        title: IPCComm
        type: object
      - additionalProperties: true
        description: Schema for comm component ['default'] subtype.
        properties:
          commtype:
            default: default
            description: Communication mechanism selected based on the current platform.
            enum:
            - default
            type: string
        title: DefaultComm
        type: object
      - additionalProperties: true
        description: Schema for comm component ['zmq'] subtype.
        properties:
          commtype:
            default: default
            description: ZeroMQ socket.
            enum:
            - zmq
            type: string
        title: ZMQComm
        type: object
    description: Schema for comm components.
    title: comm
  connection:
    allOf:
    - additionalProperties: false
      dependencies:
        driver:
        - args
      description: Base schema for all subtypes of connection components.
      properties:
        args:
          description: '[DEPRECATED] Arguments that should be provided to the driver.'
          type: string
        connection_type:
          enum:
          - connection
          - file_input
          - file_output
          - input
          - output
          - rpc_request
          - rpc_response
          type: string
        driver:
          description: '[DEPRECATED] Name of driver class that should be used.'
          type: string
        inputs:
          default:
          - {}
          description: One or more name(s) of model output channel(s) and/or new channel/file
            objects that the connection should receive messages from. A full description
            of file entries and the available options can be found :ref:`here<yaml_file_options>`.
          items:
            anyOf:
            - $ref: '#/definitions/comm'
            - $ref: '#/definitions/file'
          minItems: 1
          type: array
        onexit:
          description: Class method that should be called when a model that the connection
            interacts with exits, but before the connection driver is shut down. Defaults
            to None.
          type: string
        outputs:
          default:
          - {}
          description: One or more name(s) of model input channel(s) and/or new channel/file
            objects that the connection should send messages to. A full description
            of file entries and the available options can be found :ref:`here<yaml_file_options>`.
          items:
            anyOf:
            - $ref: '#/definitions/comm'
            - $ref: '#/definitions/file'
          minItems: 1
          type: array
        translator:
          description: Function or string specifying function that should be used
            to translate messages from the input communicator before passing them
            to the output communicator. If a string, the format should be "<package.module>:<function>"
            so that <function> can be imported from <package>. Defaults to None and
            messages are passed directly. This can also be a list of functions/strings
            that will be called on the messages in the order they are provided.
          items:
            oneOf:
            - type: function
            - $ref: '#/definitions/transform'
          type: array
      required:
      - inputs
      - outputs
      title: connection_base
      type: object
    - anyOf:
      - additionalProperties: true
        description: Schema for connection component ['connection'] subtype.
        properties:
          connection_type:
            description: Connection between one or more comms/files and one or more
              comms/files.
            enum:
            - connection
            type: string
        title: ConnectionDriver
        type: object
      - additionalProperties: true
        description: Schema for connection component ['rpc_response'] subtype.
        properties:
          connection_type:
            description: Connection between one or more comms/files and one or more
              comms/files.
            enum:
            - rpc_response
            type: string
        title: RPCResponseDriver
        type: object
      - additionalProperties: true
        description: Schema for connection component ['rpc_request'] subtype.
        properties:
          connection_type:
            description: Connection between one or more comms/files and one or more
              comms/files.
            enum:
            - rpc_request
            type: string
        title: RPCRequestDriver
        type: object
      - additionalProperties: true
        description: Schema for connection component ['output'] subtype.
        properties:
          connection_type:
            description: Connection between a model and one or more comms/files.
            enum:
            - output
            type: string
        title: OutputDriver
        type: object
      - additionalProperties: true
        description: Schema for connection component ['file_output'] subtype.
        properties:
          connection_type:
            description: Connection between a model and a file.
            enum:
            - file_output
            type: string
        title: FileOutputDriver
        type: object
      - additionalProperties: true
        description: Schema for connection component ['input'] subtype.
        properties:
          connection_type:
            description: Connection between one or more comms/files and a model.
            enum:
            - input
            type: string
        title: InputDriver
        type: object
      - additionalProperties: true
        description: Schema for connection component ['file_input'] subtype.
        properties:
          connection_type:
            description: Connection between a file and a model.
            enum:
            - file_input
            type: string
        title: FileInputDriver
        type: object
<<<<<<< HEAD
=======
      - additionalProperties: true
        description: Schema for connection component ['rmq_server'] subtype.
        properties:
          connection_type:
            description: Connection between a RabbitMQ server request comm and a model
              acting as a server.
            enum:
            - rmq_server
            type: string
        title: RMQServerDriver
        type: object
      - additionalProperties: true
        description: Schema for connection component ['rmq_async_client'] subtype.
        properties:
          connection_type:
            description: Connection between a model acting as a client and an asynchronous
              RabbitMQ server request comm.
            enum:
            - rmq_async_client
            type: string
        title: RMQAsyncClientDriver
        type: object
>>>>>>> 9f54cc12
    description: Schema for connection components.
    title: connection
  file:
    allOf:
    - additionalProperties: false
      dependencies:
        driver:
        - args
      description: Base schema for all subtypes of file components.
      properties:
        append:
          default: false
          description: If True and writing, file is openned in append mode. If True
            and reading, file is kept open even if the end of the file is reached
            to allow for another process to write to the file in append mode. Defaults
            to False.
          type: boolean
        args:
          description: '[DEPRECATED] Arguments that should be provided to the driver.'
          type: string
        as_array:
          default: false
          description: '[DEPRECATED] If True and the datatype is table-like, tables
            are sent/recieved with either columns rather than row by row. Defaults
            to False.'
          type: boolean
        comment:
          default: '# '
          description: One or more characters indicating a comment. Defaults to '#
            '.
          type: string
        datatype:
          description: JSON schema defining the type of object that the serializer
            will be used to serialize/deserialize. Defaults to default_datatype.
          type: schema
        default_flow_style:
          default: false
          description: If True, nested collections will be serialized in the block
            style. If False, they will always be serialized in the flow style. See
            `PyYAML Documentation <https://pyyaml.org/wiki/PyYAMLDocumentation>`_.
          type: boolean
        delimiter:
          default: "\t"
          description: Delimiter that should be used to separate name/value pairs
            in the map. Defaults to \t.
          type: string
        driver:
          description: '[DEPRECATED] Name of driver class that should be used.'
          type: string
        encoding:
          default: utf-8
          description: Encoding that should be used to serialize the object. Defaults
            to 'utf-8'.
          type: string
        field_names:
          description: '[DEPRECATED] Field names that should be used to label fields
            in sent/received tables. This keyword is only valid for table-like datatypes.
            If not provided, field names are created based on the field order.'
          items:
            type: string
          type: array
        field_units:
          description: '[DEPRECATED] Field units that should be used to convert fields
            in sent/received tables. This keyword is only valid for table-like datatypes.
            If not provided, all fields are assumed to be unitless.'
          items:
            type: string
          type: array
        filetype:
          default: binary
          description: The type of file that will be read from or written to.
          enum:
          - ascii
          - binary
          - json
          - map
          - mat
          - netcdf
          - obj
          - pandas
          - pickle
          - ply
          - table
          - wofost
          - yaml
          type: string
        filter:
          $ref: '#/definitions/filter'
        format_str:
          description: String that should be used to format/parse messages. Default
            to None.
          type: string
        in_temp:
          default: false
          description: If True, the path will be considered relative to the platform
            temporary directory. Defaults to False.
          type: boolean
        indent:
          default: "\t"
          description: String or number of spaces that should be used to indent each
            level within the seiralized structure. Defaults to '\t'.
          type:
          - string
          - int
        is_series:
          default: false
          description: If True, input/output will be done to a series of files. If
            reading, each file will be processed until the end is reached. If writing,
            each output will be to a new file in the series. The addressed is assumed
            to contain a format for the index of the file. Defaults to False.
          type: boolean
        length_map:
          additionalProperties:
            type: string
          description: Map from pointer variable names to
          type: object
        name:
          description: Name used for component in log messages.
          type: string
        newline:
          default: '

            '
          description: One or more characters indicating a newline. Defaults to '\n'.
          type: string
        no_header:
          default: false
          description: If True, headers will not be read or serialized from/to tables.
            Defaults to False.
          type: boolean
        read_attributes:
          default: false
          description: If True, the attributes are read in as well as the variables.
            Defaults to False.
          type: boolean
        read_meth:
          default: read
          description: Method that should be used to read data from the file. Defaults
            to 'read'. Ignored if direction is 'send'.
          enum:
          - read
          - readline
          type: string
        recv_converter:
          anyOf:
          - $ref: '#/definitions/transform'
          - type:
            - function
            - string
          - items:
              anyOf:
              - $ref: '#/definitions/transform'
              - type:
                - function
                - string
            type: array
          description: Converter that should be used on received objects. Defaults
            to None.
        send_converter:
          anyOf:
          - $ref: '#/definitions/transform'
          - type:
            - function
            - string
          - items:
              anyOf:
              - $ref: '#/definitions/transform'
              - type:
                - function
                - string
            type: array
          description: Converter that should be used on sent objects. Defaults to
            None.
        serializer:
          default:
            seritype: direct
          description: Class with serialize and deserialize methods that should be
            used to process sent and received messages. Defaults to None and is constructed
            using provided 'serializer_kwargs'.
          oneOf:
          - $ref: '#/definitions/serializer'
          - class: yggdrasil.serialize.SerializeBase:SerializeBase
            type: instance
        sort_keys:
          default: true
          description: If True, the serialization of dictionaries will be in key sorted
            order. Defaults to True.
          type: boolean
        str_as_bytes:
          default: false
          description: If True, strings in columns are read as bytes. Defaults to
            False.
          type: boolean
        transform:
          anyOf:
          - $ref: '#/definitions/transform'
          - type:
            - function
            - string
          - items:
              anyOf:
              - $ref: '#/definitions/transform'
              - type:
                - function
                - string
            type: array
        use_astropy:
          default: false
          description: If True, the astropy package will be used to serialize/deserialize
            table. Defaults to False.
          type: boolean
        variables:
          description: List of variables to read in. If not provided, all variables
            will be read.
          items:
            type: string
          type: array
        vars:
          description: Names of variables to be sent/received by this comm. Defaults
            to [].
          items:
            type: string
          type: array
        version:
          default: 1
          description: Version of netCDF format that should be used. Defaults to 1.
            Options are 1 (classic format) and 2 (64-bit offset format).
          enum:
          - 1
          - 2
          type: integer
        wait_for_creation:
          default: 0.0
          description: Time (in seconds) that should be waited before opening for
            the file to be created if it dosn't exist. Defaults to 0 s and file will
            attempt to be opened immediately.
          type: float
        working_dir:
          description: Working directory. If not provided, the current working directory
            is used.
          type: string
      required:
      - filetype
      - name
      - working_dir
      - name
      title: file_base
      type: object
    - anyOf:
      - additionalProperties: true
        description: Schema for file component ['binary'] subtype.
        properties:
          filetype:
            default: binary
            description: The entire file is read/written all at once as bytes.
            enum:
            - binary
            type: string
          read_meth:
            default: read
            description: Method that should be used to read data from the file. Defaults
              to 'read'. Ignored if direction is 'send'.
            enum:
            - read
            - readline
            type: string
          serializer:
            default:
              seritype: direct
            description: Class with serialize and deserialize methods that should
              be used to process sent and received messages. Defaults to None and
              is constructed using provided 'serializer_kwargs'.
            oneOf:
            - $ref: '#/definitions/serializer'
            - class: yggdrasil.serialize.SerializeBase:SerializeBase
              type: instance
        required:
        - serializer
        title: FileComm
        type: object
      - additionalProperties: true
        description: Schema for file component ['map'] subtype.
        properties:
          comment:
            default: '# '
            description: One or more characters indicating a comment. Defaults to
              '# '.
            type: string
          datatype:
            description: JSON schema defining the type of object that the serializer
              will be used to serialize/deserialize. Defaults to default_datatype.
            type: schema
          delimiter:
            default: "\t"
            description: Delimiter that should be used to separate name/value pairs
              in the map. Defaults to \t.
            type: string
          filetype:
            default: binary
            description: The file contains a key/value mapping with one key/value
              pair per line and separated by some delimiter.
            enum:
            - map
            type: string
          newline:
            default: '

              '
            description: One or more characters indicating a newline. Defaults to
              '\n'.
            type: string
        title: AsciiMapComm
        type: object
      - additionalProperties: true
        description: Schema for file component ['ply'] subtype.
        properties:
          comment:
            default: '# '
            description: One or more characters indicating a comment. Defaults to
              '# '.
            type: string
          datatype:
            description: JSON schema defining the type of object that the serializer
              will be used to serialize/deserialize. Defaults to default_datatype.
            type: schema
          filetype:
            default: binary
            description: The file is in the `Ply <http://paulbourke.net/dataformats/ply/>`_
              data format for 3D structures.
            enum:
            - ply
            type: string
          newline:
            default: '

              '
            description: One or more characters indicating a newline. Defaults to
              '\n'.
            type: string
        title: PlyFileComm
        type: object
      - additionalProperties: true
        description: Schema for file component ['netcdf'] subtype.
        properties:
          comment:
            default: '# '
            description: One or more characters indicating a comment. Defaults to
              '# '.
            type: string
          datatype:
            description: JSON schema defining the type of object that the serializer
              will be used to serialize/deserialize. Defaults to default_datatype.
            type: schema
          filetype:
            default: binary
            description: The file is read/written as netCDF.
            enum:
            - netcdf
            type: string
          newline:
            default: '

              '
            description: One or more characters indicating a newline. Defaults to
              '\n'.
            type: string
          read_attributes:
            default: false
            description: If True, the attributes are read in as well as the variables.
              Defaults to False.
            type: boolean
          variables:
            description: List of variables to read in. If not provided, all variables
              will be read.
            items:
              type: string
            type: array
          version:
            default: 1
            description: Version of netCDF format that should be used. Defaults to
              1. Options are 1 (classic format) and 2 (64-bit offset format).
            enum:
            - 1
            - 2
            type: integer
        title: NetCDFFileComm
        type: object
      - additionalProperties: true
        description: Schema for file component ['wofost'] subtype.
        properties:
          comment:
            default: '# '
            description: One or more characters indicating a comment. Defaults to
              '# '.
            type: string
          datatype:
            description: JSON schema defining the type of object that the serializer
              will be used to serialize/deserialize. Defaults to default_datatype.
            type: schema
          delimiter:
            default: ' = '
            description: Delimiter that should be used to separate name/value pairs
              in the map. Defaults to \t.
            type: string
          filetype:
            default: binary
            description: The file is a WOFOST parameter file.
            enum:
            - wofost
            type: string
          newline:
            default: '

              '
            description: One or more characters indicating a newline. Defaults to
              '\n'.
            type: string
        title: WOFOSTParamFileComm
        type: object
      - additionalProperties: true
        description: Schema for file component ['table'] subtype.
        properties:
          comment:
            default: '# '
            description: One or more characters indicating a comment. Defaults to
              '# '.
            type: string
          datatype:
            description: JSON schema defining the type of object that the serializer
              will be used to serialize/deserialize. Defaults to default_datatype.
            type: schema
          delimiter:
            default: "\t"
            description: Character(s) that should be used to separate columns. Defaults
              to '\t'.
            type: string
          filetype:
            default: binary
            description: The file is an ASCII table that will be read/written one
              row at a time. If ``as_array`` is ``True``, the table will be read/written
              all at once.
            enum:
            - table
            type: string
          newline:
            default: '

              '
            description: One or more characters indicating a newline. Defaults to
              '\n'.
            type: string
          use_astropy:
            default: false
            description: If True, the astropy package will be used to serialize/deserialize
              table. Defaults to False.
            type: boolean
        title: AsciiTableComm
        type: object
      - additionalProperties: true
        description: Schema for file component ['mat'] subtype.
        properties:
          comment:
            default: '# '
            description: One or more characters indicating a comment. Defaults to
              '# '.
            type: string
          datatype:
            description: JSON schema defining the type of object that the serializer
              will be used to serialize/deserialize. Defaults to default_datatype.
            type: schema
          filetype:
            default: binary
            description: The file is a Matlab .mat file containing one or more serialized
              Matlab variables.
            enum:
            - mat
            type: string
          newline:
            default: '

              '
            description: One or more characters indicating a newline. Defaults to
              '\n'.
            type: string
        title: MatFileComm
        type: object
      - additionalProperties: true
        description: Schema for file component ['ascii'] subtype.
        properties:
          comment:
            default: '# '
            description: One or more characters indicating a comment. Defaults to
              '# '.
            type: string
          datatype:
            description: JSON schema defining the type of object that the serializer
              will be used to serialize/deserialize. Defaults to default_datatype.
            type: schema
          filetype:
            default: binary
            description: This file is read/written as encoded text one line at a time.
            enum:
            - ascii
            type: string
          newline:
            default: '

              '
            description: One or more characters indicating a newline. Defaults to
              '\n'.
            type: string
        title: AsciiFileComm
        type: object
      - additionalProperties: true
        description: Schema for file component ['pandas'] subtype.
        properties:
          comment:
            default: '# '
            description: One or more characters indicating a comment. Defaults to
              '# '.
            type: string
          datatype:
            description: JSON schema defining the type of object that the serializer
              will be used to serialize/deserialize. Defaults to default_datatype.
            type: schema
          delimiter:
            default: "\t"
            description: Character(s) that should be used to separate columns. Defaults
              to '\t'.
            type: string
          filetype:
            default: binary
            description: The file is a Pandas frame output as a table.
            enum:
            - pandas
            type: string
          newline:
            default: '

              '
            description: One or more characters indicating a newline. Defaults to
              '\n'.
            type: string
          no_header:
            default: false
            description: If True, headers will not be read or serialized from/to tables.
              Defaults to False.
            type: boolean
          str_as_bytes:
            default: false
            description: If True, strings in columns are read as bytes. Defaults to
              False.
            type: boolean
          use_astropy:
            default: false
            description: If True, the astropy package will be used to serialize/deserialize
              table. Defaults to False.
            type: boolean
        title: PandasFileComm
        type: object
      - additionalProperties: true
        description: Schema for file component ['obj'] subtype.
        properties:
          comment:
            default: '# '
            description: One or more characters indicating a comment. Defaults to
              '# '.
            type: string
          datatype:
            description: JSON schema defining the type of object that the serializer
              will be used to serialize/deserialize. Defaults to default_datatype.
            type: schema
          filetype:
            default: binary
            description: The file is in the `Obj <http://paulbourke.net/dataformats/obj/>`_
              data format for 3D structures.
            enum:
            - obj
            type: string
          newline:
            default: '

              '
            description: One or more characters indicating a newline. Defaults to
              '\n'.
            type: string
        title: ObjFileComm
        type: object
      - additionalProperties: true
        description: Schema for file component ['yaml'] subtype.
        properties:
          comment:
            default: '# '
            description: One or more characters indicating a comment. Defaults to
              '# '.
            type: string
          datatype:
            description: JSON schema defining the type of object that the serializer
              will be used to serialize/deserialize. Defaults to default_datatype.
            type: schema
          default_flow_style:
            default: false
            description: If True, nested collections will be serialized in the block
              style. If False, they will always be serialized in the flow style. See
              `PyYAML Documentation <https://pyyaml.org/wiki/PyYAMLDocumentation>`_.
            type: boolean
          encoding:
            default: utf-8
            description: Encoding that should be used to serialize the object. Defaults
              to 'utf-8'.
            type: string
          filetype:
            default: binary
            description: The file contains a YAML serialized object.
            enum:
            - yaml
            type: string
          indent:
            default: "\t"
            description: String or number of spaces that should be used to indent
              each level within the seiralized structure. Defaults to '\t'.
            type:
            - string
            - int
          newline:
            default: '

              '
            description: One or more characters indicating a newline. Defaults to
              '\n'.
            type: string
        title: YAMLFileComm
        type: object
      - additionalProperties: true
        description: Schema for file component ['json'] subtype.
        properties:
          comment:
            default: '# '
            description: One or more characters indicating a comment. Defaults to
              '# '.
            type: string
          datatype:
            description: JSON schema defining the type of object that the serializer
              will be used to serialize/deserialize. Defaults to default_datatype.
            type: schema
          filetype:
            default: binary
            description: The file contains a JSON serialized object.
            enum:
            - json
            type: string
          indent:
            default: "\t"
            description: String or number of spaces that should be used to indent
              each level within the seiralized structure. Defaults to '\t'.
            type:
            - string
            - int
          newline:
            default: '

              '
            description: One or more characters indicating a newline. Defaults to
              '\n'.
            type: string
          sort_keys:
            default: true
            description: If True, the serialization of dictionaries will be in key
              sorted order. Defaults to True.
            type: boolean
        title: JSONFileComm
        type: object
      - additionalProperties: true
        description: Schema for file component ['pickle'] subtype.
        properties:
          comment:
            default: '# '
            description: One or more characters indicating a comment. Defaults to
              '# '.
            type: string
          datatype:
            description: JSON schema defining the type of object that the serializer
              will be used to serialize/deserialize. Defaults to default_datatype.
            type: schema
          filetype:
            default: binary
            description: The file contains one or more pickled Python objects.
            enum:
            - pickle
            type: string
          newline:
            default: '

              '
            description: One or more characters indicating a newline. Defaults to
              '\n'.
            type: string
        title: PickleFileComm
        type: object
    description: Schema for file components.
    title: file
  filter:
    allOf:
    - additionalProperties: false
      dependencies:
        driver:
        - args
      description: Base schema for all subtypes of filter components.
      properties:
        filtertype:
          enum:
          - direct
          - function
          - statement
        function:
          description: The handle for a callable Python object (e.g. function) that
            should be used to determine if a message should be filtered or a string
            of the form "<function file>:<function name>" identifying a function where
            "<function file>" is the module or Python file containing the function
            and "<function name>" is the name of the function. The function should
            take the message as input and return a boolean, True if the message should
            pass through the filter, False if it should not.
          type: function
        initial_state:
          description: Dictionary of initial state variables that should be set when
            the filter is created.
          type: object
        statement:
          description: Python statement in terms of the message as represented by
            the string "%x%" that should evaluate to a boolean, True if the message
            should pass through the filter, False if it should not. The statement
            should only use a limited set of builtins and the math library (See yggdrasil.tools.safe_eval).
            If more complex relationships are required, use the FunctionFilter class.
          type: string
      title: filter_base
      type: object
    - anyOf:
      - additionalProperties: true
        description: Schema for filter component ['direct'] subtype.
        properties:
          filtertype:
            enum:
            - direct
        title: DirectFilter
        type: object
      - additionalProperties: true
        description: Schema for filter component ['statement'] subtype.
        properties:
          filtertype:
            enum:
            - statement
          statement:
            description: Python statement in terms of the message as represented by
              the string "%x%" that should evaluate to a boolean, True if the message
              should pass through the filter, False if it should not. The statement
              should only use a limited set of builtins and the math library (See
              yggdrasil.tools.safe_eval). If more complex relationships are required,
              use the FunctionFilter class.
            type: string
        required:
        - statement
        title: StatementFilter
        type: object
      - additionalProperties: true
        description: Schema for filter component ['function'] subtype.
        properties:
          filtertype:
            enum:
            - function
          function:
            description: The handle for a callable Python object (e.g. function) that
              should be used to determine if a message should be filtered or a string
              of the form "<function file>:<function name>" identifying a function
              where "<function file>" is the module or Python file containing the
              function and "<function name>" is the name of the function. The function
              should take the message as input and return a boolean, True if the message
              should pass through the filter, False if it should not.
            type: function
        required:
        - function
        title: FunctionFilter
        type: object
    description: Schema for filter components.
    title: filter
  model:
    allOf:
    - additionalProperties: false
      dependencies:
        driver:
        - args
      description: Base schema for all subtypes of model components.
      properties:
        additional_variables:
          additionalProperties:
            items:
              type: string
            type: array
          default: {}
          type: object
        aggregation:
          anyOf:
          - type: function
          - type: string
          - additionalProperties:
              anyOf:
              - type: function
              - type: string
            type: object
          default: mean
        args:
          description: The full path to the file containing the model program that
            will be run by the driver or a list starting with the program file and
            including any arguments that should be passed as input to the program.
          items:
            type: string
          type: array
        builddir:
          description: Directory where the build should be saved. Defaults to <sourcedir>/build.
            It can be relative to working_dir or absolute.
          type: string
        client_of:
          default: []
          description: The names of one or more models that this model will call as
            a server. If there are more than one, this should be specified as a sequence
            collection (list). The corresponding channel(s) that should be passed
            to the yggdrasil API will be the name of the server model joined with
            the name of the client model with an underscore `<server_model>_<client_model>`.
            There will be one channel created for each server the model is a client
            of. Defaults to empty list. Use of `client_of` with `function` is not
            currently supported.
          items:
            type: string
          type: array
        compiler:
          description: Command or path to executable that should be used to compile
            the model. If not provided, the compiler will be determined based on configuration
            options for the language (if present) and the registered compilers that
            are available on the current operating system.
          type: string
        compiler_flags:
          default: []
          description: Flags that should be passed to the compiler during compilation.
            If nto provided, the compiler flags will be determined based on configuration
            options for the language (if present), the compiler defaults, and the
            default_compiler_flags class attribute.
          items:
            type: string
          type: array
        configuration:
          default: Release
          description: Build type/configuration that should be built. Defaults to
            'Release'.
          type: string
        copy_xml_to_osr:
          default: false
          description: If True, the XML file(s) will be copied to the OSR repository
            InputFiles direcitory before running. This is necessary if the XML file(s)
            use any of the files located there since OSR always assumes the included
            file paths are relative. Defaults to False.
          type: boolean
        driver:
          description: '[DEPRECATED] Name of driver class that should be used.'
          type: string
        env_compiler:
          default: CC
          description: Environment variable where the compiler executable should be
            stored for use within the Makefile. Defaults to 'CC'.
          type: string
        env_compiler_flags:
          default: CFLAGS
          description: Environment variable where the compiler flags should be stored
            (including those required to compile against the |yggdrasil| interface).
            Defaults to 'CFLAGS'.
          type: string
        env_linker:
          default: CC
          description: Environment variable where the linker executable should be
            stored for use within the Makefile. Defaults to 'CC'.
          type: string
        env_linker_flags:
          default: LDFLAGS
          description: Environment variable where the linker flags should be stored
            (including those required to link against the |yggdrasil| interface).
            Defaults to 'LDFLAGS'.
          type: string
        function:
          description: If provided, an integrated model is created by wrapping the
            function named here. The function must be located within the file specified
            by the source file listed in the first argument. If not provided, the
            model must contain it's own calls to the |yggdrasil| interface.
          type: string
        inputs:
          default:
          - name: default
          description: A mapping object containing the entry for a model input channel
            or a list of input channel entries. If the model does not get input from
            another model, this may be ommitted. A full description of channel entries
            and the options available for channels can be found :ref:`here<yaml_comm_options>`.
          items:
            $ref: '#/definitions/comm'
          type: array
        integrator:
          default: cvode
          description: Name of integrator that should be used. Valid options include
            ['cvode', 'gillespie', 'rk4', 'rk45']. Defaults to 'cvode'.
          enum:
          - cvode
          - gillespie
          - rk4
          - rk45
          type: string
        integrator_settings:
          default: {}
          description: Settings for the integrator. Defaults to empty dict.
          type: object
        interpolation:
          anyOf:
          - type: string
          - additionalProperties:
              oneOf:
              - type: string
              - properties:
                  method:
                    type: string
                required:
                - method
                type: object
            type: object
          - properties:
              method:
                type: string
            required:
            - method
            type: object
          default: index
        interpreter:
          description: Name or path of interpreter executable that should be used
            to run the model. If not provided, the interpreter will be determined
            based on configuration options for the language (if present) and the default_interpreter
            class attribute.
          type: string
        interpreter_flags:
          default: []
          description: Flags that should be passed to the interpreter when running
            the model. If not provided, the flags are determined based on configuration
            options for the language (if present) and the default_interpreter_flags
            class attribute.
          items:
            type: string
          type: array
        is_server:
          anyOf:
          - type: boolean
          - additionalProperties: false
            properties:
              input:
                type: string
              output:
                type: string
            type: object
          default: false
          description: 'If `True`, the model is assumed to be a server for one or
            more client models and an instance of :class:`yggdrasil.drivers.ServerDriver`
            is started. The corresponding channel that should be passed to the yggdrasil
            API will be the name of the model. If is_server is a dictionary, it should
            contain an ''input'' key and an ''output'' key. These are required to
            be the names of existing input and output channels in the model that will
            be co-opted by the server. (Note: This requires that the co-opted output
            channel''s send method is called once for each time the co-opted input
            channel''s recv method is called. If used with the `function` parameter,
            `is_server` must be a dictionary. Defaults to False.'
        language:
          default: executable
          description: The programming language that the model is written in. A list
            of available languages can be found :ref:`here <schema_table_model_subtype_rst>`.
          enum:
          - R
          - c
          - c++
          - cmake
          - cpp
          - executable
          - fortran
          - function
          - lpy
          - make
          - matlab
          - osr
          - python
          - r
          - sbml
          - timesync
          type: string
        linker:
          description: Command or path to executable that should be used to link the
            model. If not provided, the linker will be determined based on configuration
            options for the language (if present) and the registered linkers that
            are available on the current operating system
          type: string
        linker_flags:
          default: []
          description: Flags that should be passed to the linker during compilation.
            If nto provided, the linker flags will be determined based on configuration
            options for the language (if present), the linker defaults, and the default_linker_flags
            class attribute.
          items:
            type: string
          type: array
        logging_level:
          default: ''
          description: The level of logging messages that should be displayed by the
            model. Defaults to the logging level as determined by the configuration
            file and environment variables.
          type: string
        makedir:
          description: Directory where make should be invoked from if it is not the
            same as the directory containing the makefile. Defaults to directory containing
            makefile if provided, otherwise working_dir.
          type: string
        makefile:
          default: Makefile
          description: Path to make file either absolute, relative to makedir (if
            provided), or relative to working_dir. Defaults to Makefile.
          type: string
        name:
          description: Name used for component in log messages.
          type: string
        only_output_final_step:
          default: false
          description: If True, only the final timestep is output. Defaults to False.
          type: boolean
        outputs:
          default:
          - name: default
          description: A mapping object containing the entry for a model output channel
            or a list of output channel entries. If the model does not output to another
            model, this may be ommitted. A full description of channel entries and
            the options available for channels can be found :ref:`here<yaml_comm_options>`.
          items:
            $ref: '#/definitions/comm'
          type: array
        outputs_in_inputs:
          description: If True, outputs from wrapped model functions are passed by
            pointer as inputs for modification and the return value will be a flag.
            If False, outputs are limited to return values. Defaults to the value
            of the class attribute outputs_in_inputs.
          type: boolean
        overwrite:
          default: true
          description: If True, any existing model products (compilation products,
            wrapper scripts, etc.) are removed prior to the run. If False, the products
            are not removed. Defaults to True. Setting this to False can improve the
            performance, particularly for models that take a long time to compile,
            but this should only be done once the model has been fully debugged to
            ensure that each run is tested on a clean copy of the model. The value
            of this keyword also determines whether or not products are removed after
            a run.
          type: boolean
        preserve_cache:
          default: false
          description: If True model products will be kept following the run, otherwise
            all products will be cleaned up. Defaults to False. This keyword is superceeded
            by overwrite.
          type: boolean
        products:
          default: []
          description: Paths to files created by the model that should be cleaned
            up when the model exits. Entries can be absolute paths or paths relative
            to the working directory. Defaults to [].
          items:
            type: string
          type: array
        reset:
          default: false
          description: If True, the simulation will be reset to it's initial values
            before each call (including the start time). Defaults to False.
          type: boolean
        selections:
          default: []
          description: Variables to include in the output. Defaults to None and the
            time/floating selections will be returned.
          items:
            type: string
          type: array
        skip_interpreter:
          default: false
          description: If True, no interpreter will be added to the arguments. This
            should only be used for subclasses that will not be invoking the model
            via the command line. Defaults to False.
          type: boolean
        skip_start_time:
          default: false
          description: If True, the results for the initial time step will not be
            output. Defaults to False. This option is ignored if only_output_final_step
            is True.
          type: boolean
        source_files:
          default: []
          description: Source files that should be compiled into an executable. Defaults
            to an empty list and the driver will search for a source file based on
            the model executable (the first model argument).
          items:
            type: string
          type: array
        source_products:
          default: []
          description: Files created by running the model that are source files. These
            files will be removed without checking their extension so users should
            avoid adding files to this list unless they are sure they should be deleted.
            Defaults to [].
          items:
            type: string
          type: array
        sourcedir:
          description: Source directory to call cmake on. If not provided it is set
            to working_dir. This should be the directory containing the CMakeLists.txt
            file. It can be relative to working_dir or absolute.
          type: string
        standard:
          default: f2003
          description: Fortran standard that should be used. Defaults to 'f2003'.
          enum:
          - f2003
          - f2008
          type: string
        start_time:
          default: 0.0
          description: Time that simulation should be started from. If 'reset' is
            True, the start time will always be the provided value, otherwise, the
            start time will be the end of the previous call after the first call.
            Defaults to 0.0.
          type: number
        steps:
          default: 1
          description: Number of steps that should be output. Defaults to None.
          type: integer
        strace_flags:
          default:
          - -e
          - trace=memory
          description: Flags to pass to strace (or dtrace). Defaults to [].
          items:
            type: string
          type: array
        sync_vars_in:
          default: []
          description: Variables that should be synchronized from other models. Defaults
            to [].
          items:
            type: string
          type: array
        sync_vars_out:
          default: []
          description: Variables that should be synchronized to other models. Defaults
            to [].
          items:
            type: string
          type: array
        synonyms:
          additionalProperties:
            additionalProperties:
              anyOf:
              - type: string
              - properties:
                  alt:
                    anyOf:
                    - type: string
                    - items:
                        type: string
                      type: array
                  alt2base:
                    type: function
                  base2alt:
                    type: function
                required:
                - alt
                - alt2base
                - base2alt
                type: object
            type: object
          default: {}
          description: 'Mapping from model names to mappings from base variables names
            to information about one or more alternate variable names used by the
            named model that should be converted to the base variable. Values for
            providing information about alternate variables can either be strings
            (implies equivalence with the base variable in everything but name and
            units) or mappings with the keys:'
          type: object
        target:
          description: Make target that should be built to create the model executable.
            Defaults to None.
          type: string
        target_compiler:
          description: Compilation tool that should be used for the target language.
            Defaults to None and will be set based on the selected language driver.
          type: string
        target_language:
          description: Language that the target is written in. Defaults to None and
            will be set based on the source files provided.
          type: string
        timesync:
          anyOf:
          - type: boolean
          - type: string
          - properties:
              inputs:
                anyOf:
                - type: string
                - items:
                    type: string
                  type: array
              name:
                default: timesync
                type: string
              outputs:
                anyOf:
                - type: string
                - items:
                    type: string
                  type: array
            type: object
          - items:
              anyOf:
              - type: string
              - properties:
                  inputs:
                    anyOf:
                    - type: string
                    - items:
                        type: string
                      type: array
                  name:
                    default: timesync
                    type: string
                  outputs:
                    anyOf:
                    - type: string
                    - items:
                        type: string
                      type: array
                type: object
            type: array
          default: false
          description: If set, the model is assumed to call a send then receive of
            the state at each timestep for syncronization with other models that are
            also integrating in time. If a string is provided, it is assumed to be
            the name of the server that will handle timestep synchronization. If a
            boolean is provided, the name of the server will be assumed to be 'timestep'.
            Defaults to False.
        update_interval:
          additionalProperties:
            type: float
          default:
            timesync: 1.0
          description: Max simulation interval at which synchronization should occur
            (in days). Defaults to 1.0 if not provided. If the XML input file loads
            additional export modules that output at a shorter rate, the existing
            table of values will be extrapolated.
          type: object
        use_symunit:
          default: false
          description: If True, input/output variables with units will be represented
            in Matlab using symunit. Defaults to False.
          type: boolean
        valgrind_flags:
          default:
          - --leak-check=full
          - --show-leak-kinds=all
          description: Flags to pass to valgrind. Defaults to [].
          items:
            type: string
          type: array
        with_strace:
          default: false
          description: If True, the command is run with strace (on Linux) or dtrace
            (on MacOS). Defaults to False.
          type: boolean
        with_valgrind:
          default: false
          description: If True, the command is run with valgrind. Defaults to False.
          type: boolean
        working_dir:
          description: Working directory. If not provided, the current working directory
            is used.
          type: string
      required:
      - args
      - name
      - working_dir
<<<<<<< HEAD
      - name
=======
>>>>>>> 9f54cc12
      - language
      title: model_base
      type: object
    - anyOf:
      - additionalProperties: true
        description: Schema for model component ['function'] subtype.
        properties:
          interpreter:
            description: Name or path of interpreter executable that should be used
              to run the model. If not provided, the interpreter will be determined
              based on configuration options for the language (if present) and the
              default_interpreter class attribute.
            type: string
          interpreter_flags:
            default: []
            description: Flags that should be passed to the interpreter when running
              the model. If not provided, the flags are determined based on configuration
              options for the language (if present) and the default_interpreter_flags
              class attribute.
            items:
              type: string
            type: array
          language:
            default: executable
            description: The programming language that the model is written in. A
              list of available languages can be found :ref:`here <schema_table_model_subtype_rst>`.
            enum:
            - function
            type: string
          skip_interpreter:
            default: false
            description: If True, no interpreter will be added to the arguments. This
              should only be used for subclasses that will not be invoking the model
              via the command line. Defaults to False.
            type: boolean
        title: FunctionModelDriver
        type: object
      - additionalProperties: true
        description: Schema for model component ['make'] subtype.
        properties:
          compiler:
            description: Command or path to executable that should be used to compile
              the model. If not provided, the compiler will be determined based on
              configuration options for the language (if present) and the registered
              compilers that are available on the current operating system.
            type: string
          compiler_flags:
            default: []
            description: Flags that should be passed to the compiler during compilation.
              If nto provided, the compiler flags will be determined based on configuration
              options for the language (if present), the compiler defaults, and the
              default_compiler_flags class attribute.
            items:
              type: string
            type: array
          env_compiler:
            default: CC
            description: Environment variable where the compiler executable should
              be stored for use within the Makefile. Defaults to 'CC'.
            type: string
          env_compiler_flags:
            default: CFLAGS
            description: Environment variable where the compiler flags should be stored
              (including those required to compile against the |yggdrasil| interface).
              Defaults to 'CFLAGS'.
            type: string
          env_linker:
            default: CC
            description: Environment variable where the linker executable should be
              stored for use within the Makefile. Defaults to 'CC'.
            type: string
          env_linker_flags:
            default: LDFLAGS
            description: Environment variable where the linker flags should be stored
              (including those required to link against the |yggdrasil| interface).
              Defaults to 'LDFLAGS'.
            type: string
          language:
            default: executable
            description: Model is written in C/C++ and has a Makefile for compilation.
            enum:
            - make
            type: string
          linker:
            description: Command or path to executable that should be used to link
              the model. If not provided, the linker will be determined based on configuration
              options for the language (if present) and the registered linkers that
              are available on the current operating system
            type: string
          linker_flags:
            default: []
            description: Flags that should be passed to the linker during compilation.
              If nto provided, the linker flags will be determined based on configuration
              options for the language (if present), the linker defaults, and the
              default_linker_flags class attribute.
            items:
              type: string
            type: array
          makedir:
            description: Directory where make should be invoked from if it is not
              the same as the directory containing the makefile. Defaults to directory
              containing makefile if provided, otherwise working_dir.
            type: string
          makefile:
            default: Makefile
            description: Path to make file either absolute, relative to makedir (if
              provided), or relative to working_dir. Defaults to Makefile.
            type: string
          source_files:
            default: []
            description: Source files that should be compiled into an executable.
              Defaults to an empty list and the driver will search for a source file
              based on the model executable (the first model argument).
            items:
              type: string
            type: array
          target:
            description: Make target that should be built to create the model executable.
              Defaults to None.
            type: string
          target_compiler:
            description: Compilation tool that should be used for the target language.
              Defaults to None and will be set based on the selected language driver.
            type: string
          target_language:
            description: Language that the target is written in. Defaults to None
              and will be set based on the source files provided.
            type: string
        title: MakeModelDriver
        type: object
      - additionalProperties: true
        description: Schema for model component ['python'] subtype.
        properties:
          interpreter:
            description: Name or path of interpreter executable that should be used
              to run the model. If not provided, the interpreter will be determined
              based on configuration options for the language (if present) and the
              default_interpreter class attribute.
            type: string
          interpreter_flags:
            default: []
            description: Flags that should be passed to the interpreter when running
              the model. If not provided, the flags are determined based on configuration
              options for the language (if present) and the default_interpreter_flags
              class attribute.
            items:
              type: string
            type: array
          language:
            default: executable
            description: Model is written in Python.
            enum:
            - python
            type: string
          skip_interpreter:
            default: false
            description: If True, no interpreter will be added to the arguments. This
              should only be used for subclasses that will not be invoking the model
              via the command line. Defaults to False.
            type: boolean
        title: PythonModelDriver
        type: object
      - additionalProperties: true
        description: Schema for model component ['lpy'] subtype.
        properties:
          interpreter:
            description: Name or path of interpreter executable that should be used
              to run the model. If not provided, the interpreter will be determined
              based on configuration options for the language (if present) and the
              default_interpreter class attribute.
            type: string
          interpreter_flags:
            default: []
            description: Flags that should be passed to the interpreter when running
              the model. If not provided, the flags are determined based on configuration
              options for the language (if present) and the default_interpreter_flags
              class attribute.
            items:
              type: string
            type: array
          language:
            default: executable
            description: Model is an LPy system.
            enum:
            - lpy
            type: string
          skip_interpreter:
            default: false
            description: If True, no interpreter will be added to the arguments. This
              should only be used for subclasses that will not be invoking the model
              via the command line. Defaults to False.
            type: boolean
        title: LPyModelDriver
        type: object
      - additionalProperties: true
        description: Schema for model component ['executable'] subtype.
        properties:
          language:
            default: executable
            description: Model is an executable.
            enum:
            - executable
            type: string
        title: ExecutableModelDriver
        type: object
      - additionalProperties: true
        description: Schema for model component ['osr'] subtype.
        properties:
          copy_xml_to_osr:
            default: false
            description: If True, the XML file(s) will be copied to the OSR repository
              InputFiles direcitory before running. This is necessary if the XML file(s)
              use any of the files located there since OSR always assumes the included
              file paths are relative. Defaults to False.
            type: boolean
          language:
            default: executable
            description: Model is an OSR model.
            enum:
            - osr
            type: string
          sync_vars_in:
            default: []
            description: Variables that should be synchronized from other models.
              Defaults to [].
            items:
              type: string
            type: array
          sync_vars_out:
            default: []
            description: Variables that should be synchronized to other models. Defaults
              to [].
            items:
              type: string
            type: array
          update_interval:
            additionalProperties:
              type: float
            default:
              timesync: 1.0
            description: Max simulation interval at which synchronization should occur
              (in days). Defaults to 1.0 if not provided. If the XML input file loads
              additional export modules that output at a shorter rate, the existing
              table of values will be extrapolated.
            type: object
        title: OSRModelDriver
        type: object
      - additionalProperties: true
        description: Schema for model component ['matlab'] subtype.
        properties:
          interpreter:
            description: Name or path of interpreter executable that should be used
              to run the model. If not provided, the interpreter will be determined
              based on configuration options for the language (if present) and the
              default_interpreter class attribute.
            type: string
          interpreter_flags:
            default: []
            description: Flags that should be passed to the interpreter when running
              the model. If not provided, the flags are determined based on configuration
              options for the language (if present) and the default_interpreter_flags
              class attribute.
            items:
              type: string
            type: array
          language:
            default: executable
            description: Model is written in Matlab.
            enum:
            - matlab
            type: string
          skip_interpreter:
            default: false
            description: If True, no interpreter will be added to the arguments. This
              should only be used for subclasses that will not be invoking the model
              via the command line. Defaults to False.
            type: boolean
          use_symunit:
            default: false
            description: If True, input/output variables with units will be represented
              in Matlab using symunit. Defaults to False.
            type: boolean
        title: MatlabModelDriver
        type: object
      - additionalProperties: true
        description: Schema for model component ['c'] subtype.
        properties:
          compiler:
            description: Command or path to executable that should be used to compile
              the model. If not provided, the compiler will be determined based on
              configuration options for the language (if present) and the registered
              compilers that are available on the current operating system.
            type: string
          compiler_flags:
            default: []
            description: Flags that should be passed to the compiler during compilation.
              If nto provided, the compiler flags will be determined based on configuration
              options for the language (if present), the compiler defaults, and the
              default_compiler_flags class attribute.
            items:
              type: string
            type: array
          language:
            default: executable
            description: Model is written in C.
            enum:
            - c
            type: string
          linker:
            description: Command or path to executable that should be used to link
              the model. If not provided, the linker will be determined based on configuration
              options for the language (if present) and the registered linkers that
              are available on the current operating system
            type: string
          linker_flags:
            default: []
            description: Flags that should be passed to the linker during compilation.
              If nto provided, the linker flags will be determined based on configuration
              options for the language (if present), the linker defaults, and the
              default_linker_flags class attribute.
            items:
              type: string
            type: array
          source_files:
            default: []
            description: Source files that should be compiled into an executable.
              Defaults to an empty list and the driver will search for a source file
              based on the model executable (the first model argument).
            items:
              type: string
            type: array
        title: CModelDriver
        type: object
      - additionalProperties: true
        description: Schema for model component ['c++', 'cpp'] subtype.
        properties:
          compiler:
            description: Command or path to executable that should be used to compile
              the model. If not provided, the compiler will be determined based on
              configuration options for the language (if present) and the registered
              compilers that are available on the current operating system.
            type: string
          compiler_flags:
            default: []
            description: Flags that should be passed to the compiler during compilation.
              If nto provided, the compiler flags will be determined based on configuration
              options for the language (if present), the compiler defaults, and the
              default_compiler_flags class attribute.
            items:
              type: string
            type: array
          language:
            default: executable
            description: Model is written in C++.
            enum:
            - c++
            - cpp
            type: string
          linker:
            description: Command or path to executable that should be used to link
              the model. If not provided, the linker will be determined based on configuration
              options for the language (if present) and the registered linkers that
              are available on the current operating system
            type: string
          linker_flags:
            default: []
            description: Flags that should be passed to the linker during compilation.
              If nto provided, the linker flags will be determined based on configuration
              options for the language (if present), the linker defaults, and the
              default_linker_flags class attribute.
            items:
              type: string
            type: array
          source_files:
            default: []
            description: Source files that should be compiled into an executable.
              Defaults to an empty list and the driver will search for a source file
              based on the model executable (the first model argument).
            items:
              type: string
            type: array
        title: CPPModelDriver
        type: object
      - additionalProperties: true
        description: Schema for model component ['R', 'r'] subtype.
        properties:
          interpreter:
            description: Name or path of interpreter executable that should be used
              to run the model. If not provided, the interpreter will be determined
              based on configuration options for the language (if present) and the
              default_interpreter class attribute.
            type: string
          interpreter_flags:
            default: []
            description: Flags that should be passed to the interpreter when running
              the model. If not provided, the flags are determined based on configuration
              options for the language (if present) and the default_interpreter_flags
              class attribute.
            items:
              type: string
            type: array
          language:
            default: executable
            description: Model is written in R.
            enum:
            - R
            - r
            type: string
          skip_interpreter:
            default: false
            description: If True, no interpreter will be added to the arguments. This
              should only be used for subclasses that will not be invoking the model
              via the command line. Defaults to False.
            type: boolean
        title: RModelDriver
        type: object
      - additionalProperties: true
        description: Schema for model component ['timesync'] subtype.
        properties:
          additional_variables:
            additionalProperties:
              items:
                type: string
              type: array
            default: {}
            type: object
          aggregation:
            anyOf:
            - type: function
            - type: string
            - additionalProperties:
                anyOf:
                - type: function
                - type: string
              type: object
            default: mean
          interpolation:
            anyOf:
            - type: string
            - additionalProperties:
                oneOf:
                - type: string
                - properties:
                    method:
                      type: string
                  required:
                  - method
                  type: object
              type: object
            - properties:
                method:
                  type: string
              required:
              - method
              type: object
            default: index
          interpreter:
            description: Name or path of interpreter executable that should be used
              to run the model. If not provided, the interpreter will be determined
              based on configuration options for the language (if present) and the
              default_interpreter class attribute.
            type: string
          interpreter_flags:
            default: []
            description: Flags that should be passed to the interpreter when running
              the model. If not provided, the flags are determined based on configuration
              options for the language (if present) and the default_interpreter_flags
              class attribute.
            items:
              type: string
            type: array
          language:
            default: executable
            description: Model is dedicated to synchronizingtimesteps between other
              models.
            enum:
            - timesync
            type: string
          skip_interpreter:
            default: false
            description: If True, no interpreter will be added to the arguments. This
              should only be used for subclasses that will not be invoking the model
              via the command line. Defaults to False.
            type: boolean
          synonyms:
            additionalProperties:
              additionalProperties:
                anyOf:
                - type: string
                - properties:
                    alt:
                      anyOf:
                      - type: string
                      - items:
                          type: string
                        type: array
                    alt2base:
                      type: function
                    base2alt:
                      type: function
                  required:
                  - alt
                  - alt2base
                  - base2alt
                  type: object
              type: object
            default: {}
            description: 'Mapping from model names to mappings from base variables
              names to information about one or more alternate variable names used
              by the named model that should be converted to the base variable. Values
              for providing information about alternate variables can either be strings
              (implies equivalence with the base variable in everything but name and
              units) or mappings with the keys:'
            type: object
        title: TimeSyncModelDriver
        type: object
      - additionalProperties: true
        description: Schema for model component ['sbml'] subtype.
        properties:
          integrator:
            default: cvode
            description: Name of integrator that should be used. Valid options include
              ['cvode', 'gillespie', 'rk4', 'rk45']. Defaults to 'cvode'.
            enum:
            - cvode
            - gillespie
            - rk4
            - rk45
            type: string
          integrator_settings:
            default: {}
            description: Settings for the integrator. Defaults to empty dict.
            type: object
          interpreter:
            description: Name or path of interpreter executable that should be used
              to run the model. If not provided, the interpreter will be determined
              based on configuration options for the language (if present) and the
              default_interpreter class attribute.
            type: string
          interpreter_flags:
            default: []
            description: Flags that should be passed to the interpreter when running
              the model. If not provided, the flags are determined based on configuration
              options for the language (if present) and the default_interpreter_flags
              class attribute.
            items:
              type: string
            type: array
          language:
            default: executable
            description: Model is an SBML model.
            enum:
            - sbml
            type: string
          only_output_final_step:
            default: false
            description: If True, only the final timestep is output. Defaults to False.
            type: boolean
          reset:
            default: false
            description: If True, the simulation will be reset to it's initial values
              before each call (including the start time). Defaults to False.
            type: boolean
          selections:
            default: []
            description: Variables to include in the output. Defaults to None and
              the time/floating selections will be returned.
            items:
              type: string
            type: array
          skip_interpreter:
            default: false
            description: If True, no interpreter will be added to the arguments. This
              should only be used for subclasses that will not be invoking the model
              via the command line. Defaults to False.
            type: boolean
          skip_start_time:
            default: false
            description: If True, the results for the initial time step will not be
              output. Defaults to False. This option is ignored if only_output_final_step
              is True.
            type: boolean
          start_time:
            default: 0.0
            description: Time that simulation should be started from. If 'reset' is
              True, the start time will always be the provided value, otherwise, the
              start time will be the end of the previous call after the first call.
              Defaults to 0.0.
            type: number
          steps:
            default: 1
            description: Number of steps that should be output. Defaults to None.
            type: integer
        title: SBMLModelDriver
        type: object
      - additionalProperties: true
        description: Schema for model component ['cmake'] subtype.
        properties:
          builddir:
            description: Directory where the build should be saved. Defaults to <sourcedir>/build.
              It can be relative to working_dir or absolute.
            type: string
          compiler:
            description: Command or path to executable that should be used to compile
              the model. If not provided, the compiler will be determined based on
              configuration options for the language (if present) and the registered
              compilers that are available on the current operating system.
            type: string
          compiler_flags:
            default: []
            description: Flags that should be passed to the compiler during compilation.
              If nto provided, the compiler flags will be determined based on configuration
              options for the language (if present), the compiler defaults, and the
              default_compiler_flags class attribute.
            items:
              type: string
            type: array
          configuration:
            default: Release
            description: Build type/configuration that should be built. Defaults to
              'Release'.
            type: string
          language:
            default: executable
            description: Model is written in C/C++ and has a CMake build system.
            enum:
            - cmake
            type: string
          linker:
            description: Command or path to executable that should be used to link
              the model. If not provided, the linker will be determined based on configuration
              options for the language (if present) and the registered linkers that
              are available on the current operating system
            type: string
          linker_flags:
            default: []
            description: Flags that should be passed to the linker during compilation.
              If nto provided, the linker flags will be determined based on configuration
              options for the language (if present), the linker defaults, and the
              default_linker_flags class attribute.
            items:
              type: string
            type: array
          source_files:
            default: []
            description: Source files that should be compiled into an executable.
              Defaults to an empty list and the driver will search for a source file
              based on the model executable (the first model argument).
            items:
              type: string
            type: array
          sourcedir:
            description: Source directory to call cmake on. If not provided it is
              set to working_dir. This should be the directory containing the CMakeLists.txt
              file. It can be relative to working_dir or absolute.
            type: string
          target:
            description: Make target that should be built to create the model executable.
              Defaults to None.
            type: string
          target_compiler:
            description: Compilation tool that should be used for the target language.
              Defaults to None and will be set based on the selected language driver.
            type: string
          target_language:
            description: Language that the target is written in. Defaults to None
              and will be set based on the source files provided.
            type: string
        title: CMakeModelDriver
        type: object
      - additionalProperties: true
        description: Schema for model component ['fortran'] subtype.
        properties:
          compiler:
            description: Command or path to executable that should be used to compile
              the model. If not provided, the compiler will be determined based on
              configuration options for the language (if present) and the registered
              compilers that are available on the current operating system.
            type: string
          compiler_flags:
            default: []
            description: Flags that should be passed to the compiler during compilation.
              If nto provided, the compiler flags will be determined based on configuration
              options for the language (if present), the compiler defaults, and the
              default_compiler_flags class attribute.
            items:
              type: string
            type: array
          language:
            default: executable
            description: Model is written in Fortran.
            enum:
            - fortran
            type: string
          linker:
            description: Command or path to executable that should be used to link
              the model. If not provided, the linker will be determined based on configuration
              options for the language (if present) and the registered linkers that
              are available on the current operating system
            type: string
          linker_flags:
            default: []
            description: Flags that should be passed to the linker during compilation.
              If nto provided, the linker flags will be determined based on configuration
              options for the language (if present), the linker defaults, and the
              default_linker_flags class attribute.
            items:
              type: string
            type: array
          source_files:
            default: []
            description: Source files that should be compiled into an executable.
              Defaults to an empty list and the driver will search for a source file
              based on the model executable (the first model argument).
            items:
              type: string
            type: array
          standard:
            default: f2003
            description: Fortran standard that should be used. Defaults to 'f2003'.
            enum:
            - f2003
            - f2008
            type: string
        title: FortranModelDriver
        type: object
    description: Schema for model components.
    title: model
  serializer:
    allOf:
    - additionalProperties: false
      dependencies:
        driver:
        - args
      description: Base schema for all subtypes of serializer components.
      properties:
        as_array:
          default: false
          description: If True, each of the arguments being serialized/deserialized
            will be arrays that are converted to/from bytes in column major ('F')
            order. Otherwise, each argument should be a scalar. Defaults to False.
          type: boolean
        comment:
          default: '# '
          description: One or more characters indicating a comment. Defaults to '#
            '.
          type: string
        datatype:
          description: JSON schema defining the type of object that the serializer
            will be used to serialize/deserialize. Defaults to default_datatype.
          type: schema
        default_flow_style:
          default: false
          description: If True, nested collections will be serialized in the block
            style. If False, they will always be serialized in the flow style. See
            `PyYAML Documentation <https://pyyaml.org/wiki/PyYAMLDocumentation>`_.
          type: boolean
        delimiter:
          default: "\t"
          description: Character(s) that should be used to separate columns. Defaults
            to '\t'.
          type: string
        encoded_datatype:
          description: JSON schema describing the type that serialized objects should
            conform to. Defaults to the class attribute default_encoded_datatype.
            If either func_serialize or func_deserialize are not provided, this needs
            to be specified in order to serialize non-bytes objects.
          type: schema
        encoding:
          default: utf-8
          description: Encoding that should be used to serialize the object. Defaults
            to 'utf-8'.
          type: string
        field_names:
          description: The names of fields in the format string. If not provided,
            names are set based on the order of the fields in the format string.
          items:
            type: string
          type: array
        field_units:
          description: The units of fields in the format string. If not provided,
            all fields are assumed to be dimensionless.
          items:
            type: string
          type: array
        format_str:
          description: If provided, this string will be used to format messages from
            a list of arguments and parse messages to get a list of arguments in C
            printf/scanf style. Defaults to None and messages are assumed to already
            be bytes.
          type: string
        func_deserialize:
          description: Callable object that takes objects of a type that conforms
            to encoded_datatype and returns a deserialized Python object. Defaults
            to None and the default deserialization for encoded_datatype will be used.
          type: function
        func_serialize:
          description: Callable object that takes Python objects as input and returns
            a representation that conforms to encoded_datatype. Defaults to None and
            the default serialization for encoded_datatype will be used.
          type: function
        indent:
          default: "\t"
          description: String or number of spaces that should be used to indent each
            level within the seiralized structure. Defaults to '\t'.
          type:
          - string
          - int
        newline:
          default: '

            '
          description: One or more characters indicating a newline. Defaults to '\n'.
          type: string
        no_header:
          default: false
          description: If True, headers will not be read or serialized from/to tables.
            Defaults to False.
          type: boolean
        seritype:
          default: default
          description: Serializer type.
          enum:
          - default
          - direct
          - functional
          - json
          - map
          - mat
          - obj
          - pandas
          - pickle
          - ply
          - table
          - wofost
          - yaml
          type: string
        sort_keys:
          default: true
          description: If True, the serialization of dictionaries will be in key sorted
            order. Defaults to True.
          type: boolean
        str_as_bytes:
          default: false
          description: If True, strings in columns are read as bytes. Defaults to
            False.
          type: boolean
        use_astropy:
          default: false
          description: If True, the astropy package will be used to serialize/deserialize
            table. Defaults to False.
          type: boolean
      title: serializer_base
      type: object
    - anyOf:
      - additionalProperties: true
        description: Schema for serializer component ['default'] subtype.
        properties:
          seritype:
            default: default
            description: Default serializer that uses |yggdrasil|'s extended JSON
              serialization based on a provided type definition (See discussion :ref:`here
              <serialization_rst>`).
            enum:
            - default
            type: string
        title: DefaultSerialize
        type: object
      - additionalProperties: true
        description: Schema for serializer component ['table'] subtype.
        properties:
          as_array:
            default: false
            description: If True, each of the arguments being serialized/deserialized
              will be arrays that are converted to/from bytes in column major ('F')
              order. Otherwise, each argument should be a scalar. Defaults to False.
            type: boolean
          delimiter:
            default: "\t"
            description: Character(s) that should be used to separate columns. Defaults
              to '\t'.
            type: string
          field_names:
            description: The names of fields in the format string. If not provided,
              names are set based on the order of the fields in the format string.
            items:
              type: string
            type: array
          field_units:
            description: The units of fields in the format string. If not provided,
              all fields are assumed to be dimensionless.
            items:
              type: string
            type: array
          format_str:
            description: If provided, this string will be used to format messages
              from a list of arguments and parse messages to get a list of arguments
              in C printf/scanf style. Defaults to None and messages are assumed to
              already be bytes.
            type: string
          seritype:
            default: default
            description: ASCII tab (or otherwise) delimited table.
            enum:
            - table
            type: string
          use_astropy:
            default: false
            description: If True, the astropy package will be used to serialize/deserialize
              table. Defaults to False.
            type: boolean
        title: AsciiTableSerialize
        type: object
      - additionalProperties: true
        description: Schema for serializer component ['pandas'] subtype.
        properties:
          delimiter:
            default: "\t"
            description: Character(s) that should be used to separate columns. Defaults
              to '\t'.
            type: string
          field_names:
            description: The names of fields in the format string. If not provided,
              names are set based on the order of the fields in the format string.
            items:
              type: string
            type: array
          field_units:
            description: The units of fields in the format string. If not provided,
              all fields are assumed to be dimensionless.
            items:
              type: string
            type: array
          format_str:
            description: If provided, this string will be used to format messages
              from a list of arguments and parse messages to get a list of arguments
              in C printf/scanf style. Defaults to None and messages are assumed to
              already be bytes.
            type: string
          no_header:
            default: false
            description: If True, headers will not be read or serialized from/to tables.
              Defaults to False.
            type: boolean
          seritype:
            default: default
            description: Serializes tables using the pandas package.
            enum:
            - pandas
            type: string
          str_as_bytes:
            default: false
            description: If True, strings in columns are read as bytes. Defaults to
              False.
            type: boolean
          use_astropy:
            default: false
            description: If True, the astropy package will be used to serialize/deserialize
              table. Defaults to False.
            type: boolean
        title: PandasSerialize
        type: object
      - additionalProperties: true
        description: Schema for serializer component ['functional'] subtype.
        properties:
          encoded_datatype:
            description: JSON schema describing the type that serialized objects should
              conform to. Defaults to the class attribute default_encoded_datatype.
              If either func_serialize or func_deserialize are not provided, this
              needs to be specified in order to serialize non-bytes objects.
            type: schema
          func_deserialize:
            description: Callable object that takes objects of a type that conforms
              to encoded_datatype and returns a deserialized Python object. Defaults
              to None and the default deserialization for encoded_datatype will be
              used.
            type: function
          func_serialize:
            description: Callable object that takes Python objects as input and returns
              a representation that conforms to encoded_datatype. Defaults to None
              and the default serialization for encoded_datatype will be used.
            type: function
          seritype:
            default: default
            description: Serializer that uses provied function to serialize messages.
            enum:
            - functional
            type: string
        title: FunctionalSerialize
        type: object
      - additionalProperties: true
        description: Schema for serializer component ['mat'] subtype.
        properties:
          seritype:
            default: default
            description: Serializes objects using the Matlab .mat format.
            enum:
            - mat
            type: string
        title: MatSerialize
        type: object
      - additionalProperties: true
        description: Schema for serializer component ['direct'] subtype.
        properties:
          seritype:
            default: default
            description: Direct serialization of bytes.
            enum:
            - direct
            type: string
        title: DirectSerialize
        type: object
      - additionalProperties: true
        description: Schema for serializer component ['json'] subtype.
        properties:
          indent:
            default: "\t"
            description: String or number of spaces that should be used to indent
              each level within the seiralized structure. Defaults to '\t'.
            type:
            - string
            - int
          seritype:
            default: default
            description: Serializes Python objects using the JSON standard.
            enum:
            - json
            type: string
          sort_keys:
            default: true
            description: If True, the serialization of dictionaries will be in key
              sorted order. Defaults to True.
            type: boolean
        title: JSONSerialize
        type: object
      - additionalProperties: true
        description: Schema for serializer component ['ply'] subtype.
        properties:
          seritype:
            default: default
            description: Serialize 3D structures using Ply format.
            enum:
            - ply
            type: string
        title: PlySerialize
        type: object
      - additionalProperties: true
        description: Schema for serializer component ['map'] subtype.
        properties:
          delimiter:
            default: "\t"
            description: Delimiter that should be used to separate name/value pairs
              in the map. Defaults to \t.
            type: string
          seritype:
            default: default
            description: Serialzation of mapping between key/value pairs with one
              pair per line and using a character delimiter to separate keys and values.
            enum:
            - map
            type: string
        title: AsciiMapSerialize
        type: object
      - additionalProperties: true
        description: Schema for serializer component ['obj'] subtype.
        properties:
          seritype:
            default: default
            description: Serialize 3D structures using Obj format.
            enum:
            - obj
            type: string
        title: ObjSerialize
        type: object
      - additionalProperties: true
        description: Schema for serializer component ['pickle'] subtype.
        properties:
          seritype:
            default: default
            description: Serialize any Python object using a Python pickle.
            enum:
            - pickle
            type: string
        title: PickleSerialize
        type: object
      - additionalProperties: true
        description: Schema for serializer component ['yaml'] subtype.
        properties:
          default_flow_style:
            default: false
            description: If True, nested collections will be serialized in the block
              style. If False, they will always be serialized in the flow style. See
              `PyYAML Documentation <https://pyyaml.org/wiki/PyYAMLDocumentation>`_.
            type: boolean
          encoding:
            default: utf-8
            description: Encoding that should be used to serialize the object. Defaults
              to 'utf-8'.
            type: string
          indent:
            default: "\t"
            description: String or number of spaces that should be used to indent
              each level within the seiralized structure. Defaults to '\t'.
            type:
            - string
            - int
          seritype:
            default: default
            description: Serializes Python objects using the YAML standard.
            enum:
            - yaml
            type: string
        title: YAMLSerialize
        type: object
      - additionalProperties: true
        description: Schema for serializer component ['wofost'] subtype.
        properties:
          delimiter:
            default: ' = '
            description: Delimiter that should be used to separate name/value pairs
              in the map. Defaults to \t.
            type: string
          seritype:
            default: default
            description: Serialization of mapping between keys and scalar or array
              values as used in the WOFOST parameter files.
            enum:
            - wofost
            type: string
        title: WOFOSTParamSerialize
        type: object
    description: Schema for serializer components.
    title: serializer
  transform:
    allOf:
    - additionalProperties: false
      dependencies:
        driver:
        - args
      description: Base schema for all subtypes of transform components.
      properties:
        field_names:
          items:
            type: string
          type: array
        function:
          description: The handle for a callable Python object (e.g. function) that
            should be used to transform messages or a string of the form "<function
            file>:<function name>" identifying a function where "<function file>"
            is the module or Python file containing the function and "<function name>"
            is the name of the function. The function should take the message as input
            and return the transformed message.
          type: function
        initial_state:
          description: Dictionary of initial state variables that should be set when
            the transform is created.
          type: object
        map:
          additionalProperties:
            type: string
          description: A mapping from original field name to new field names.
          type: object
        original_datatype:
          description: Datatype associated with expected messages. Defaults to None.
          type: schema
        original_order:
          description: The original order of fields that should be used for selecting
            from lists/tuples.
          items:
            type: string
          type: array
        selected:
          description: A list of fields that should be selected.
          items:
            type: string
          type: array
        single_as_scalar:
          description: If True and only a single field is selected, the transformed
            messages will be scalars rather than arrays with single elements. Defaults
            to False.
          type: boolean
        statement:
          description: Python statement in terms of the message as represented by
            the string "%x%" that should evaluate to the transformed message. The
            statement should only use a limited set of builtins and the math library
            (See yggdrasil.tools.safe_eval). If more complex relationships are required,
            use the FunctionTransform class.
          type: string
        transformtype:
          enum:
          - array
          - direct
          - function
          - map_fields
          - pandas
          - select_fields
          - statement
      title: transform_base
      type: object
    - anyOf:
      - additionalProperties: true
        description: Schema for transform component ['array'] subtype.
        properties:
          field_names:
            items:
              type: string
            type: array
          transformtype:
            enum:
            - array
        title: ArrayTransform
        type: object
      - additionalProperties: true
        description: Schema for transform component ['pandas'] subtype.
        properties:
          field_names:
            items:
              type: string
            type: array
          transformtype:
            enum:
            - pandas
        title: PandasTransform
        type: object
      - additionalProperties: true
        description: Schema for transform component ['select_fields'] subtype.
        properties:
          original_order:
            description: The original order of fields that should be used for selecting
              from lists/tuples.
            items:
              type: string
            type: array
          selected:
            description: A list of fields that should be selected.
            items:
              type: string
            type: array
          single_as_scalar:
            description: If True and only a single field is selected, the transformed
              messages will be scalars rather than arrays with single elements. Defaults
              to False.
            type: boolean
          transformtype:
            enum:
            - select_fields
        required:
        - selected
        title: SelectFieldsTransform
        type: object
      - additionalProperties: true
        description: Schema for transform component ['function'] subtype.
        properties:
          function:
            description: The handle for a callable Python object (e.g. function) that
              should be used to transform messages or a string of the form "<function
              file>:<function name>" identifying a function where "<function file>"
              is the module or Python file containing the function and "<function
              name>" is the name of the function. The function should take the message
              as input and return the transformed message.
            type: function
          transformtype:
            enum:
            - function
        required:
        - function
        title: FunctionTransform
        type: object
      - additionalProperties: true
        description: Schema for transform component ['statement'] subtype.
        properties:
          statement:
            description: Python statement in terms of the message as represented by
              the string "%x%" that should evaluate to the transformed message. The
              statement should only use a limited set of builtins and the math library
              (See yggdrasil.tools.safe_eval). If more complex relationships are required,
              use the FunctionTransform class.
            type: string
          transformtype:
            enum:
            - statement
        required:
        - statement
        title: StatementTransform
        type: object
      - additionalProperties: true
        description: Schema for transform component ['direct'] subtype.
        properties:
          transformtype:
            enum:
            - direct
        title: DirectTransform
        type: object
      - additionalProperties: true
        description: Schema for transform component ['map_fields'] subtype.
        properties:
          map:
            additionalProperties:
              type: string
            description: A mapping from original field name to new field names.
            type: object
          transformtype:
            enum:
            - map_fields
        required:
        - map
        title: MapFieldsTransform
        type: object
    description: Schema for transform components.
    title: transform
description: Schema for yggdrasil YAML input files.
properties:
  models:
    items:
      $ref: '#/definitions/model'
    minItems: 1
    type: array
  connections:
    items:
      $ref: '#/definitions/connection'
    type: array
required:
- models
title: YAML Schema
type: object<|MERGE_RESOLUTION|>--- conflicted
+++ resolved
@@ -125,15 +125,9 @@
             type: string
           type: array
       required:
-<<<<<<< HEAD
+      - datatype
       - commtype
       - name
-      - datatype
-=======
-      - datatype
-      - name
-      - commtype
->>>>>>> 9f54cc12
       title: comm_base
       type: object
     - anyOf:
@@ -349,31 +343,6 @@
             type: string
         title: FileInputDriver
         type: object
-<<<<<<< HEAD
-=======
-      - additionalProperties: true
-        description: Schema for connection component ['rmq_server'] subtype.
-        properties:
-          connection_type:
-            description: Connection between a RabbitMQ server request comm and a model
-              acting as a server.
-            enum:
-            - rmq_server
-            type: string
-        title: RMQServerDriver
-        type: object
-      - additionalProperties: true
-        description: Schema for connection component ['rmq_async_client'] subtype.
-        properties:
-          connection_type:
-            description: Connection between a model acting as a client and an asynchronous
-              RabbitMQ server request comm.
-            enum:
-            - rmq_async_client
-            type: string
-        title: RMQAsyncClientDriver
-        type: object
->>>>>>> 9f54cc12
     description: Schema for connection components.
     title: connection
   file:
@@ -619,7 +588,6 @@
       - filetype
       - name
       - working_dir
-      - name
       title: file_base
       type: object
     - anyOf:
@@ -1662,12 +1630,8 @@
       required:
       - args
       - name
+      - language
       - working_dir
-<<<<<<< HEAD
-      - name
-=======
->>>>>>> 9f54cc12
-      - language
       title: model_base
       type: object
     - anyOf:
@@ -1871,6 +1835,105 @@
             - executable
             type: string
         title: ExecutableModelDriver
+        type: object
+      - additionalProperties: true
+        description: Schema for model component ['c'] subtype.
+        properties:
+          compiler:
+            description: Command or path to executable that should be used to compile
+              the model. If not provided, the compiler will be determined based on
+              configuration options for the language (if present) and the registered
+              compilers that are available on the current operating system.
+            type: string
+          compiler_flags:
+            default: []
+            description: Flags that should be passed to the compiler during compilation.
+              If nto provided, the compiler flags will be determined based on configuration
+              options for the language (if present), the compiler defaults, and the
+              default_compiler_flags class attribute.
+            items:
+              type: string
+            type: array
+          language:
+            default: executable
+            description: Model is written in C.
+            enum:
+            - c
+            type: string
+          linker:
+            description: Command or path to executable that should be used to link
+              the model. If not provided, the linker will be determined based on configuration
+              options for the language (if present) and the registered linkers that
+              are available on the current operating system
+            type: string
+          linker_flags:
+            default: []
+            description: Flags that should be passed to the linker during compilation.
+              If nto provided, the linker flags will be determined based on configuration
+              options for the language (if present), the linker defaults, and the
+              default_linker_flags class attribute.
+            items:
+              type: string
+            type: array
+          source_files:
+            default: []
+            description: Source files that should be compiled into an executable.
+              Defaults to an empty list and the driver will search for a source file
+              based on the model executable (the first model argument).
+            items:
+              type: string
+            type: array
+        title: CModelDriver
+        type: object
+      - additionalProperties: true
+        description: Schema for model component ['c++', 'cpp'] subtype.
+        properties:
+          compiler:
+            description: Command or path to executable that should be used to compile
+              the model. If not provided, the compiler will be determined based on
+              configuration options for the language (if present) and the registered
+              compilers that are available on the current operating system.
+            type: string
+          compiler_flags:
+            default: []
+            description: Flags that should be passed to the compiler during compilation.
+              If nto provided, the compiler flags will be determined based on configuration
+              options for the language (if present), the compiler defaults, and the
+              default_compiler_flags class attribute.
+            items:
+              type: string
+            type: array
+          language:
+            default: executable
+            description: Model is written in C++.
+            enum:
+            - c++
+            - cpp
+            type: string
+          linker:
+            description: Command or path to executable that should be used to link
+              the model. If not provided, the linker will be determined based on configuration
+              options for the language (if present) and the registered linkers that
+              are available on the current operating system
+            type: string
+          linker_flags:
+            default: []
+            description: Flags that should be passed to the linker during compilation.
+              If nto provided, the linker flags will be determined based on configuration
+              options for the language (if present), the linker defaults, and the
+              default_linker_flags class attribute.
+            items:
+              type: string
+            type: array
+          source_files:
+            default: []
+            description: Source files that should be compiled into an executable.
+              Defaults to an empty list and the driver will search for a source file
+              based on the model executable (the first model argument).
+            items:
+              type: string
+            type: array
+        title: CPPModelDriver
         type: object
       - additionalProperties: true
         description: Schema for model component ['osr'] subtype.
@@ -1950,105 +2013,6 @@
               in Matlab using symunit. Defaults to False.
             type: boolean
         title: MatlabModelDriver
-        type: object
-      - additionalProperties: true
-        description: Schema for model component ['c'] subtype.
-        properties:
-          compiler:
-            description: Command or path to executable that should be used to compile
-              the model. If not provided, the compiler will be determined based on
-              configuration options for the language (if present) and the registered
-              compilers that are available on the current operating system.
-            type: string
-          compiler_flags:
-            default: []
-            description: Flags that should be passed to the compiler during compilation.
-              If nto provided, the compiler flags will be determined based on configuration
-              options for the language (if present), the compiler defaults, and the
-              default_compiler_flags class attribute.
-            items:
-              type: string
-            type: array
-          language:
-            default: executable
-            description: Model is written in C.
-            enum:
-            - c
-            type: string
-          linker:
-            description: Command or path to executable that should be used to link
-              the model. If not provided, the linker will be determined based on configuration
-              options for the language (if present) and the registered linkers that
-              are available on the current operating system
-            type: string
-          linker_flags:
-            default: []
-            description: Flags that should be passed to the linker during compilation.
-              If nto provided, the linker flags will be determined based on configuration
-              options for the language (if present), the linker defaults, and the
-              default_linker_flags class attribute.
-            items:
-              type: string
-            type: array
-          source_files:
-            default: []
-            description: Source files that should be compiled into an executable.
-              Defaults to an empty list and the driver will search for a source file
-              based on the model executable (the first model argument).
-            items:
-              type: string
-            type: array
-        title: CModelDriver
-        type: object
-      - additionalProperties: true
-        description: Schema for model component ['c++', 'cpp'] subtype.
-        properties:
-          compiler:
-            description: Command or path to executable that should be used to compile
-              the model. If not provided, the compiler will be determined based on
-              configuration options for the language (if present) and the registered
-              compilers that are available on the current operating system.
-            type: string
-          compiler_flags:
-            default: []
-            description: Flags that should be passed to the compiler during compilation.
-              If nto provided, the compiler flags will be determined based on configuration
-              options for the language (if present), the compiler defaults, and the
-              default_compiler_flags class attribute.
-            items:
-              type: string
-            type: array
-          language:
-            default: executable
-            description: Model is written in C++.
-            enum:
-            - c++
-            - cpp
-            type: string
-          linker:
-            description: Command or path to executable that should be used to link
-              the model. If not provided, the linker will be determined based on configuration
-              options for the language (if present) and the registered linkers that
-              are available on the current operating system
-            type: string
-          linker_flags:
-            default: []
-            description: Flags that should be passed to the linker during compilation.
-              If nto provided, the linker flags will be determined based on configuration
-              options for the language (if present), the linker defaults, and the
-              default_linker_flags class attribute.
-            items:
-              type: string
-            type: array
-          source_files:
-            default: []
-            description: Source files that should be compiled into an executable.
-              Defaults to an empty list and the driver will search for a source file
-              based on the model executable (the first model argument).
-            items:
-              type: string
-            type: array
-        title: CPPModelDriver
         type: object
       - additionalProperties: true
         description: Schema for model component ['R', 'r'] subtype.
