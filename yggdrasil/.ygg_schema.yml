additionalProperties: false
definitions:
  comm:
    allOf:
    - additionalProperties: false
      dependencies:
        driver:
        - args
      description: Base schema for all subtypes of comm components.
      properties:
        args:
          description: '[DEPRECATED] Arguments that should be provided to the driver.'
          type: string
        as_array:
          default: false
          description: '[DEPRECATED] If True and the datatype is table-like, tables
            are sent/recieved with either columns rather than row by row. Defaults
            to False.'
          type: boolean
        commtype:
          default: default
          description: Communication mechanism that should be used.
          enum:
          - buffer
          - default
          - ipc
          - rmq
          - rmq_async
          - zmq
          type: string
        datatype:
          default:
            type: bytes
          description: 'JSON schema (with expanded core types defined by |yggdrasil|)
            that constrains the type of data that should be sent/received by this
            object. Defaults to {''type'': ''bytes''}. Additional information on specifying
            datatypes can be found :ref:`here <datatypes_rst>`.'
          type: schema
        default_file:
          $ref: '#/definitions/file'
        driver:
          description: '[DEPRECATED] Name of driver class that should be used.'
          type: string
        field_names:
          description: '[DEPRECATED] Field names that should be used to label fields
            in sent/received tables. This keyword is only valid for table-like datatypes.
            If not provided, field names are created based on the field order.'
          items:
            type: string
          type: array
        field_units:
          description: '[DEPRECATED] Field units that should be used to convert fields
            in sent/received tables. This keyword is only valid for table-like datatypes.
            If not provided, all fields are assumed to be unitless.'
          items:
            type: string
          type: array
        filter:
          $ref: '#/definitions/filter'
        format_str:
          description: String that should be used to format/parse messages. Default
            to None.
          type: string
        is_default:
          default: false
          type: boolean
        length_map:
          additionalProperties:
            type: string
          description: Map from pointer variable names to
          type: object
        name:
          description: Name used for component in log messages.
          type: string
        outside_loop:
          default: false
          type: boolean
        recv_converter:
          anyOf:
          - $ref: '#/definitions/transform'
          - type:
            - function
            - string
          - items:
              anyOf:
              - $ref: '#/definitions/transform'
              - type:
                - function
                - string
            type: array
          description: Converter that should be used on received objects. Defaults
            to None.
        send_converter:
          anyOf:
          - $ref: '#/definitions/transform'
          - type:
            - function
            - string
          - items:
              anyOf:
              - $ref: '#/definitions/transform'
              - type:
                - function
                - string
            type: array
          description: Converter that should be used on sent objects. Defaults to
            None.
        transform:
          anyOf:
          - $ref: '#/definitions/transform'
          - type:
            - function
            - string
          - items:
              anyOf:
              - $ref: '#/definitions/transform'
              - type:
                - function
                - string
            type: array
        vars:
          description: Names of variables to be sent/received by this comm. Defaults
            to [].
          items:
            type: string
          type: array
      required:
      - commtype
<<<<<<< HEAD
      - datatype
      - name
=======
      - name
      - datatype
>>>>>>> e5352e11
      title: comm_base
      type: object
    - anyOf:
      - additionalProperties: true
        description: Schema for comm component ['rmq'] subtype.
        properties:
          commtype:
            default: default
            description: RabbitMQ connection.
            enum:
            - rmq
            type: string
        title: RMQComm
        type: object
      - additionalProperties: true
        description: Schema for comm component ['buffer'] subtype.
        properties:
          commtype:
            default: default
            description: Communication mechanism that should be used.
            enum:
            - buffer
            type: string
        title: BufferComm
        type: object
      - additionalProperties: true
        description: Schema for comm component ['rmq_async'] subtype.
        properties:
          commtype:
            default: default
            description: Asynchronous RabbitMQ connection.
            enum:
            - rmq_async
            type: string
        title: RMQAsyncComm
        type: object
      - additionalProperties: true
        description: Schema for comm component ['ipc'] subtype.
        properties:
          commtype:
            default: default
            description: Interprocess communication (IPC) queue.
            enum:
            - ipc
            type: string
        title: IPCComm
        type: object
      - additionalProperties: true
        description: Schema for comm component ['default'] subtype.
        properties:
          commtype:
            default: default
            description: Communication mechanism selected based on the current platform.
            enum:
            - default
            type: string
        title: DefaultComm
        type: object
      - additionalProperties: true
        description: Schema for comm component ['zmq'] subtype.
        properties:
          commtype:
            default: default
            description: ZeroMQ socket.
            enum:
            - zmq
            type: string
        title: ZMQComm
        type: object
    description: Schema for comm components.
    title: comm
  connection:
    allOf:
    - additionalProperties: false
      dependencies:
        driver:
        - args
      description: Base schema for all subtypes of connection components.
      properties:
        args:
          description: '[DEPRECATED] Arguments that should be provided to the driver.'
          type: string
        connection_type:
          enum:
          - client
          - default
          - file_input
          - file_output
          - input
          - output
          - rmq_async_client
          - rmq_async_server
          - rmq_client
          - rmq_server
          - server
          type: string
        driver:
          description: '[DEPRECATED] Name of driver class that should be used.'
          type: string
        inputs:
<<<<<<< HEAD
          description: One or more name(s) of model output channel(s) and/or new channel/file
            objects that the connection should receive messages from. A full description
            of file entries and the available options can be found :ref:`here<yaml_file_options>`.
=======
          default:
          - {}
          description: One or more name(s) of model output(s) and/or new comm/file
            objects that the connection should receive messages from.
>>>>>>> e5352e11
          items:
            anyOf:
            - $ref: '#/definitions/comm'
            - $ref: '#/definitions/file'
          minItems: 1
          type: array
        onexit:
          description: Class method that should be called when a model that the connection
            interacts with exits, but before the connection driver is shut down. Defaults
            to None.
          type: string
        outputs:
<<<<<<< HEAD
          description: One or more name(s) of model input channel(s) and/or new channel/file
            objects that the connection should send messages to. A full description
            of file entries and the available options can be found :ref:`here<yaml_file_options>`.
=======
          default:
          - {}
          description: One or more name(s) of model input(s) and/or new comm/file
            objects that the connection should send messages to.
>>>>>>> e5352e11
          items:
            anyOf:
            - $ref: '#/definitions/comm'
            - $ref: '#/definitions/file'
          minItems: 1
          type: array
        translator:
          description: Function or string specifying a function that should be used
            to translate messages from the input communicator(s) before passing them
            to the output communicator(s). If a string, the format should be "<package.module>:<function>"
            so that <function> can be imported from <package>. Defaults to None and
            messages are passed directly. This can also be a list of functions/strings
            that will be called on the messages in the order they are provided.
          items:
            oneOf:
            - type: function
            - $ref: '#/definitions/transform'
          type: array
      required:
      - inputs
      - outputs
      title: connection_base
      type: object
    - anyOf:
      - additionalProperties: true
        description: Schema for connection component ['default'] subtype.
        properties:
          connection_type:
            description: Connection between one or more comms/files and one or more
              comms/files.
            enum:
            - default
            type: string
        title: ConnectionDriver
        type: object
      - additionalProperties: true
        description: Schema for connection component ['client'] subtype.
        properties:
          connection_type:
            description: Connection between a model acting as a client and a server
              request comm.
            enum:
            - client
            type: string
        title: ClientDriver
        type: object
      - additionalProperties: true
        description: Schema for connection component ['rmq_client'] subtype.
        properties:
          connection_type:
            description: Connection between a model acting as a client and a RabbitMQ
              server request comm.
            enum:
            - rmq_client
            type: string
        title: RMQClientDriver
        type: object
      - additionalProperties: true
        description: Schema for connection component ['output'] subtype.
        properties:
          connection_type:
            description: Connection between a model and one or more comms/files.
            enum:
            - output
            type: string
        title: OutputDriver
        type: object
      - additionalProperties: true
        description: Schema for connection component ['file_output'] subtype.
        properties:
          connection_type:
            description: Connection between a model and a file.
            enum:
            - file_output
            type: string
        title: FileOutputDriver
        type: object
      - additionalProperties: true
        description: Schema for connection component ['server'] subtype.
        properties:
          connection_type:
            description: Connection between a server request comm and a model acting
              as a server.
            enum:
            - server
            type: string
        title: ServerDriver
        type: object
      - additionalProperties: true
        description: Schema for connection component ['rmq_async_server'] subtype.
        properties:
          connection_type:
            description: Connection between an asynchronous RabbitMQ server request
              comm and a model acting as a server.
            enum:
            - rmq_async_server
            type: string
        title: RMQAsyncServerDriver
        type: object
      - additionalProperties: true
        description: Schema for connection component ['input'] subtype.
        properties:
          connection_type:
            description: Connection between one or more comms/files and a model.
            enum:
            - input
            type: string
        title: InputDriver
        type: object
      - additionalProperties: true
        description: Schema for connection component ['file_input'] subtype.
        properties:
          connection_type:
            description: Connection between a file and a model.
            enum:
            - file_input
            type: string
        title: FileInputDriver
        type: object
      - additionalProperties: true
        description: Schema for connection component ['rmq_server'] subtype.
        properties:
          connection_type:
            description: Connection between a RabbitMQ server request comm and a model
              acting as a server.
            enum:
            - rmq_server
            type: string
        title: RMQServerDriver
        type: object
      - additionalProperties: true
        description: Schema for connection component ['rmq_async_client'] subtype.
        properties:
          connection_type:
            description: Connection between a model acting as a client and an asynchronous
              RabbitMQ server request comm.
            enum:
            - rmq_async_client
            type: string
        title: RMQAsyncClientDriver
        type: object
    description: Schema for connection components.
    title: connection
  file:
    allOf:
    - additionalProperties: false
      dependencies:
        driver:
        - args
      description: Base schema for all subtypes of file components.
      properties:
        append:
          default: false
          description: If True and writing, file is openned in append mode. If True
            and reading, file is kept open even if the end of the file is reached
            to allow for another process to write to the file in append mode. Defaults
            to False.
          type: boolean
        args:
          description: '[DEPRECATED] Arguments that should be provided to the driver.'
          type: string
        as_array:
          default: false
          description: '[DEPRECATED] If True and the datatype is table-like, tables
            are sent/recieved with either columns rather than row by row. Defaults
            to False.'
          type: boolean
        comment:
          default: '# '
          description: One or more characters indicating a comment. Defaults to '#
            '.
          type: string
        datatype:
          description: JSON schema defining the type of object that the serializer
            will be used to serialize/deserialize. Defaults to default_datatype.
          type: schema
        default_flow_style:
          default: false
          description: If True, nested collections will be serialized in the block
            style. If False, they will always be serialized in the flow style. See
            `PyYAML Documentation <https://pyyaml.org/wiki/PyYAMLDocumentation>`_.
          type: boolean
        delimiter:
          default: "\t"
          description: Delimiter that should be used to separate name/value pairs
            in the map. Defaults to \t.
          type: string
        driver:
          description: '[DEPRECATED] Name of driver class that should be used.'
          type: string
        encoding:
          default: utf-8
          description: Encoding that should be used to serialize the object. Defaults
            to 'utf-8'.
          type: string
        field_names:
          description: '[DEPRECATED] Field names that should be used to label fields
            in sent/received tables. This keyword is only valid for table-like datatypes.
            If not provided, field names are created based on the field order.'
          items:
            type: string
          type: array
        field_units:
          description: '[DEPRECATED] Field units that should be used to convert fields
            in sent/received tables. This keyword is only valid for table-like datatypes.
            If not provided, all fields are assumed to be unitless.'
          items:
            type: string
          type: array
        filetype:
          default: binary
          description: The type of file that will be read from or written to.
          enum:
          - ascii
          - binary
          - json
          - map
          - mat
          - obj
          - pandas
          - pickle
          - ply
          - table
          - yaml
          type: string
        filter:
          $ref: '#/definitions/filter'
        format_str:
          description: String that should be used to format/parse messages. Default
            to None.
          type: string
        in_temp:
          default: false
          description: If True, the path will be considered relative to the platform
            temporary directory. Defaults to False.
          type: boolean
        indent:
          default: "\t"
          description: String or number of spaces that should be used to indent each
            level within the seiralized structure. Defaults to '\t'.
          type:
          - string
          - int
        is_series:
          default: false
          description: If True, input/output will be done to a series of files. If
            reading, each file will be processed until the end is reached. If writing,
            each output will be to a new file in the series. The addressed is assumed
            to contain a format for the index of the file. Defaults to False.
          type: boolean
        length_map:
          additionalProperties:
            type: string
          description: Map from pointer variable names to
          type: object
        name:
          description: Name used for component in log messages.
          type: string
        newline:
          default: '

            '
          description: One or more characters indicating a newline. Defaults to '\n'.
          type: string
        no_header:
          default: false
          description: If True, headers will not be read or serialized from/to tables.
            Defaults to False.
          type: boolean
        read_meth:
          default: read
          description: Method that should be used to read data from the file. Defaults
            to 'read'. Ignored if direction is 'send'.
          enum:
          - read
          - readline
          type: string
        recv_converter:
          anyOf:
          - $ref: '#/definitions/transform'
          - type:
            - function
            - string
          - items:
              anyOf:
              - $ref: '#/definitions/transform'
              - type:
                - function
                - string
            type: array
          description: Converter that should be used on received objects. Defaults
            to None.
        send_converter:
          anyOf:
          - $ref: '#/definitions/transform'
          - type:
            - function
            - string
          - items:
              anyOf:
              - $ref: '#/definitions/transform'
              - type:
                - function
                - string
            type: array
          description: Converter that should be used on sent objects. Defaults to
            None.
        serializer:
          default:
            seritype: direct
          description: Class with serialize and deserialize methods that should be
            used to process sent and received messages. Defaults to None and is constructed
            using provided 'serializer_kwargs'.
          oneOf:
          - $ref: '#/definitions/serializer'
          - class: yggdrasil.serialize.SerializeBase:SerializeBase
            type: instance
        sort_keys:
          default: true
          description: If True, the serialization of dictionaries will be in key sorted
            order. Defaults to True.
          type: boolean
        str_as_bytes:
          default: false
          description: If True, strings in columns are read as bytes. Defaults to
            False.
          type: boolean
        transform:
          anyOf:
          - $ref: '#/definitions/transform'
          - type:
            - function
            - string
          - items:
              anyOf:
              - $ref: '#/definitions/transform'
              - type:
                - function
                - string
            type: array
        use_astropy:
          default: false
          description: If True, the astropy package will be used to serialize/deserialize
            table. Defaults to False.
          type: boolean
        vars:
          description: Names of variables to be sent/received by this comm. Defaults
            to [].
          items:
            type: string
          type: array
        wait_for_creation:
          default: 0.0
          description: Time (in seconds) that should be waited before opening for
            the file to be created if it dosn't exist. Defaults to 0 s and file will
            attempt to be opened immediately.
          type: float
        working_dir:
          description: Working directory. If not provided, the current working directory
            is used.
          type: string
      required:
      - working_dir
<<<<<<< HEAD
      - filetype
      - name
=======
      - name
      - filetype
>>>>>>> e5352e11
      title: file_base
      type: object
    - anyOf:
      - additionalProperties: true
        description: Schema for file component ['binary'] subtype.
        properties:
          filetype:
            default: binary
            description: The entire file is read/written all at once as bytes.
            enum:
            - binary
            type: string
          read_meth:
            default: read
            description: Method that should be used to read data from the file. Defaults
              to 'read'. Ignored if direction is 'send'.
            enum:
            - read
            - readline
            type: string
          serializer:
            default:
              seritype: direct
            description: Class with serialize and deserialize methods that should
              be used to process sent and received messages. Defaults to None and
              is constructed using provided 'serializer_kwargs'.
            oneOf:
            - $ref: '#/definitions/serializer'
            - class: yggdrasil.serialize.SerializeBase:SerializeBase
              type: instance
        required:
        - serializer
        title: FileComm
        type: object
      - additionalProperties: true
        description: Schema for file component ['map'] subtype.
        properties:
          comment:
            default: '# '
            description: One or more characters indicating a comment. Defaults to
              '# '.
            type: string
          datatype:
            description: JSON schema defining the type of object that the serializer
              will be used to serialize/deserialize. Defaults to default_datatype.
            type: schema
          delimiter:
            default: "\t"
            description: Delimiter that should be used to separate name/value pairs
              in the map. Defaults to \t.
            type: string
          filetype:
            default: binary
            description: The file contains a key/value mapping with one key/value
              pair per line and separated by some delimiter.
            enum:
            - map
            type: string
          newline:
            default: '

              '
            description: One or more characters indicating a newline. Defaults to
              '\n'.
            type: string
        title: AsciiMapComm
        type: object
      - additionalProperties: true
        description: Schema for file component ['ply'] subtype.
        properties:
          comment:
            default: '# '
            description: One or more characters indicating a comment. Defaults to
              '# '.
            type: string
          datatype:
            description: JSON schema defining the type of object that the serializer
              will be used to serialize/deserialize. Defaults to default_datatype.
            type: schema
          filetype:
            default: binary
            description: The file is in the `Ply <http://paulbourke.net/dataformats/ply/>`_
              data format for 3D structures.
            enum:
            - ply
            type: string
          newline:
            default: '

              '
            description: One or more characters indicating a newline. Defaults to
              '\n'.
            type: string
        title: PlyFileComm
        type: object
      - additionalProperties: true
        description: Schema for file component ['table'] subtype.
        properties:
          comment:
            default: '# '
            description: One or more characters indicating a comment. Defaults to
              '# '.
            type: string
          datatype:
            description: JSON schema defining the type of object that the serializer
              will be used to serialize/deserialize. Defaults to default_datatype.
            type: schema
          delimiter:
            default: "\t"
            description: Character(s) that should be used to separate columns. Defaults
              to '\t'.
            type: string
          filetype:
            default: binary
            description: The file is an ASCII table that will be read/written one
              row at a time. If ``as_array`` is ``True``, the table will be read/written
              all at once.
            enum:
            - table
            type: string
          newline:
            default: '

              '
            description: One or more characters indicating a newline. Defaults to
              '\n'.
            type: string
          use_astropy:
            default: false
            description: If True, the astropy package will be used to serialize/deserialize
              table. Defaults to False.
            type: boolean
        title: AsciiTableComm
        type: object
      - additionalProperties: true
        description: Schema for file component ['mat'] subtype.
        properties:
          comment:
            default: '# '
            description: One or more characters indicating a comment. Defaults to
              '# '.
            type: string
          datatype:
            description: JSON schema defining the type of object that the serializer
              will be used to serialize/deserialize. Defaults to default_datatype.
            type: schema
          filetype:
            default: binary
            description: The file is a Matlab .mat file containing one or more serialized
              Matlab variables.
            enum:
            - mat
            type: string
          newline:
            default: '

              '
            description: One or more characters indicating a newline. Defaults to
              '\n'.
            type: string
        title: MatFileComm
        type: object
      - additionalProperties: true
        description: Schema for file component ['ascii'] subtype.
        properties:
          comment:
            default: '# '
            description: One or more characters indicating a comment. Defaults to
              '# '.
            type: string
          datatype:
            description: JSON schema defining the type of object that the serializer
              will be used to serialize/deserialize. Defaults to default_datatype.
            type: schema
          filetype:
            default: binary
            description: This file is read/written as encoded text one line at a time.
            enum:
            - ascii
            type: string
          newline:
            default: '

              '
            description: One or more characters indicating a newline. Defaults to
              '\n'.
            type: string
        title: AsciiFileComm
        type: object
      - additionalProperties: true
        description: Schema for file component ['pandas'] subtype.
        properties:
          comment:
            default: '# '
            description: One or more characters indicating a comment. Defaults to
              '# '.
            type: string
          datatype:
            description: JSON schema defining the type of object that the serializer
              will be used to serialize/deserialize. Defaults to default_datatype.
            type: schema
          delimiter:
            default: "\t"
            description: Character(s) that should be used to separate columns. Defaults
              to '\t'.
            type: string
          filetype:
            default: binary
            description: The file is a Pandas frame output as a table.
            enum:
            - pandas
            type: string
          newline:
            default: '

              '
            description: One or more characters indicating a newline. Defaults to
              '\n'.
            type: string
          no_header:
            default: false
            description: If True, headers will not be read or serialized from/to tables.
              Defaults to False.
            type: boolean
          str_as_bytes:
            default: false
            description: If True, strings in columns are read as bytes. Defaults to
              False.
            type: boolean
          use_astropy:
            default: false
            description: If True, the astropy package will be used to serialize/deserialize
              table. Defaults to False.
            type: boolean
        title: PandasFileComm
        type: object
      - additionalProperties: true
        description: Schema for file component ['obj'] subtype.
        properties:
          comment:
            default: '# '
            description: One or more characters indicating a comment. Defaults to
              '# '.
            type: string
          datatype:
            description: JSON schema defining the type of object that the serializer
              will be used to serialize/deserialize. Defaults to default_datatype.
            type: schema
          filetype:
            default: binary
            description: The file is in the `Obj <http://paulbourke.net/dataformats/obj/>`_
              data format for 3D structures.
            enum:
            - obj
            type: string
          newline:
            default: '

              '
            description: One or more characters indicating a newline. Defaults to
              '\n'.
            type: string
        title: ObjFileComm
        type: object
      - additionalProperties: true
        description: Schema for file component ['yaml'] subtype.
        properties:
          comment:
            default: '# '
            description: One or more characters indicating a comment. Defaults to
              '# '.
            type: string
          datatype:
            description: JSON schema defining the type of object that the serializer
              will be used to serialize/deserialize. Defaults to default_datatype.
            type: schema
          default_flow_style:
            default: false
            description: If True, nested collections will be serialized in the block
              style. If False, they will always be serialized in the flow style. See
              `PyYAML Documentation <https://pyyaml.org/wiki/PyYAMLDocumentation>`_.
            type: boolean
          encoding:
            default: utf-8
            description: Encoding that should be used to serialize the object. Defaults
              to 'utf-8'.
            type: string
          filetype:
            default: binary
            description: The file contains a YAML serialized object.
            enum:
            - yaml
            type: string
          indent:
            default: "\t"
            description: String or number of spaces that should be used to indent
              each level within the seiralized structure. Defaults to '\t'.
            type:
            - string
            - int
          newline:
            default: '

              '
            description: One or more characters indicating a newline. Defaults to
              '\n'.
            type: string
        title: YAMLFileComm
        type: object
      - additionalProperties: true
        description: Schema for file component ['json'] subtype.
        properties:
          comment:
            default: '# '
            description: One or more characters indicating a comment. Defaults to
              '# '.
            type: string
          datatype:
            description: JSON schema defining the type of object that the serializer
              will be used to serialize/deserialize. Defaults to default_datatype.
            type: schema
          filetype:
            default: binary
            description: The file contains a JSON serialized object.
            enum:
            - json
            type: string
          indent:
            default: "\t"
            description: String or number of spaces that should be used to indent
              each level within the seiralized structure. Defaults to '\t'.
            type:
            - string
            - int
          newline:
            default: '

              '
            description: One or more characters indicating a newline. Defaults to
              '\n'.
            type: string
          sort_keys:
            default: true
            description: If True, the serialization of dictionaries will be in key
              sorted order. Defaults to True.
            type: boolean
        title: JSONFileComm
        type: object
      - additionalProperties: true
        description: Schema for file component ['pickle'] subtype.
        properties:
          comment:
            default: '# '
            description: One or more characters indicating a comment. Defaults to
              '# '.
            type: string
          datatype:
            description: JSON schema defining the type of object that the serializer
              will be used to serialize/deserialize. Defaults to default_datatype.
            type: schema
          filetype:
            default: binary
            description: The file contains one or more pickled Python objects.
            enum:
            - pickle
            type: string
          newline:
            default: '

              '
            description: One or more characters indicating a newline. Defaults to
              '\n'.
            type: string
        title: PickleFileComm
        type: object
    description: Schema for file components.
    title: file
  filter:
    allOf:
    - additionalProperties: false
      dependencies:
        driver:
        - args
      description: Base schema for all subtypes of filter components.
      properties:
        filtertype:
          enum:
          - direct
          - function
          - statement
        function:
          description: The handle for a callable Python object (e.g. function) that
            should be used to determine if a message should be filtered or a string
            of the form "<function file>:<function name>" identifying a function where
            "<function file>" is the module or Python file containing the function
            and "<function name>" is the name of the function. The function should
            take the message as input and return a boolean, True if the message should
            pass through the filter, False if it should not.
          type: function
        initial_state:
          description: Dictionary of initial state variables that should be set when
            the filter is created.
          type: object
        statement:
          description: Python statement in terms of the message as represented by
            the string "%x%" that should evaluate to a boolean, True if the message
            should pass through the filter, False if it should not. The statement
            should only use a limited set of builtins and the math library (See yggdrasil.tools.safe_eval).
            If more complex relationships are required, use the FunctionFilter class.
          type: string
      title: filter_base
      type: object
    - anyOf:
      - additionalProperties: true
        description: Schema for filter component ['direct'] subtype.
        properties:
          filtertype:
            enum:
            - direct
        title: DirectFilter
        type: object
      - additionalProperties: true
        description: Schema for filter component ['statement'] subtype.
        properties:
          filtertype:
            enum:
            - statement
          statement:
            description: Python statement in terms of the message as represented by
              the string "%x%" that should evaluate to a boolean, True if the message
              should pass through the filter, False if it should not. The statement
              should only use a limited set of builtins and the math library (See
              yggdrasil.tools.safe_eval). If more complex relationships are required,
              use the FunctionFilter class.
            type: string
        required:
        - statement
        title: StatementFilter
        type: object
      - additionalProperties: true
        description: Schema for filter component ['function'] subtype.
        properties:
          filtertype:
            enum:
            - function
          function:
            description: The handle for a callable Python object (e.g. function) that
              should be used to determine if a message should be filtered or a string
              of the form "<function file>:<function name>" identifying a function
              where "<function file>" is the module or Python file containing the
              function and "<function name>" is the name of the function. The function
              should take the message as input and return a boolean, True if the message
              should pass through the filter, False if it should not.
            type: function
        required:
        - function
        title: FunctionFilter
        type: object
    description: Schema for filter components.
    title: filter
  model:
    allOf:
    - additionalProperties: false
      dependencies:
        driver:
        - args
      description: Base schema for all subtypes of model components.
      properties:
        args:
          description: The full path to the file containing the model program that
            will be run by the driver or a list starting with the program file and
            including any arguments that should be passed as input to the program.
          items:
            type: string
          type: array
        builddir:
          description: Directory where the build should be saved. Defaults to <sourcedir>/build.
            It can be relative to working_dir or absolute.
          type: string
        client_of:
          default: []
          description: The names of one or more models that this model will call as
            a server. If there are more than one, this should be specified as a sequence
            collection (list). The corresponding channel(s) that should be passed
            to the yggdrasil API will be the name of the server model joined with
            the name of the client model with an underscore `<server_model>_<client_model>`.
            There will be one channel created for each server the model is a client
            of. Defaults to empty list. Use of `client_of` with `function` is not
            currently supported.
          items:
            type: string
          type: array
        compiler:
          description: Command or path to executable that should be used to compile
            the model. If not provided, the compiler will be determined based on configuration
            options for the language (if present) and the registered compilers that
            are available on the current operating system.
          type: string
        compiler_flags:
          default: []
          description: Flags that should be passed to the compiler during compilation.
            If nto provided, the compiler flags will be determined based on configuration
            options for the language (if present), the compiler defaults, and the
            default_compiler_flags class attribute.
          items:
            type: string
          type: array
        configuration:
          default: Release
          description: Build type/configuration that should be built. Defaults to
            'Release'.
          type: string
        driver:
          description: '[DEPRECATED] Name of driver class that should be used.'
          type: string
        env_compiler:
          default: CC
          description: Environment variable where the compiler executable should be
            stored for use within the Makefile. Defaults to 'CC'.
          type: string
        env_compiler_flags:
          default: CFLAGS
          description: Environment variable where the compiler flags should be stored
            (including those required to compile against the |yggdrasil| interface).
            Defaults to 'CFLAGS'.
          type: string
        env_linker:
          default: CC
          description: Environment variable where the linker executable should be
            stored for use within the Makefile. Defaults to 'CC'.
          type: string
        env_linker_flags:
          default: LDFLAGS
          description: Environment variable where the linker flags should be stored
            (including those required to link against the |yggdrasil| interface).
            Defaults to 'LDFLAGS'.
          type: string
        function:
          description: If provided, an integrated model is created by wrapping the
            function named here. The function must be located within the file specified
            by the source file listed in the first argument. If not provided, the
            model must contain it's own calls to the |yggdrasil| interface.
          type: string
        inputs:
          default:
          - name: default
          description: A mapping object containing the entry for a model input channel
            or a list of input channel entries. If the model does not get input from
            another model, this may be ommitted. A full description of channel entries
            and the options available for channels can be found :ref:`here<yaml_comm_options>`.
          items:
            $ref: '#/definitions/comm'
          type: array
        integrator:
          default: cvode
          description: Name of integrator that should be used. Valid options include
            ['cvode', 'gillespie', 'rk4', 'rk45']. Defaults to 'cvode'.
          enum:
          - cvode
          - gillespie
          - rk4
          - rk45
          type: string
        integrator_settings:
          default: {}
          description: Settings for the integrator. Defaults to empty dict.
          type: object
        interpreter:
          description: Name or path of interpreter executable that should be used
            to run the model. If not provided, the interpreter will be determined
            based on configuration options for the language (if present) and the default_interpreter
            class attribute.
          type: string
        interpreter_flags:
          default: []
          description: Flags that should be passed to the interpreter when running
            the model. If not provided, the flags are determined based on configuration
            options for the language (if present) and the default_interpreter_flags
            class attribute.
          items:
            type: string
          type: array
        is_server:
          default: false
          description: If `True`, the model is assumed to be a server for one or more
            client models and an instance of :class:`yggdrasil.drivers.ServerDriver`
            is started. The corresponding channel that should be passed to the yggdrasil
            API will be the name of the model. Defaults to False. Use of `is_server`
            with `function` is not currently supported.
          type: boolean
        language:
          default: executable
          description: The programming language that the model is written in. A list
            of available languages can be found :ref:`here <schema_table_model_subtype_rst>`.
          enum:
          - R
          - c
          - c++
          - cmake
          - cpp
          - executable
          - function
          - lpy
          - make
          - matlab
          - python
          - r
          - sbml
          type: string
        linker:
          description: Command or path to executable that should be used to link the
            model. If not provided, the linker will be determined based on configuration
            options for the language (if present) and the registered linkers that
            are available on the current operating system
          type: string
        linker_flags:
          default: []
          description: Flags that should be passed to the linker during compilation.
            If nto provided, the linker flags will be determined based on configuration
            options for the language (if present), the linker defaults, and the default_linker_flags
            class attribute.
          items:
            type: string
          type: array
        makedir:
          description: Directory where make should be invoked from if it is not the
            same as the directory containing the makefile. Defaults to directory containing
            makefile if provided, otherwise working_dir.
          type: string
        makefile:
          default: Makefile
          description: Path to make file either absolute, relative to makedir (if
            provided), or relative to working_dir. Defaults to Makefile.
          type: string
        name:
          description: Name used for component in log messages.
          type: string
        only_output_final_step:
          default: false
          description: If True, only the final timestep is output. Defaults to False.
          type: boolean
        outputs:
          default:
          - name: default
          description: A mapping object containing the entry for a model output channel
            or a list of output channel entries. If the model does not output to another
            model, this may be ommitted. A full description of channel entries and
            the options available for channels can be found :ref:`here<yaml_comm_options>`.
          items:
            $ref: '#/definitions/comm'
          type: array
        outputs_in_inputs:
          description: If True, outputs from wrapped model functions are passed by
            pointer as inputs for modification and the return value will be a flag.
            If False, outputs are limited to return values. Defaults to the value
            of the class attribute outputs_in_inputs.
          type: boolean
        overwrite:
          default: true
          description: If True, any existing model products (compilation products,
            wrapper scripts, etc.) are removed prior to the run. If False, the products
            are not removed. Defaults to True. Setting this to False can improve the
            performance, particularly for models that take a long time to compile,
            but this should only be done once the model has been fully debugged to
            ensure that each run is tested on a clean copy of the model. The value
            of this keyword also determines whether or not products are removed after
            a run.
          type: boolean
        preserve_cache:
          default: false
          description: If True model products will be kept following the run, otherwise
            all products will be cleaned up. Defaults to False. This keyword is superceeded
            by overwrite.
          type: boolean
        products:
          default: []
          description: Paths to files created by the model that should be cleaned
            up when the model exits. Entries can be absolute paths or paths relative
            to the working directory. Defaults to [].
          items:
            type: string
          type: array
        reset:
          default: false
          description: If True, the simulation will be reset to it's initial values
            before each call (including the start time). Defaults to False.
          type: boolean
        selections:
          default: []
          description: Variables to include in the output. Defaults to None and the
            time/floating selections will be returned.
          items:
            type: string
          type: array
        skip_interpreter:
          default: false
          description: If True, no interpreter will be added to the arguments. This
            should only be used for subclasses that will not be invoking the model
            via the command line. Defaults to False.
          type: boolean
        skip_start_time:
          default: false
          description: If True, the results for the initial time step will not be
            output. Defaults to False. This option is ignored if only_output_final_step
            is True.
          type: boolean
        source_files:
          default: []
          description: Source files that should be compiled into an executable. Defaults
            to an empty list and the driver will search for a source file based on
            the model executable (the first model argument).
          items:
            type: string
          type: array
        source_products:
          default: []
          description: Files created by running the model that are source files. These
            files will be removed without checking their extension so users should
            avoid adding files to this list unless they are sure they should be deleted.
            Defaults to [].
          items:
            type: string
          type: array
        sourcedir:
          description: Source directory to call cmake on. If not provided it is set
            to working_dir. This should be the directory containing the CMakeLists.txt
            file. It can be relative to working_dir or absolute.
          type: string
        start_time:
          default: 0.0
          description: Time that simulation should be started from. If 'reset' is
            True, the start time will always be the provided value, otherwise, the
            start time will be the end of the previous call after the first call.
            Defaults to 0.0.
          type: number
        steps:
          default: 1
          description: Number of steps that should be output. Defaults to None.
          type: integer
        strace_flags:
          default:
          - -e
          - trace=memory
          description: Flags to pass to strace (or dtrace). Defaults to [].
          items:
            type: string
          type: array
        target:
          description: Make target that should be built to create the model executable.
            Defaults to None.
          type: string
        target_language:
          description: Language that the target is written in. Defaults to None and
            will be set based on the source files provided.
          type: string
        use_symunit:
          default: false
          description: If True, input/output variables with units will be represented
            in Matlab using symunit. Defaults to False.
          type: boolean
        valgrind_flags:
          default:
          - --leak-check=full
          - --show-leak-kinds=all
          description: Flags to pass to valgrind. Defaults to [].
          items:
            type: string
          type: array
        with_strace:
          default: false
          description: If True, the command is run with strace (on Linux) or dtrace
            (on MacOS). Defaults to False.
          type: boolean
        with_valgrind:
          default: false
          description: If True, the command is run with valgrind. Defaults to False.
          type: boolean
        working_dir:
          description: Working directory. If not provided, the current working directory
            is used.
          type: string
      required:
      - working_dir
<<<<<<< HEAD
      - language
      - args
      - name
=======
      - name
      - args
      - language
>>>>>>> e5352e11
      title: model_base
      type: object
    - anyOf:
      - additionalProperties: true
        description: Schema for model component ['function'] subtype.
        properties:
          interpreter:
            description: Name or path of interpreter executable that should be used
              to run the model. If not provided, the interpreter will be determined
              based on configuration options for the language (if present) and the
              default_interpreter class attribute.
            type: string
          interpreter_flags:
            default: []
            description: Flags that should be passed to the interpreter when running
              the model. If not provided, the flags are determined based on configuration
              options for the language (if present) and the default_interpreter_flags
              class attribute.
            items:
              type: string
            type: array
          language:
            default: executable
            description: The programming language that the model is written in. A
              list of available languages can be found :ref:`here <schema_table_model_subtype_rst>`.
            enum:
            - function
            type: string
          skip_interpreter:
            default: false
            description: If True, no interpreter will be added to the arguments. This
              should only be used for subclasses that will not be invoking the model
              via the command line. Defaults to False.
            type: boolean
        title: FunctionModelDriver
        type: object
      - additionalProperties: true
        description: Schema for model component ['make'] subtype.
        properties:
          compiler:
            description: Command or path to executable that should be used to compile
              the model. If not provided, the compiler will be determined based on
              configuration options for the language (if present) and the registered
              compilers that are available on the current operating system.
            type: string
          compiler_flags:
            default: []
            description: Flags that should be passed to the compiler during compilation.
              If nto provided, the compiler flags will be determined based on configuration
              options for the language (if present), the compiler defaults, and the
              default_compiler_flags class attribute.
            items:
              type: string
            type: array
          env_compiler:
            default: CC
            description: Environment variable where the compiler executable should
              be stored for use within the Makefile. Defaults to 'CC'.
            type: string
          env_compiler_flags:
            default: CFLAGS
            description: Environment variable where the compiler flags should be stored
              (including those required to compile against the |yggdrasil| interface).
              Defaults to 'CFLAGS'.
            type: string
          env_linker:
            default: CC
            description: Environment variable where the linker executable should be
              stored for use within the Makefile. Defaults to 'CC'.
            type: string
          env_linker_flags:
            default: LDFLAGS
            description: Environment variable where the linker flags should be stored
              (including those required to link against the |yggdrasil| interface).
              Defaults to 'LDFLAGS'.
            type: string
          language:
            default: executable
            description: Model is written in C/C++ and has a Makefile for compilation.
            enum:
            - make
            type: string
          linker:
            description: Command or path to executable that should be used to link
              the model. If not provided, the linker will be determined based on configuration
              options for the language (if present) and the registered linkers that
              are available on the current operating system
            type: string
          linker_flags:
            default: []
            description: Flags that should be passed to the linker during compilation.
              If nto provided, the linker flags will be determined based on configuration
              options for the language (if present), the linker defaults, and the
              default_linker_flags class attribute.
            items:
              type: string
            type: array
          makedir:
            description: Directory where make should be invoked from if it is not
              the same as the directory containing the makefile. Defaults to directory
              containing makefile if provided, otherwise working_dir.
            type: string
          makefile:
            default: Makefile
            description: Path to make file either absolute, relative to makedir (if
              provided), or relative to working_dir. Defaults to Makefile.
            type: string
          source_files:
            default: []
            description: Source files that should be compiled into an executable.
              Defaults to an empty list and the driver will search for a source file
              based on the model executable (the first model argument).
            items:
              type: string
            type: array
          target:
            description: Make target that should be built to create the model executable.
              Defaults to None.
            type: string
          target_language:
            description: Language that the target is written in. Defaults to None
              and will be set based on the source files provided.
            type: string
        title: MakeModelDriver
        type: object
      - additionalProperties: true
        description: Schema for model component ['python'] subtype.
        properties:
          interpreter:
            description: Name or path of interpreter executable that should be used
              to run the model. If not provided, the interpreter will be determined
              based on configuration options for the language (if present) and the
              default_interpreter class attribute.
            type: string
          interpreter_flags:
            default: []
            description: Flags that should be passed to the interpreter when running
              the model. If not provided, the flags are determined based on configuration
              options for the language (if present) and the default_interpreter_flags
              class attribute.
            items:
              type: string
            type: array
          language:
            default: executable
            description: Model is written in Python.
            enum:
            - python
            type: string
          skip_interpreter:
            default: false
            description: If True, no interpreter will be added to the arguments. This
              should only be used for subclasses that will not be invoking the model
              via the command line. Defaults to False.
            type: boolean
        title: PythonModelDriver
        type: object
      - additionalProperties: true
        description: Schema for model component ['lpy'] subtype.
        properties:
          interpreter:
            description: Name or path of interpreter executable that should be used
              to run the model. If not provided, the interpreter will be determined
              based on configuration options for the language (if present) and the
              default_interpreter class attribute.
            type: string
          interpreter_flags:
            default: []
            description: Flags that should be passed to the interpreter when running
              the model. If not provided, the flags are determined based on configuration
              options for the language (if present) and the default_interpreter_flags
              class attribute.
            items:
              type: string
            type: array
          language:
            default: executable
            description: Model is an LPy system.
            enum:
            - lpy
            type: string
          skip_interpreter:
            default: false
            description: If True, no interpreter will be added to the arguments. This
              should only be used for subclasses that will not be invoking the model
              via the command line. Defaults to False.
            type: boolean
        title: LPyModelDriver
        type: object
      - additionalProperties: true
        description: Schema for model component ['matlab'] subtype.
        properties:
          interpreter:
            description: Name or path of interpreter executable that should be used
              to run the model. If not provided, the interpreter will be determined
              based on configuration options for the language (if present) and the
              default_interpreter class attribute.
            type: string
          interpreter_flags:
            default: []
            description: Flags that should be passed to the interpreter when running
              the model. If not provided, the flags are determined based on configuration
              options for the language (if present) and the default_interpreter_flags
              class attribute.
            items:
              type: string
            type: array
          language:
            default: executable
            description: Model is written in Matlab.
            enum:
            - matlab
            type: string
          skip_interpreter:
            default: false
            description: If True, no interpreter will be added to the arguments. This
              should only be used for subclasses that will not be invoking the model
              via the command line. Defaults to False.
            type: boolean
          use_symunit:
            default: false
            description: If True, input/output variables with units will be represented
              in Matlab using symunit. Defaults to False.
            type: boolean
        title: MatlabModelDriver
        type: object
      - additionalProperties: true
        description: Schema for model component ['c'] subtype.
        properties:
          compiler:
            description: Command or path to executable that should be used to compile
              the model. If not provided, the compiler will be determined based on
              configuration options for the language (if present) and the registered
              compilers that are available on the current operating system.
            type: string
          compiler_flags:
            default: []
            description: Flags that should be passed to the compiler during compilation.
              If nto provided, the compiler flags will be determined based on configuration
              options for the language (if present), the compiler defaults, and the
              default_compiler_flags class attribute.
            items:
              type: string
            type: array
          language:
            default: executable
            description: Model is written in C.
            enum:
            - c
            type: string
          linker:
            description: Command or path to executable that should be used to link
              the model. If not provided, the linker will be determined based on configuration
              options for the language (if present) and the registered linkers that
              are available on the current operating system
            type: string
          linker_flags:
            default: []
            description: Flags that should be passed to the linker during compilation.
              If nto provided, the linker flags will be determined based on configuration
              options for the language (if present), the linker defaults, and the
              default_linker_flags class attribute.
            items:
              type: string
            type: array
          source_files:
            default: []
            description: Source files that should be compiled into an executable.
              Defaults to an empty list and the driver will search for a source file
              based on the model executable (the first model argument).
            items:
              type: string
            type: array
        title: CModelDriver
        type: object
      - additionalProperties: true
        description: Schema for model component ['c++', 'cpp'] subtype.
        properties:
          compiler:
            description: Command or path to executable that should be used to compile
              the model. If not provided, the compiler will be determined based on
              configuration options for the language (if present) and the registered
              compilers that are available on the current operating system.
            type: string
          compiler_flags:
            default: []
            description: Flags that should be passed to the compiler during compilation.
              If nto provided, the compiler flags will be determined based on configuration
              options for the language (if present), the compiler defaults, and the
              default_compiler_flags class attribute.
            items:
              type: string
            type: array
          language:
            default: executable
            description: Model is written in C++.
            enum:
            - c++
            - cpp
            type: string
          linker:
            description: Command or path to executable that should be used to link
              the model. If not provided, the linker will be determined based on configuration
              options for the language (if present) and the registered linkers that
              are available on the current operating system
            type: string
          linker_flags:
            default: []
            description: Flags that should be passed to the linker during compilation.
              If nto provided, the linker flags will be determined based on configuration
              options for the language (if present), the linker defaults, and the
              default_linker_flags class attribute.
            items:
              type: string
            type: array
          source_files:
            default: []
            description: Source files that should be compiled into an executable.
              Defaults to an empty list and the driver will search for a source file
              based on the model executable (the first model argument).
            items:
              type: string
            type: array
        title: CPPModelDriver
        type: object
      - additionalProperties: true
        description: Schema for model component ['R', 'r'] subtype.
        properties:
          interpreter:
            description: Name or path of interpreter executable that should be used
              to run the model. If not provided, the interpreter will be determined
              based on configuration options for the language (if present) and the
              default_interpreter class attribute.
            type: string
          interpreter_flags:
            default: []
            description: Flags that should be passed to the interpreter when running
              the model. If not provided, the flags are determined based on configuration
              options for the language (if present) and the default_interpreter_flags
              class attribute.
            items:
              type: string
            type: array
          language:
            default: executable
            description: Model is written in R.
            enum:
            - R
            - r
            type: string
          skip_interpreter:
            default: false
            description: If True, no interpreter will be added to the arguments. This
              should only be used for subclasses that will not be invoking the model
              via the command line. Defaults to False.
            type: boolean
        title: RModelDriver
        type: object
      - additionalProperties: true
        description: Schema for model component ['sbml'] subtype.
        properties:
          integrator:
            default: cvode
            description: Name of integrator that should be used. Valid options include
              ['cvode', 'gillespie', 'rk4', 'rk45']. Defaults to 'cvode'.
            enum:
            - cvode
            - gillespie
            - rk4
            - rk45
            type: string
          integrator_settings:
            default: {}
            description: Settings for the integrator. Defaults to empty dict.
            type: object
          interpreter:
            description: Name or path of interpreter executable that should be used
              to run the model. If not provided, the interpreter will be determined
              based on configuration options for the language (if present) and the
              default_interpreter class attribute.
            type: string
          interpreter_flags:
            default: []
            description: Flags that should be passed to the interpreter when running
              the model. If not provided, the flags are determined based on configuration
              options for the language (if present) and the default_interpreter_flags
              class attribute.
            items:
              type: string
            type: array
          language:
            default: executable
            description: Model is an SBML model.
            enum:
            - sbml
            type: string
          only_output_final_step:
            default: false
            description: If True, only the final timestep is output. Defaults to False.
            type: boolean
          reset:
            default: false
            description: If True, the simulation will be reset to it's initial values
              before each call (including the start time). Defaults to False.
            type: boolean
          selections:
            default: []
            description: Variables to include in the output. Defaults to None and
              the time/floating selections will be returned.
            items:
              type: string
            type: array
          skip_interpreter:
            default: false
            description: If True, no interpreter will be added to the arguments. This
              should only be used for subclasses that will not be invoking the model
              via the command line. Defaults to False.
            type: boolean
          skip_start_time:
            default: false
            description: If True, the results for the initial time step will not be
              output. Defaults to False. This option is ignored if only_output_final_step
              is True.
            type: boolean
          start_time:
            default: 0.0
            description: Time that simulation should be started from. If 'reset' is
              True, the start time will always be the provided value, otherwise, the
              start time will be the end of the previous call after the first call.
              Defaults to 0.0.
            type: number
          steps:
            default: 1
            description: Number of steps that should be output. Defaults to None.
            type: integer
        title: SBMLModelDriver
        type: object
      - additionalProperties: true
        description: Schema for model component ['cmake'] subtype.
        properties:
          builddir:
            description: Directory where the build should be saved. Defaults to <sourcedir>/build.
              It can be relative to working_dir or absolute.
            type: string
          compiler:
            description: Command or path to executable that should be used to compile
              the model. If not provided, the compiler will be determined based on
              configuration options for the language (if present) and the registered
              compilers that are available on the current operating system.
            type: string
          compiler_flags:
            default: []
            description: Flags that should be passed to the compiler during compilation.
              If nto provided, the compiler flags will be determined based on configuration
              options for the language (if present), the compiler defaults, and the
              default_compiler_flags class attribute.
            items:
              type: string
            type: array
          configuration:
            default: Release
            description: Build type/configuration that should be built. Defaults to
              'Release'.
            type: string
          language:
            default: executable
            description: Model is written in C/C++ and has a CMake build system.
            enum:
            - cmake
            type: string
          linker:
            description: Command or path to executable that should be used to link
              the model. If not provided, the linker will be determined based on configuration
              options for the language (if present) and the registered linkers that
              are available on the current operating system
            type: string
          linker_flags:
            default: []
            description: Flags that should be passed to the linker during compilation.
              If nto provided, the linker flags will be determined based on configuration
              options for the language (if present), the linker defaults, and the
              default_linker_flags class attribute.
            items:
              type: string
            type: array
          source_files:
            default: []
            description: Source files that should be compiled into an executable.
              Defaults to an empty list and the driver will search for a source file
              based on the model executable (the first model argument).
            items:
              type: string
            type: array
          sourcedir:
            description: Source directory to call cmake on. If not provided it is
              set to working_dir. This should be the directory containing the CMakeLists.txt
              file. It can be relative to working_dir or absolute.
            type: string
          target:
            description: Make target that should be built to create the model executable.
              Defaults to None.
            type: string
          target_language:
            description: Language that the target is written in. Defaults to None
              and will be set based on the source files provided.
            type: string
        title: CMakeModelDriver
        type: object
      - additionalProperties: true
        description: Schema for model component ['executable'] subtype.
        properties:
          language:
            default: executable
            description: Model is an executable.
            enum:
            - executable
            type: string
        title: ExecutableModelDriver
        type: object
    description: Schema for model components.
    title: model
  serializer:
    allOf:
    - additionalProperties: false
      dependencies:
        driver:
        - args
      description: Base schema for all subtypes of serializer components.
      properties:
        as_array:
          default: false
          description: If True, each of the arguments being serialized/deserialized
            will be arrays that are converted to/from bytes in column major ('F')
            order. Otherwise, each argument should be a scalar. Defaults to False.
          type: boolean
        comment:
          default: '# '
          description: One or more characters indicating a comment. Defaults to '#
            '.
          type: string
        datatype:
          description: JSON schema defining the type of object that the serializer
            will be used to serialize/deserialize. Defaults to default_datatype.
          type: schema
        default_flow_style:
          default: false
          description: If True, nested collections will be serialized in the block
            style. If False, they will always be serialized in the flow style. See
            `PyYAML Documentation <https://pyyaml.org/wiki/PyYAMLDocumentation>`_.
          type: boolean
        delimiter:
          default: "\t"
          description: Character(s) that should be used to separate columns. Defaults
            to '\t'.
          type: string
        encoded_datatype:
          description: JSON schema describing the type that serialized objects should
            conform to. Defaults to the class attribute default_encoded_datatype.
            If either func_serialize or func_deserialize are not provided, this needs
            to be specified in order to serialize non-bytes objects.
          type: schema
        encoding:
          default: utf-8
          description: Encoding that should be used to serialize the object. Defaults
            to 'utf-8'.
          type: string
        field_names:
          description: The names of fields in the format string. If not provided,
            names are set based on the order of the fields in the format string.
          items:
            type: string
          type: array
        field_units:
          description: The units of fields in the format string. If not provided,
            all fields are assumed to be dimensionless.
          items:
            type: string
          type: array
        format_str:
          description: If provided, this string will be used to format messages from
            a list of arguments and parse messages to get a list of arguments in C
            printf/scanf style. Defaults to None and messages are assumed to already
            be bytes.
          type: string
        func_deserialize:
          description: Callable object that takes objects of a type that conforms
            to encoded_datatype and returns a deserialized Python object. Defaults
            to None and the default deserialization for encoded_datatype will be used.
          type: function
        func_serialize:
          description: Callable object that takes Python objects as input and returns
            a representation that conforms to encoded_datatype. Defaults to None and
            the default serialization for encoded_datatype will be used.
          type: function
        indent:
          default: "\t"
          description: String or number of spaces that should be used to indent each
            level within the seiralized structure. Defaults to '\t'.
          type:
          - string
          - int
        newline:
          default: '

            '
          description: One or more characters indicating a newline. Defaults to '\n'.
          type: string
        no_header:
          default: false
          description: If True, headers will not be read or serialized from/to tables.
            Defaults to False.
          type: boolean
        seritype:
          default: default
          description: Serializer type.
          enum:
          - default
          - direct
          - functional
          - json
          - map
          - mat
          - obj
          - pandas
          - pickle
          - ply
          - table
          - yaml
          type: string
        sort_keys:
          default: true
          description: If True, the serialization of dictionaries will be in key sorted
            order. Defaults to True.
          type: boolean
        str_as_bytes:
          default: false
          description: If True, strings in columns are read as bytes. Defaults to
            False.
          type: boolean
        use_astropy:
          default: false
          description: If True, the astropy package will be used to serialize/deserialize
            table. Defaults to False.
          type: boolean
      title: serializer_base
      type: object
    - anyOf:
      - additionalProperties: true
        description: Schema for serializer component ['default'] subtype.
        properties:
          seritype:
            default: default
            description: Default serializer that uses |yggdrasil|'s extended JSON
              serialization based on a provided type definition (See discussion :ref:`here
              <serialization_rst>`).
            enum:
            - default
            type: string
        title: DefaultSerialize
        type: object
      - additionalProperties: true
        description: Schema for serializer component ['table'] subtype.
        properties:
          as_array:
            default: false
            description: If True, each of the arguments being serialized/deserialized
              will be arrays that are converted to/from bytes in column major ('F')
              order. Otherwise, each argument should be a scalar. Defaults to False.
            type: boolean
          delimiter:
            default: "\t"
            description: Character(s) that should be used to separate columns. Defaults
              to '\t'.
            type: string
          field_names:
            description: The names of fields in the format string. If not provided,
              names are set based on the order of the fields in the format string.
            items:
              type: string
            type: array
          field_units:
            description: The units of fields in the format string. If not provided,
              all fields are assumed to be dimensionless.
            items:
              type: string
            type: array
          format_str:
            description: If provided, this string will be used to format messages
              from a list of arguments and parse messages to get a list of arguments
              in C printf/scanf style. Defaults to None and messages are assumed to
              already be bytes.
            type: string
          seritype:
            default: default
            description: ASCII tab (or otherwise) delimited table.
            enum:
            - table
            type: string
          use_astropy:
            default: false
            description: If True, the astropy package will be used to serialize/deserialize
              table. Defaults to False.
            type: boolean
        title: AsciiTableSerialize
        type: object
      - additionalProperties: true
        description: Schema for serializer component ['pandas'] subtype.
        properties:
          delimiter:
            default: "\t"
            description: Character(s) that should be used to separate columns. Defaults
              to '\t'.
            type: string
          field_names:
            description: The names of fields in the format string. If not provided,
              names are set based on the order of the fields in the format string.
            items:
              type: string
            type: array
          field_units:
            description: The units of fields in the format string. If not provided,
              all fields are assumed to be dimensionless.
            items:
              type: string
            type: array
          format_str:
            description: If provided, this string will be used to format messages
              from a list of arguments and parse messages to get a list of arguments
              in C printf/scanf style. Defaults to None and messages are assumed to
              already be bytes.
            type: string
          no_header:
            default: false
            description: If True, headers will not be read or serialized from/to tables.
              Defaults to False.
            type: boolean
          seritype:
            default: default
            description: Serializes tables using the pandas package.
            enum:
            - pandas
            type: string
          str_as_bytes:
            default: false
            description: If True, strings in columns are read as bytes. Defaults to
              False.
            type: boolean
          use_astropy:
            default: false
            description: If True, the astropy package will be used to serialize/deserialize
              table. Defaults to False.
            type: boolean
        title: PandasSerialize
        type: object
      - additionalProperties: true
        description: Schema for serializer component ['functional'] subtype.
        properties:
          encoded_datatype:
            description: JSON schema describing the type that serialized objects should
              conform to. Defaults to the class attribute default_encoded_datatype.
              If either func_serialize or func_deserialize are not provided, this
              needs to be specified in order to serialize non-bytes objects.
            type: schema
          func_deserialize:
            description: Callable object that takes objects of a type that conforms
              to encoded_datatype and returns a deserialized Python object. Defaults
              to None and the default deserialization for encoded_datatype will be
              used.
            type: function
          func_serialize:
            description: Callable object that takes Python objects as input and returns
              a representation that conforms to encoded_datatype. Defaults to None
              and the default serialization for encoded_datatype will be used.
            type: function
          seritype:
            default: default
            description: Serializer that uses provied function to serialize messages.
            enum:
            - functional
            type: string
        title: FunctionalSerialize
        type: object
      - additionalProperties: true
        description: Schema for serializer component ['mat'] subtype.
        properties:
          seritype:
            default: default
            description: Serializes objects using the Matlab .mat format.
            enum:
            - mat
            type: string
        title: MatSerialize
        type: object
      - additionalProperties: true
        description: Schema for serializer component ['direct'] subtype.
        properties:
          seritype:
            default: default
            description: Direct serialization of bytes.
            enum:
            - direct
            type: string
        title: DirectSerialize
        type: object
      - additionalProperties: true
        description: Schema for serializer component ['json'] subtype.
        properties:
          indent:
            default: "\t"
            description: String or number of spaces that should be used to indent
              each level within the seiralized structure. Defaults to '\t'.
            type:
            - string
            - int
          seritype:
            default: default
            description: Serializes Python objects using the JSON standard.
            enum:
            - json
            type: string
          sort_keys:
            default: true
            description: If True, the serialization of dictionaries will be in key
              sorted order. Defaults to True.
            type: boolean
        title: JSONSerialize
        type: object
      - additionalProperties: true
        description: Schema for serializer component ['ply'] subtype.
        properties:
          seritype:
            default: default
            description: Serialize 3D structures using Ply format.
            enum:
            - ply
            type: string
        title: PlySerialize
        type: object
      - additionalProperties: true
        description: Schema for serializer component ['map'] subtype.
        properties:
          delimiter:
            default: "\t"
            description: Delimiter that should be used to separate name/value pairs
              in the map. Defaults to \t.
            type: string
          seritype:
            default: default
            description: Serialzation of mapping between key/value pairs with one
              pair per line and using a character delimiter to separate keys and values.
            enum:
            - map
            type: string
        title: AsciiMapSerialize
        type: object
      - additionalProperties: true
        description: Schema for serializer component ['obj'] subtype.
        properties:
          seritype:
            default: default
            description: Serialize 3D structures using Obj format.
            enum:
            - obj
            type: string
        title: ObjSerialize
        type: object
      - additionalProperties: true
        description: Schema for serializer component ['pickle'] subtype.
        properties:
          seritype:
            default: default
            description: Serialize any Python object using a Python pickle.
            enum:
            - pickle
            type: string
        title: PickleSerialize
        type: object
      - additionalProperties: true
        description: Schema for serializer component ['yaml'] subtype.
        properties:
          default_flow_style:
            default: false
            description: If True, nested collections will be serialized in the block
              style. If False, they will always be serialized in the flow style. See
              `PyYAML Documentation <https://pyyaml.org/wiki/PyYAMLDocumentation>`_.
            type: boolean
          encoding:
            default: utf-8
            description: Encoding that should be used to serialize the object. Defaults
              to 'utf-8'.
            type: string
          indent:
            default: "\t"
            description: String or number of spaces that should be used to indent
              each level within the seiralized structure. Defaults to '\t'.
            type:
            - string
            - int
          seritype:
            default: default
            description: Serializes Python objects using the YAML standard.
            enum:
            - yaml
            type: string
        title: YAMLSerialize
        type: object
    description: Schema for serializer components.
    title: serializer
  transform:
    allOf:
    - additionalProperties: false
      dependencies:
        driver:
        - args
      description: Base schema for all subtypes of transform components.
      properties:
        field_names:
          items:
            type: string
          type: array
        function:
          description: The handle for a callable Python object (e.g. function) that
            should be used to transform messages or a string of the form "<function
            file>:<function name>" identifying a function where "<function file>"
            is the module or Python file containing the function and "<function name>"
            is the name of the function. The function should take the message as input
            and return the transformed message.
          type: function
        initial_state:
          description: Dictionary of initial state variables that should be set when
            the transform is created.
          type: object
        map:
          additionalProperties:
            type: string
          description: A mapping from original field name to new field names.
          type: object
        original_datatype:
          description: Datatype associated with expected messages. Defaults to None.
          type: schema
        original_order:
          description: The original order of fields that should be used for selecting
            from lists/tuples.
          items:
            type: string
          type: array
        selected:
          description: A list of fields that should be selected.
          items:
            type: string
          type: array
        single_as_scalar:
          description: If True and only a single field is selected, the transformed
            messages will be scalars rather than arrays with single elements. Defaults
            to False.
          type: boolean
        statement:
          description: Python statement in terms of the message as represented by
            the string "%x%" that should evaluate to the transformed message. The
            statement should only use a limited set of builtins and the math library
            (See yggdrasil.tools.safe_eval). If more complex relationships are required,
            use the FunctionTransform class.
          type: string
        transformtype:
          enum:
          - array
          - direct
          - function
          - map_fields
          - pandas
          - select_fields
          - statement
      title: transform_base
      type: object
    - anyOf:
      - additionalProperties: true
        description: Schema for transform component ['array'] subtype.
        properties:
          field_names:
            items:
              type: string
            type: array
          transformtype:
            enum:
            - array
        title: ArrayTransform
        type: object
      - additionalProperties: true
        description: Schema for transform component ['pandas'] subtype.
        properties:
          field_names:
            items:
              type: string
            type: array
          transformtype:
            enum:
            - pandas
        title: PandasTransform
        type: object
      - additionalProperties: true
        description: Schema for transform component ['select_fields'] subtype.
        properties:
          original_order:
            description: The original order of fields that should be used for selecting
              from lists/tuples.
            items:
              type: string
            type: array
          selected:
            description: A list of fields that should be selected.
            items:
              type: string
            type: array
          single_as_scalar:
            description: If True and only a single field is selected, the transformed
              messages will be scalars rather than arrays with single elements. Defaults
              to False.
            type: boolean
          transformtype:
            enum:
            - select_fields
        required:
        - selected
        title: SelectFieldsTransform
        type: object
      - additionalProperties: true
        description: Schema for transform component ['function'] subtype.
        properties:
          function:
            description: The handle for a callable Python object (e.g. function) that
              should be used to transform messages or a string of the form "<function
              file>:<function name>" identifying a function where "<function file>"
              is the module or Python file containing the function and "<function
              name>" is the name of the function. The function should take the message
              as input and return the transformed message.
            type: function
          transformtype:
            enum:
            - function
        required:
        - function
        title: FunctionTransform
        type: object
      - additionalProperties: true
        description: Schema for transform component ['statement'] subtype.
        properties:
          statement:
            description: Python statement in terms of the message as represented by
              the string "%x%" that should evaluate to the transformed message. The
              statement should only use a limited set of builtins and the math library
              (See yggdrasil.tools.safe_eval). If more complex relationships are required,
              use the FunctionTransform class.
            type: string
          transformtype:
            enum:
            - statement
        required:
        - statement
        title: StatementTransform
        type: object
      - additionalProperties: true
        description: Schema for transform component ['direct'] subtype.
        properties:
          transformtype:
            enum:
            - direct
        title: DirectTransform
        type: object
      - additionalProperties: true
        description: Schema for transform component ['map_fields'] subtype.
        properties:
          map:
            additionalProperties:
              type: string
            description: A mapping from original field name to new field names.
            type: object
          transformtype:
            enum:
            - map_fields
        required:
        - map
        title: MapFieldsTransform
        type: object
    description: Schema for transform components.
    title: transform
description: Schema for yggdrasil YAML input files.
properties:
  models:
    items:
      $ref: '#/definitions/model'
    minItems: 1
    type: array
  connections:
    items:
      $ref: '#/definitions/connection'
    type: array
required:
- models
title: YAML Schema
type: object<|MERGE_RESOLUTION|>--- conflicted
+++ resolved
@@ -126,13 +126,8 @@
           type: array
       required:
       - commtype
-<<<<<<< HEAD
       - datatype
       - name
-=======
-      - name
-      - datatype
->>>>>>> e5352e11
       title: comm_base
       type: object
     - anyOf:
@@ -222,6 +217,7 @@
           - file_input
           - file_output
           - input
+          - io
           - output
           - rmq_async_client
           - rmq_async_server
@@ -233,16 +229,11 @@
           description: '[DEPRECATED] Name of driver class that should be used.'
           type: string
         inputs:
-<<<<<<< HEAD
+          default:
+          - {}
           description: One or more name(s) of model output channel(s) and/or new channel/file
             objects that the connection should receive messages from. A full description
             of file entries and the available options can be found :ref:`here<yaml_file_options>`.
-=======
-          default:
-          - {}
-          description: One or more name(s) of model output(s) and/or new comm/file
-            objects that the connection should receive messages from.
->>>>>>> e5352e11
           items:
             anyOf:
             - $ref: '#/definitions/comm'
@@ -255,16 +246,11 @@
             to None.
           type: string
         outputs:
-<<<<<<< HEAD
+          default:
+          - {}
           description: One or more name(s) of model input channel(s) and/or new channel/file
             objects that the connection should send messages to. A full description
             of file entries and the available options can be found :ref:`here<yaml_file_options>`.
-=======
-          default:
-          - {}
-          description: One or more name(s) of model input(s) and/or new comm/file
-            objects that the connection should send messages to.
->>>>>>> e5352e11
           items:
             anyOf:
             - $ref: '#/definitions/comm'
@@ -272,9 +258,9 @@
           minItems: 1
           type: array
         translator:
-          description: Function or string specifying a function that should be used
-            to translate messages from the input communicator(s) before passing them
-            to the output communicator(s). If a string, the format should be "<package.module>:<function>"
+          description: Function or string specifying function that should be used
+            to translate messages from the input communicator before passing them
+            to the output communicator. If a string, the format should be "<package.module>:<function>"
             so that <function> can be imported from <package>. Defaults to None and
             messages are passed directly. This can also be a list of functions/strings
             that will be called on the messages in the order they are provided.
@@ -284,8 +270,8 @@
             - $ref: '#/definitions/transform'
           type: array
       required:
+      - outputs
       - inputs
-      - outputs
       title: connection_base
       type: object
     - anyOf:
@@ -394,6 +380,16 @@
             - rmq_server
             type: string
         title: RMQServerDriver
+        type: object
+      - additionalProperties: true
+        description: Schema for connection component ['io'] subtype.
+        properties:
+          connection_type:
+            description: Connection between two models.
+            enum:
+            - io
+            type: string
+        title: IODriver
         type: object
       - additionalProperties: true
         description: Schema for connection component ['rmq_async_client'] subtype.
@@ -627,14 +623,9 @@
             is used.
           type: string
       required:
-      - working_dir
-<<<<<<< HEAD
       - filetype
       - name
-=======
-      - name
-      - filetype
->>>>>>> e5352e11
+      - working_dir
       title: file_base
       type: object
     - anyOf:
@@ -1418,15 +1409,9 @@
           type: string
       required:
       - working_dir
-<<<<<<< HEAD
-      - language
       - args
       - name
-=======
-      - name
-      - args
       - language
->>>>>>> e5352e11
       title: model_base
       type: object
     - anyOf:
