--- conflicted
+++ resolved
@@ -3133,17 +3133,14 @@
               use any of the files located there since OSR always assumes the included
               file paths are relative. Defaults to False.
             type: boolean
-<<<<<<< HEAD
-          driver:
-            deprecated: true
-            description: '[DEPRECATED] Name of driver class that should be used.'
-            enum:
-            - OSRModelDriver
-            type: string
-=======
           disable_python_c_api:
             type: boolean
->>>>>>> 93191231
+          driver:
+            deprecated: true
+            description: '[DEPRECATED] Name of driver class that should be used.'
+            enum:
+            - OSRModelDriver
+            type: string
           language:
             default: osr
             description: Model is an OSR model.
@@ -3174,13 +3171,10 @@
               additional export modules that output at a shorter rate, the existing
               table of values will be extrapolated.
             type: object
-<<<<<<< HEAD
-        required:
-        - language
-=======
           with_asan:
             type: boolean
->>>>>>> 93191231
+        required:
+        - language
         title: yggdrasil.drivers.OSRModelDriver.OSRModelDriver
         type: object
       - additionalProperties: true
