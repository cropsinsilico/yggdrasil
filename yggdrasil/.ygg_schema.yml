--- conflicted
+++ resolved
@@ -125,13 +125,9 @@
             type: string
           type: array
       required:
+      - datatype
       - commtype
       - name
-<<<<<<< HEAD
-=======
-      - commtype
->>>>>>> 9e638754
-      - datatype
       title: comm_base
       type: object
     - anyOf:
@@ -644,15 +640,9 @@
             is used.
           type: string
       required:
-<<<<<<< HEAD
-      - filetype
-      - name
-      - working_dir
-=======
-      - working_dir
       - name
       - filetype
->>>>>>> 9e638754
+      - working_dir
       title: file_base
       type: object
     - anyOf:
@@ -1603,17 +1593,10 @@
             is used.
           type: string
       required:
-<<<<<<< HEAD
       - language
       - name
       - args
       - working_dir
-=======
-      - args
-      - working_dir
-      - name
-      - language
->>>>>>> 9e638754
       title: model_base
       type: object
     - anyOf:
@@ -1829,13 +1812,6 @@
             items:
               type: string
             type: array
-<<<<<<< HEAD
-          language:
-            default: executable
-            description: Model is written in C.
-            enum:
-            - c
-=======
           language:
             default: executable
             description: Model is written in C.
@@ -1891,7 +1867,6 @@
             enum:
             - c++
             - cpp
->>>>>>> 9e638754
             type: string
           linker:
             description: Command or path to executable that should be used to link
@@ -1916,66 +1891,28 @@
             items:
               type: string
             type: array
-<<<<<<< HEAD
-        title: CModelDriver
-        type: object
-      - additionalProperties: true
-        description: Schema for model component ['c++', 'cpp'] subtype.
-=======
         title: CPPModelDriver
         type: object
       - additionalProperties: true
         description: Schema for model component ['R', 'r'] subtype.
->>>>>>> 9e638754
-        properties:
-          compiler:
-            description: Command or path to executable that should be used to compile
-              the model. If not provided, the compiler will be determined based on
-              configuration options for the language (if present) and the registered
-              compilers that are available on the current operating system.
-            type: string
-          compiler_flags:
+        properties:
+          interpreter:
+            description: Name or path of interpreter executable that should be used
+              to run the model. If not provided, the interpreter will be determined
+              based on configuration options for the language (if present) and the
+              default_interpreter class attribute.
+            type: string
+          interpreter_flags:
             default: []
-            description: Flags that should be passed to the compiler during compilation.
-              If nto provided, the compiler flags will be determined based on configuration
-              options for the language (if present), the compiler defaults, and the
-              default_compiler_flags class attribute.
+            description: Flags that should be passed to the interpreter when running
+              the model. If not provided, the flags are determined based on configuration
+              options for the language (if present) and the default_interpreter_flags
+              class attribute.
             items:
               type: string
             type: array
           language:
             default: executable
-<<<<<<< HEAD
-            description: Model is written in C++.
-            enum:
-            - c++
-            - cpp
-            type: string
-          linker:
-            description: Command or path to executable that should be used to link
-              the model. If not provided, the linker will be determined based on configuration
-              options for the language (if present) and the registered linkers that
-              are available on the current operating system
-            type: string
-          linker_flags:
-            default: []
-            description: Flags that should be passed to the linker during compilation.
-              If nto provided, the linker flags will be determined based on configuration
-              options for the language (if present), the linker defaults, and the
-              default_linker_flags class attribute.
-            items:
-              type: string
-            type: array
-          source_files:
-            default: []
-            description: Source files that should be compiled into an executable.
-              Defaults to an empty list and the driver will search for a source file
-              based on the model executable (the first model argument).
-            items:
-              type: string
-            type: array
-        title: CPPModelDriver
-=======
             description: Model is written in R.
             enum:
             - R
@@ -1988,7 +1925,6 @@
               via the command line. Defaults to False.
             type: boolean
         title: RModelDriver
->>>>>>> 9e638754
         type: object
       - additionalProperties: true
         description: Schema for model component ['timesync'] subtype.
@@ -2234,13 +2170,10 @@
             description: Make target that should be built to create the model executable.
               Defaults to None.
             type: string
-<<<<<<< HEAD
           target_compiler:
             description: Compilation tool that should be used for the target language.
               Defaults to None and will be set based on the selected language driver.
             type: string
-=======
->>>>>>> 9e638754
           target_language:
             description: Language that the target is written in. Defaults to None
               and will be set based on the source files provided.
@@ -2248,7 +2181,6 @@
         title: CMakeModelDriver
         type: object
       - additionalProperties: true
-<<<<<<< HEAD
         description: Schema for model component ['fortran'] subtype.
         properties:
           compiler:
@@ -2305,8 +2237,6 @@
         title: FortranModelDriver
         type: object
       - additionalProperties: true
-=======
->>>>>>> 9e638754
         description: Schema for model component ['executable'] subtype.
         properties:
           language:
