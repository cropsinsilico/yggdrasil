additionalProperties: false
definitions:
  comm:
    allOf:
    - $ref: '#/definitions/comm-subtype-base'
    - anyOf:
      - $ref: '#/definitions/comm-subtype-default'
      - $ref: '#/definitions/comm-subtype-buffer'
      - $ref: '#/definitions/comm-subtype-ipc'
      - $ref: '#/definitions/comm-subtype-mpi'
      - $ref: '#/definitions/comm-subtype-rest'
      - $ref: '#/definitions/comm-subtype-rmq_async'
      - $ref: '#/definitions/comm-subtype-rmq'
      - $ref: '#/definitions/comm-subtype-value'
      - $ref: '#/definitions/comm-subtype-zmq'
    description: Schema for comm components.
    title: complete-comm-commtype
  comm-subtype-base:
    additionalProperties: false
    allowSingular: name
    dependencies:
      driver:
      - args
    description: Base schema for all subtypes of comm components.
    properties:
      address:
        description: Communication info. Default to None and address is taken from
          the environment variable.
        type: string
      args:
        deprecated: true
        description: '[DEPRECATED] Arguments that should be provided to the driver.'
        type: string
      as_array:
        default: false
        description: '[DEPRECATED] If True and the datatype is table-like, tables
          are sent/recieved with either columns rather than row by row. Defaults to
          False.'
        type: boolean
      client_id:
        type: string
      commtype:
        default: default
        description: Communication mechanism that should be used.
        enum:
        - buffer
        - default
        - ipc
        - mpi
        - rest
        - rmq
        - rmq_async
        - value
        - zmq
        type: string
      cookies:
        description: Cookies to send to the server. Defaults to None and is ignored.
        type: object
      count:
        default: 1
        type: integer
      datatype:
        default:
          subtype: string
          type: scalar
        description: 'JSON schema (with expanded core types defined by |yggdrasil|)
          that constrains the type of data that should be sent/received by this object.
          Defaults to {''type'': ''bytes''}. Additional information on specifying
          datatypes can be found :ref:`here <datatypes_rst>`.'
        type: schema
      default_file:
        $ref: '#/definitions/file'
        description: Comm information for a file that input should be drawn from (for
          input comms) or that output should be sent to (for output comms) in the
          event that a yaml does not pair the comm with another model comm or a file.
      default_value:
        description: Value that should be returned in the event that a yaml does not
          pair the comm with another model comm or a file.
        type: any
      dont_copy:
        default: false
        description: If True, the comm will not be duplicated in the even a model
          is duplicated via the 'copies' parameter. Defaults to False except for in
          the case that a model is wrapped and the comm is inside the loop or that
          a model is a RPC input to a model server.
        type: boolean
      driver:
        deprecated: true
        description: '[DEPRECATED] Name of driver class that should be used.'
        enum:
        - IPCInputDriver
        - IPCOutputDriver
        - InputDriver
        - OutputDriver
        - RMQAsyncInputDriver
        - RMQAsyncOutputDriver
        - RMQInputDriver
        - RMQOutputDriver
        - ZMQInputDriver
        - ZMQOutputDriver
        type: string
      field_names:
        aliases:
        - column_names
        allowSingular: true
        description: '[DEPRECATED] Field names that should be used to label fields
          in sent/received tables. This keyword is only valid for table-like datatypes.
          If not provided, field names are created based on the field order.'
        items:
          type: string
        type: array
      field_units:
        aliases:
        - column_units
        allowSingular: true
        description: '[DEPRECATED] Field units that should be used to convert fields
          in sent/received tables. This keyword is only valid for table-like datatypes.
          If not provided, all fields are assumed to be unitless.'
        items:
          type: string
        type: array
      filter:
        $ref: '#/definitions/filter'
        description: Filter that will be used to determine when messages should be
          sent/received. Ignored if not provided.
      for_service:
        default: false
        description: If True, this comm bridges the gap to an integration running
          as a service, possibly on a remote machine. Defaults to False.
        type: boolean
      format_str:
        description: String that should be used to format/parse messages. Default
          to None.
        type: string
      host:
        default: http://localhost:{port}
        type: string
      is_default:
        default: false
        description: If True, this comm was created to handle all input/output variables
          to/from a model. Defaults to False. This variable is used internally and
          should not be set explicitly in the YAML.
        type: boolean
      length_map:
        additionalProperties:
          type: string
        description: Map from pointer variable names to the names of variables where
          their length will be stored. Defaults to {}.
        type: object
      name:
        description: Name used for component in log messages.
        pattern: ^([A-Za-z0-9-_]+:)?[A-Za-z0-9-_]+(::[A-Za-z0-9-_]+)?$
        type: string
      onexit:
        deprecated: true
        description: '[DEPRECATED] Method of input/output driver to call when the
          connection closes'
        type: string
      outside_loop:
        default: false
        description: If True, and the comm is an input/outputs to/from a model being
          wrapped. The receive/send calls for this comm will be outside the loop for
          the model. Defaults to False.
        type: boolean
      params:
        description: Parameters that should be passed via URL. Defaults to None and
          is ignored.
        type: object
      port:
        type: int
      serializer:
        $ref: '#/definitions/serializer'
        description: Class with serialize and deserialize methods that should be used
          to process sent and received messages or a dictionary describing a serializer
          that obeys the serializer schema.
      transform:
        aliases:
        - recv_converter
        - send_converter
        - transforms
        - translator
        - translators
        allowSingular: true
        description: One or more transformations that will be applied to messages
          that are sent/received. Ignored if not provided.
        items:
          anyOf:
          - $ref: '#/definitions/transform'
          - type:
            - function
            - string
        type: array
      vars:
        allowSingular: true
        description: Names of variables to be sent/received by this comm. Defaults
          to [].
        items:
          allowSingular: name
          properties:
            datatype:
              default:
                subtype: string
                type: scalar
              type: schema
            name:
              type: string
          type: object
        type: array
      working_dir:
        description: Working directory. If not provided, the current working directory
          is used.
        type: string
    pushProperties:
      $properties/datatype: true
      $properties/serializer: true
    required:
    - datatype
    - name
    title: comm_base
    type: object
  comm-subtype-buffer:
    additionalProperties: true
    allowSingular: name
    description: Schema for comm component ['buffer'] subtype.
    properties:
      commtype:
        default: buffer
        description: Communication mechanism that should be used.
        enum:
        - buffer
        type: string
      driver:
        deprecated: true
        description: '[DEPRECATED] Name of driver class that should be used.'
        enum:
        - ''
        type: string
      name:
        description: Name used for component in log messages.
        pattern: ^([A-Za-z0-9-_]+:)?[A-Za-z0-9-_]+(::[A-Za-z0-9-_]+)?$
        type: string
    required:
    - commtype
    title: yggdrasil.communication.BufferComm.BufferComm
    type: object
  comm-subtype-default:
    additionalProperties: true
    allowSingular: name
    description: Schema for comm component ['default'] subtype.
    properties:
      args:
        deprecated: true
        description: '[DEPRECATED] Arguments that should be provided to the driver.'
        type: string
      commtype:
        default: default
        description: Communication mechanism selected based on the current platform.
        enum:
        - default
        type: string
      driver:
        deprecated: true
        description: '[DEPRECATED] Name of driver class that should be used.'
        enum:
        - InputDriver
        - OutputDriver
        type: string
      name:
        description: Name used for component in log messages.
        pattern: ^([A-Za-z0-9-_]+:)?[A-Za-z0-9-_]+(::[A-Za-z0-9-_]+)?$
        type: string
    required:
    - commtype
    title: yggdrasil.communication.DefaultComm.DefaultComm
    type: object
  comm-subtype-ipc:
    additionalProperties: true
    allowSingular: name
    description: Schema for comm component ['ipc'] subtype.
    properties:
      args:
        deprecated: true
        description: '[DEPRECATED] Arguments that should be provided to the driver.'
        type: string
      commtype:
        default: ipc
        description: Interprocess communication (IPC) queue.
        enum:
        - ipc
        type: string
      driver:
        deprecated: true
        description: '[DEPRECATED] Name of driver class that should be used.'
        enum:
        - IPCInputDriver
        - IPCOutputDriver
        type: string
      name:
        description: Name used for component in log messages.
        pattern: ^([A-Za-z0-9-_]+:)?[A-Za-z0-9-_]+(::[A-Za-z0-9-_]+)?$
        type: string
    required:
    - commtype
    title: yggdrasil.communication.IPCComm.IPCComm
    type: object
  comm-subtype-mpi:
    additionalProperties: true
    allowSingular: name
    description: Schema for comm component ['mpi'] subtype.
    properties:
      commtype:
        default: mpi
        description: MPI communicator.
        enum:
        - mpi
        type: string
      driver:
        deprecated: true
        description: '[DEPRECATED] Name of driver class that should be used.'
        enum:
        - ''
        type: string
      name:
        description: Name used for component in log messages.
        pattern: ^([A-Za-z0-9-_]+:)?[A-Za-z0-9-_]+(::[A-Za-z0-9-_]+)?$
        type: string
    required:
    - commtype
    title: yggdrasil.communication.MPIComm.MPIComm
    type: object
  comm-subtype-rest:
    additionalProperties: true
    allowSingular: name
    description: Schema for comm component ['rest'] subtype.
    properties:
      client_id:
        type: string
      commtype:
        default: rest
        description: RESTful API.
        enum:
        - rest
        type: string
      cookies:
        description: Cookies to send to the server. Defaults to None and is ignored.
        type: object
      driver:
        deprecated: true
        description: '[DEPRECATED] Name of driver class that should be used.'
        enum:
        - ''
        type: string
      host:
        default: http://localhost:{port}
        type: string
      name:
        description: Name used for component in log messages.
        pattern: ^([A-Za-z0-9-_]+:)?[A-Za-z0-9-_]+(::[A-Za-z0-9-_]+)?$
        type: string
      params:
        description: Parameters that should be passed via URL. Defaults to None and
          is ignored.
        type: object
      port:
        type: int
    required:
    - commtype
    title: yggdrasil.communication.RESTComm.RESTComm
    type: object
  comm-subtype-rmq:
    additionalProperties: true
    allowSingular: name
    description: Schema for comm component ['rmq'] subtype.
    properties:
      args:
        deprecated: true
        description: '[DEPRECATED] Arguments that should be provided to the driver.'
        type: string
      commtype:
        default: rmq
        description: RabbitMQ connection.
        enum:
        - rmq
        type: string
      driver:
        deprecated: true
        description: '[DEPRECATED] Name of driver class that should be used.'
        enum:
        - RMQInputDriver
        - RMQOutputDriver
        type: string
      name:
        description: Name used for component in log messages.
        pattern: ^([A-Za-z0-9-_]+:)?[A-Za-z0-9-_]+(::[A-Za-z0-9-_]+)?$
        type: string
    required:
    - commtype
    title: yggdrasil.communication.RMQComm.RMQComm
    type: object
  comm-subtype-rmq_async:
    additionalProperties: true
    allowSingular: name
    description: Schema for comm component ['rmq_async'] subtype.
    properties:
      args:
        deprecated: true
        description: '[DEPRECATED] Arguments that should be provided to the driver.'
        type: string
      commtype:
        default: rmq_async
        description: Asynchronous RabbitMQ connection.
        enum:
        - rmq_async
        type: string
      driver:
        deprecated: true
        description: '[DEPRECATED] Name of driver class that should be used.'
        enum:
        - RMQAsyncInputDriver
        - RMQAsyncOutputDriver
        type: string
      name:
        description: Name used for component in log messages.
        pattern: ^([A-Za-z0-9-_]+:)?[A-Za-z0-9-_]+(::[A-Za-z0-9-_]+)?$
        type: string
    required:
    - commtype
    title: yggdrasil.communication.RMQAsyncComm.RMQAsyncComm
    type: object
  comm-subtype-value:
    additionalProperties: true
    allowSingular: name
    description: Schema for comm component ['value'] subtype.
    properties:
      commtype:
        default: value
        description: Constant value.
        enum:
        - value
        type: string
      count:
        default: 1
        type: integer
      driver:
        deprecated: true
        description: '[DEPRECATED] Name of driver class that should be used.'
        enum:
        - ''
        type: string
      name:
        description: Name used for component in log messages.
        pattern: ^([A-Za-z0-9-_]+:)?[A-Za-z0-9-_]+(::[A-Za-z0-9-_]+)?$
        type: string
    required:
    - commtype
    title: yggdrasil.communication.ValueComm.ValueComm
    type: object
  comm-subtype-zmq:
    additionalProperties: true
    allowSingular: name
    description: Schema for comm component ['zmq'] subtype.
    properties:
      args:
        deprecated: true
        description: '[DEPRECATED] Arguments that should be provided to the driver.'
        type: string
      commtype:
        default: zmq
        description: ZeroMQ socket.
        enum:
        - zmq
        type: string
      driver:
        deprecated: true
        description: '[DEPRECATED] Name of driver class that should be used.'
        enum:
        - ZMQInputDriver
        - ZMQOutputDriver
        type: string
      name:
        description: Name used for component in log messages.
        pattern: ^([A-Za-z0-9-_]+:)?[A-Za-z0-9-_]+(::[A-Za-z0-9-_]+)?$
        type: string
    required:
    - commtype
    title: yggdrasil.communication.ZMQComm.ZMQComm
    type: object
  comm_driver:
    allOf:
    - $ref: '#/definitions/comm'
    - properties:
        args:
          deprecated: true
          description: '[DEPRECATED] Arguments that should be provided to the driver.'
          type: string
        driver:
          deprecated: true
          description: '[DEPRECATED] Name of driver class that should be used.'
          type: string
      required:
      - driver
      - args
  connection:
    allOf:
    - $ref: '#/definitions/connection-subtype-base'
    - anyOf:
      - $ref: '#/definitions/connection-subtype-connection'
      - $ref: '#/definitions/connection-subtype-file_input'
      - $ref: '#/definitions/connection-subtype-file_output'
      - $ref: '#/definitions/connection-subtype-input'
      - $ref: '#/definitions/connection-subtype-output'
      - $ref: '#/definitions/connection-subtype-rpc_request'
      - $ref: '#/definitions/connection-subtype-rpc_response'
    description: Schema for connection components.
    title: complete-connection-connection_type
  connection-subtype-base:
    additionalProperties: false
    dependencies:
      driver:
      - args
    description: Base schema for all subtypes of connection components.
    properties:
      args:
        deprecated: true
        description: '[DEPRECATED] Arguments that should be provided to the driver.'
        type: string
      connection_type:
        description: Connection between one or more comms/files and one or more comms/files.
        enum:
        - connection
        - file_input
        - file_output
        - input
        - output
        - rpc_request
        - rpc_response
        type: string
      driver:
        deprecated: true
        description: '[DEPRECATED] Name of driver class that should be used.'
        enum:
        - ConnectionDriver
        - FileInputDriver
        - FileOutputDriver
        - InputDriver
        - OutputDriver
        - RPCRequestDriver
        - RPCResponseDriver
        type: string
      input_pattern:
        default: cycle
        description: 'The communication pattern that should be used to handle incoming
          messages when there is more than one input communicators present. Defaults
          to ''cycle''. Options include: ''cycle'': Receive from the next available
          input communicator. ''gather'': Receive lists of messages with one element
          from each communicator where a message is only returned when there is a
          message from each.'
        enum:
        - cycle
        - gather
        type: string
      inputs:
        aliases:
        - input
        - from
        - input_file
        - input_files
        allowSingular: true
        description: One or more name(s) of model output channel(s) and/or new channel/file
          objects that the connection should receive messages from. A full description
          of file entries and the available options can be found :ref:`here<yaml_file_options>`.
        items:
          anyOf:
          - $ref: '#/definitions/comm'
          - $ref: '#/definitions/file'
        minItems: 1
        type: array
      onexit:
        description: Class method that should be called when a model that the connection
          interacts with exits, but before the connection driver is shut down. Defaults
          to None.
        type: string
      output_pattern:
        default: broadcast
        description: 'The communication pattern that should be used to handling outgoing
          messages when there is more than one output communicator present. Defaults
          to ''broadcast''. Options include: ''cycle'': Rotate through output comms,
          sending one message to each. ''broadcast'': Send the same message to each
          comm. ''scatter'': Send part of message (must be a list) to each comm.'
        enum:
        - cycle
        - broadcast
        - scatter
        type: string
      outputs:
        aliases:
        - output
        - to
        - output_file
        - output_files
        allowSingular: true
        description: One or more name(s) of model input channel(s) and/or new channel/file
          objects that the connection should send messages to. A full description
          of file entries and the available options can be found :ref:`here<yaml_file_options>`.
        items:
          anyOf:
          - $ref: '#/definitions/comm'
          - $ref: '#/definitions/file'
        minItems: 1
        type: array
      read_meth:
        deprecated: true
        enum:
        - all
        - line
        - table_array
        - ascii
        - binary
        - json
        - map
        - mat
        - netcdf
        - obj
        - pandas
        - pickle
        - ply
        - table
        - wofost
        - yaml
        type: string
      transform:
        aliases:
        - transforms
        - translator
        - translators
        allowSingular: true
        description: Function or string specifying function that should be used to
          translate messages from the input communicator before passing them to the
          output communicator. If a string, the format should be "<package.module>:<function>"
          so that <function> can be imported from <package>. Defaults to None and
          messages are passed directly. This can also be a list of functions/strings
          that will be called on the messages in the order they are provided.
        items:
          anyOf:
          - $ref: '#/definitions/transform'
          - type:
            - function
            - string
        type: array
      working_dir:
        description: Working directory. If not provided, the current working directory
          is used.
        type: string
      write_meth:
        deprecated: true
        enum:
        - all
        - line
        - table_array
        - ascii
        - binary
        - json
        - map
        - mat
        - netcdf
        - obj
        - pandas
        - pickle
        - ply
        - table
        - wofost
        - yaml
        type: string
    pushProperties:
      '!$properties/inputs/items':
      - transform
      - onexit
      - read_meth
      - write_meth
      '!$properties/outputs/items/anyOf/1':
      - transform
      - onexit
      - read_meth
      - write_meth
      $properties/inputs/items/anyOf/1/allOf/1/anyOf/0/properties/serializer: true
      $properties/outputs/items/anyOf/1/allOf/1/anyOf/0/properties/serializer: true
    required:
    - inputs
    - outputs
    title: connection_base
    type: object
  connection-subtype-connection:
    additionalProperties: true
    description: Schema for connection component ['connection'] subtype.
    properties:
      connection_type:
        default: connection
        description: Connection between one or more comms/files and one or more comms/files.
        enum:
        - connection
        type: string
      driver:
        deprecated: true
        description: '[DEPRECATED] Name of driver class that should be used.'
        enum:
        - ConnectionDriver
        type: string
    title: yggdrasil.drivers.ConnectionDriver.ConnectionDriver
    type: object
  connection-subtype-file_input:
    additionalProperties: true
    description: Schema for connection component ['file_input'] subtype.
    properties:
      connection_type:
        default: file_input
        description: Connection between a file and a model.
        enum:
        - file_input
        type: string
      driver:
        deprecated: true
        description: '[DEPRECATED] Name of driver class that should be used.'
        enum:
        - FileInputDriver
        type: string
    title: yggdrasil.drivers.FileInputDriver.FileInputDriver
    type: object
  connection-subtype-file_output:
    additionalProperties: true
    description: Schema for connection component ['file_output'] subtype.
    properties:
      connection_type:
        default: file_output
        description: Connection between a model and a file.
        enum:
        - file_output
        type: string
      driver:
        deprecated: true
        description: '[DEPRECATED] Name of driver class that should be used.'
        enum:
        - FileOutputDriver
        type: string
    title: yggdrasil.drivers.FileOutputDriver.FileOutputDriver
    type: object
  connection-subtype-input:
    additionalProperties: true
    description: Schema for connection component ['input'] subtype.
    properties:
      connection_type:
        default: input
        description: Connection between one or more comms/files and a model.
        enum:
        - input
        type: string
      driver:
        deprecated: true
        description: '[DEPRECATED] Name of driver class that should be used.'
        enum:
        - InputDriver
        type: string
    title: yggdrasil.drivers.InputDriver.InputDriver
    type: object
  connection-subtype-output:
    additionalProperties: true
    description: Schema for connection component ['output'] subtype.
    properties:
      connection_type:
        default: output
        description: Connection between a model and one or more comms/files.
        enum:
        - output
        type: string
      driver:
        deprecated: true
        description: '[DEPRECATED] Name of driver class that should be used.'
        enum:
        - OutputDriver
        type: string
    title: yggdrasil.drivers.OutputDriver.OutputDriver
    type: object
  connection-subtype-rpc_request:
    additionalProperties: true
    description: Schema for connection component ['rpc_request'] subtype.
    properties:
      connection_type:
        default: rpc_request
        description: Connection between one or more comms/files and one or more comms/files.
        enum:
        - rpc_request
        type: string
      driver:
        deprecated: true
        description: '[DEPRECATED] Name of driver class that should be used.'
        enum:
        - RPCRequestDriver
        type: string
    title: yggdrasil.drivers.RPCRequestDriver.RPCRequestDriver
    type: object
  connection-subtype-rpc_response:
    additionalProperties: true
    description: Schema for connection component ['rpc_response'] subtype.
    properties:
      connection_type:
        default: rpc_response
        description: Connection between one or more comms/files and one or more comms/files.
        enum:
        - rpc_response
        type: string
      driver:
        deprecated: true
        description: '[DEPRECATED] Name of driver class that should be used.'
        enum:
        - RPCResponseDriver
        type: string
    title: yggdrasil.drivers.RPCResponseDriver.RPCResponseDriver
    type: object
  connection_driver:
    allOf:
    - $ref: '#/definitions/connection'
    - properties:
        args:
          deprecated: true
          description: '[DEPRECATED] Arguments that should be provided to the driver.'
          type: string
        driver:
          deprecated: true
          description: '[DEPRECATED] Name of driver class that should be used.'
          type: string
      required:
      - driver
      - args
  file:
    allOf:
    - $ref: '#/definitions/file-subtype-base'
    - anyOf:
      - $ref: '#/definitions/file-subtype-binary'
      - $ref: '#/definitions/file-subtype-ascii'
      - $ref: '#/definitions/file-subtype-map'
      - $ref: '#/definitions/file-subtype-table'
      - $ref: '#/definitions/file-subtype-bam'
      - $ref: '#/definitions/file-subtype-bcf'
      - $ref: '#/definitions/file-subtype-bmp'
      - $ref: '#/definitions/file-subtype-cabo'
      - $ref: '#/definitions/file-subtype-cram'
      - $ref: '#/definitions/file-subtype-eps'
      - $ref: '#/definitions/file-subtype-excel'
      - $ref: '#/definitions/file-subtype-fasta'
      - $ref: '#/definitions/file-subtype-fastq'
      - $ref: '#/definitions/file-subtype-gif'
      - $ref: '#/definitions/file-subtype-jpeg'
      - $ref: '#/definitions/file-subtype-json'
      - $ref: '#/definitions/file-subtype-mat'
      - $ref: '#/definitions/file-subtype-netcdf'
      - $ref: '#/definitions/file-subtype-obj'
      - $ref: '#/definitions/file-subtype-png'
      - $ref: '#/definitions/file-subtype-pandas'
      - $ref: '#/definitions/file-subtype-pickle'
      - $ref: '#/definitions/file-subtype-ply'
      - $ref: '#/definitions/file-subtype-sam'
      - $ref: '#/definitions/file-subtype-tiff'
      - $ref: '#/definitions/file-subtype-vcf'
      - $ref: '#/definitions/file-subtype-yaml'
    description: Schema for file components.
    title: complete-file-filetype
  file-subtype-ascii:
    additionalProperties: true
    allowSingular: name
    description: Schema for file component ['ascii'] subtype.
    properties:
      args:
        deprecated: true
        description: '[DEPRECATED] Arguments that should be provided to the driver.'
        type: string
      comment:
        default: '# '
        description: One or more characters indicating a comment. Defaults to '# '.
        type: string
      datatype:
        description: JSON schema defining the type of object that the serializer will
          be used to serialize/deserialize. Defaults to default_datatype.
        type: schema
      driver:
        deprecated: true
        description: '[DEPRECATED] Name of driver class that should be used.'
        enum:
        - AsciiFileInputDriver
        - AsciiFileOutputDriver
        type: string
      filetype:
        default: ascii
        description: This file is read/written as encoded text one line at a time.
        enum:
        - ascii
        type: string
      name:
        description: Name used for component in log messages.
        pattern: ^([A-Za-z0-9-_]+:)?\.?[A-Za-z0-9-_\\\/]+\.[A-Za-z0-9-_]+(::[A-Za-z0-9-_]+)?$
        type: string
      newline:
        default: '

          '
        description: One or more characters indicating a newline. Defaults to '\n'.
        type: string
    required:
    - filetype
    title: yggdrasil.communication.AsciiFileComm.AsciiFileComm
    type: object
  file-subtype-bam:
    additionalProperties: true
    allowSingular: name
    description: Schema for file component ['bam'] subtype.
    properties:
      driver:
        deprecated: true
        description: '[DEPRECATED] Name of driver class that should be used.'
        enum:
        - ''
        type: string
      filetype:
        default: bam
        description: bam sequence I/O
        enum:
        - bam
        type: string
      flush_on_write:
        default: false
        description: If true, the file will be flushed when written to.
        type: boolean
      header:
        description: Header defining sequence identifiers. A header is required for
          writing SAM, BAM, and CRAM files.
        type: object
      index:
        description: Path to file containing index if different from the standard
          naming convention for BAM and CRAM files.
        type: string
      name:
        description: Name used for component in log messages.
        pattern: ^([A-Za-z0-9-_]+:)?\.?[A-Za-z0-9-_\\\/]+\.[A-Za-z0-9-_]+(::[A-Za-z0-9-_]+)?$
        type: string
      regions:
        default: []
        description: Region parameters (reference name, start, and end) defining the
          regions that should be read. If not provided, all regions will be read.
        items:
          properties:
            end:
              type: integer
            name:
              type: string
            start:
              type: integer
          required:
          - name
          type: object
        type: array
    required:
    - filetype
    title: yggdrasil.communication.SequenceFileBase.BAMFileComm
    type: object
  file-subtype-base:
    additionalProperties: false
    allowSingular: name
    dependencies:
      driver:
      - args
    description: Base schema for all subtypes of file components.
    properties:
      address:
        description: Communication info. Default to None and address is taken from
          the environment variable.
        type: string
      append:
        default: false
        description: If True and writing, file is openned in append mode. If True
          and reading, file is kept open even if the end of the file is reached to
          allow for another process to write to the file in append mode. Defaults
          to False.
        type: boolean
      args:
        deprecated: true
        description: '[DEPRECATED] Arguments that should be provided to the driver.'
        type: string
      as_array:
        default: false
        description: '[DEPRECATED] If True and the datatype is table-like, tables
          are sent/recieved with either columns rather than row by row. Defaults to
          False.'
        type: boolean
      columns:
        description: Names of columns to read/write.
        items:
          type:
          - string
          - integer
        type: array
      comment:
        default: '# '
        description: One or more characters indicating a comment. Defaults to '# '.
        type: string
      count:
        default: 0
        description: When reading a file, read the file this many of times. Defaults
          to 0.
        type: integer
      datatype:
        description: JSON schema defining the type of object that the serializer will
          be used to serialize/deserialize. Defaults to default_datatype.
        type: schema
      default_flow_style:
        default: false
        description: If True, nested collections will be serialized in the block style.
          If False, they will always be serialized in the flow style. See `PyYAML
          Documentation <https://pyyaml.org/wiki/PyYAMLDocumentation>`_.
        type: boolean
      delimiter:
        default: "\t"
        description: Delimiter that should be used to separate name/value pairs in
          the map. Defaults to \t.
        type: string
      driver:
        deprecated: true
        description: '[DEPRECATED] Name of driver class that should be used.'
        enum:
        - AsciiFileInputDriver
        - AsciiFileOutputDriver
        - AsciiMapInputDriver
        - AsciiMapOutputDriver
        - AsciiTableInputDriver
        - AsciiTableOutputDriver
        - FileInputDriver
        - FileOutputDriver
        - MatInputDriver
        - MatOutputDriver
        - ObjFileInputDriver
        - ObjFileOutputDriver
        - PandasFileInputDriver
        - PandasFileOutputDriver
        - PickleFileInputDriver
        - PickleFileOutputDriver
        - PlyFileInputDriver
        - PlyFileOutputDriver
        type: string
      encoding:
        default: utf-8
        description: Encoding that should be used to serialize the object. Defaults
          to 'utf-8'.
        type: string
      endcol:
        description: Column to stop read at (non-inclusive).
        type: integer
      endrow:
        description: Row to stop read at (non-inclusive).
        type: integer
      field_names:
        aliases:
        - column_names
        allowSingular: true
        description: '[DEPRECATED] Field names that should be used to label fields
          in sent/received tables. This keyword is only valid for table-like datatypes.
          If not provided, field names are created based on the field order.'
        items:
          type: string
        type: array
      field_units:
        aliases:
        - column_units
        allowSingular: true
        description: '[DEPRECATED] Field units that should be used to convert fields
          in sent/received tables. This keyword is only valid for table-like datatypes.
          If not provided, all fields are assumed to be unitless.'
        items:
          type: string
        type: array
      filetype:
        default: binary
        description: The type of file that will be read from or written to.
        enum:
        - ascii
        - bam
        - bcf
        - binary
        - bmp
        - cabo
        - cram
        - eps
        - excel
        - fasta
        - fastq
        - gif
        - jpeg
        - json
        - map
        - mat
        - netcdf
        - obj
        - pandas
        - pickle
        - ply
        - png
        - sam
        - table
        - tiff
        - vcf
        - yaml
        type: string
      filter:
        $ref: '#/definitions/filter'
        description: Filter that will be used to determine when messages should be
          sent/received. Ignored if not provided.
      flush_on_write:
        default: false
        description: If true, the file will be flushed when written to.
        type: boolean
      for_service:
        default: false
        description: If True, this comm bridges the gap to an integration running
          as a service, possibly on a remote machine. Defaults to False.
        type: boolean
      format_str:
        description: String that should be used to format/parse messages. Default
          to None.
        type: string
      header:
        description: Header defining sequence identifiers. A header is required for
          writing SAM, BAM, and CRAM files.
        type: object
      in_temp:
        default: false
        description: If True, the path will be considered relative to the platform
          temporary directory. Defaults to False.
        type: boolean
      indent:
        default: "\t"
        description: String or number of spaces that should be used to indent each
          level within the seiralized structure. Defaults to '\t'.
        type:
        - string
        - int
      index:
        description: Path to file containing index if different from the standard
          naming convention for BAM and CRAM files.
        type: string
      is_series:
        default: false
        description: If True, input/output will be done to a series of files. If reading,
          each file will be processed until the end is reached. If writing, each output
          will be to a new file in the series. The addressed is assumed to contain
          a format for the index of the file. Defaults to False.
        type: boolean
      length_map:
        additionalProperties:
          type: string
        description: Map from pointer variable names to the names of variables where
          their length will be stored. Defaults to {}.
        type: object
      name:
        description: Name used for component in log messages.
        pattern: ^([A-Za-z0-9-_]+:)?\.?[A-Za-z0-9-_\\\/]+\.[A-Za-z0-9-_]+(::[A-Za-z0-9-_]+)?$
        type: string
      newline:
        default: '

          '
        description: One or more characters indicating a newline. Defaults to '\n'.
        type: string
      no_header:
        default: false
        description: If True, headers will not be read or serialized from/to tables.
          Defaults to False.
        type: boolean
      onexit:
        deprecated: true
        description: '[DEPRECATED] Method of input/output driver to call when the
          connection closes'
        type: string
      params:
        default: {}
        description: Parameters that should be based to the PIL.Image save/open command
        type: object
      piecemeal:
        default: false
        description: If possible read the the file incrementally in multiple messages.
          This should be used for large files that cannot be loaded into memory.
        type: boolean
      prune_duplicates:
        default: true
        description: If True, serialized meshes in array format will be pruned of
          duplicates when being normalized into a Ply object. If False, duplicates
          will not be pruned. Defaults to True.
        type: boolean
      read_attributes:
        default: false
        description: If True, the attributes are read in as well as the variables.
          Defaults to False.
        type: boolean
      read_meth:
        deprecated: true
        description: Method that should be used to read data from the file. Defaults
          to 'read'. Ignored if direction is 'send'.
        enum:
        - read
        - readline
        type: string
      record_ids:
        description: IDs of records to read/write. Other records will be ignored.
        type: array
      regions:
        default: []
        description: Region parameters (reference name, start, and end) defining the
          regions that should be read. If not provided, all regions will be read.
        items:
          properties:
            end:
              type: integer
            name:
              type: string
            start:
              type: integer
          required:
          - name
          type: object
        type: array
      serializer:
        allOf:
        - default: {}
        - $ref: '#/definitions/serializer'
        description: Class with serialize and deserialize methods that should be used
          to process sent and received messages or a dictionary describing a serializer
          that obeys the serializer schema.
      sheet_template:
        description: Format string that can be completed with % operator to generate
          names for each subsequent sheet when writing.
        type: string
      sheets:
        allowSingular: true
        default: []
        description: Name(s) of one more more sheets that should be read/written.
          If not provided during read, all sheets will be read.
        items:
          type: string
        type: array
      sort_keys:
        default: true
        description: If True, the serialization of dictionaries will be in key sorted
          order. Defaults to True.
        type: boolean
      startcol:
        default: 0
        description: Column to start read/write at.
        type: integer
      startrow:
        default: 0
        description: Row to start read/write at.
        type: integer
      str_as_bytes:
        default: false
        description: If true, strings in columns are read as bytes
        type: boolean
      transform:
        aliases:
        - recv_converter
        - send_converter
        - transforms
        - translator
        - translators
        allowSingular: true
        description: One or more transformations that will be applied to messages
          that are sent/received. Ignored if not provided.
        items:
          anyOf:
          - $ref: '#/definitions/transform'
          - type:
            - function
            - string
        type: array
      use_astropy:
        default: false
        description: If True, the astropy package will be used to serialize/deserialize
          table. Defaults to False.
        type: boolean
      variables:
        description: List of variables to read in. If not provided, all variables
          will be read.
        items:
          type: string
        type: array
      vars:
        allowSingular: true
        description: Names of variables to be sent/received by this comm. Defaults
          to [].
        items:
          allowSingular: name
          properties:
            datatype:
              default:
                subtype: string
                type: scalar
              type: schema
            name:
              type: string
          type: object
        type: array
      version:
        default: 1
        description: Version of netCDF format that should be used. Defaults to 1.
          Options are 1 (classic format) and 2 (64-bit offset format).
        enum:
        - 1
        - 2
        type: integer
      wait_for_creation:
        default: 0.0
        description: Time (in seconds) that should be waited before opening for the
          file to be created if it dosn't exist. Defaults to 0 s and file will attempt
          to be opened immediately.
        type: number
      working_dir:
        description: Working directory. If not provided, the current working directory
          is used.
        type: string
    required:
    - name
    - working_dir
    title: file_base
    type: object
  file-subtype-bcf:
    additionalProperties: true
    allowSingular: name
    description: Schema for file component ['bcf'] subtype.
    properties:
      driver:
        deprecated: true
        description: '[DEPRECATED] Name of driver class that should be used.'
        enum:
        - ''
        type: string
      filetype:
        default: bcf
        description: bcf sequence I/O
        enum:
        - bcf
        type: string
      flush_on_write:
        default: false
        description: If true, the file will be flushed when written to.
        type: boolean
      header:
        description: Header defining sequence identifiers. A header is required for
          writing SAM, BAM, and CRAM files.
        type: object
      index:
        description: Path to file containing index if different from the standard
          naming convention for BAM and CRAM files.
        type: string
      name:
        description: Name used for component in log messages.
        pattern: ^([A-Za-z0-9-_]+:)?\.?[A-Za-z0-9-_\\\/]+\.[A-Za-z0-9-_]+(::[A-Za-z0-9-_]+)?$
        type: string
      regions:
        default: []
        description: Region parameters (reference name, start, and end) defining the
          regions that should be read. If not provided, all regions will be read.
        items:
          properties:
            end:
              type: integer
            name:
              type: string
            start:
              type: integer
          required:
          - name
          type: object
        type: array
    required:
    - filetype
    title: yggdrasil.communication.SequenceFileBase.BCFFileComm
    type: object
  file-subtype-binary:
    additionalProperties: true
    allowSingular: name
    description: Schema for file component ['binary'] subtype.
    properties:
      args:
        deprecated: true
        description: '[DEPRECATED] Arguments that should be provided to the driver.'
        type: string
      driver:
        deprecated: true
        description: '[DEPRECATED] Name of driver class that should be used.'
        enum:
        - FileInputDriver
        - FileOutputDriver
        type: string
      filetype:
        default: binary
        description: The entire file is read/written all at once as bytes.
        enum:
        - binary
        type: string
      name:
        description: Name used for component in log messages.
        pattern: ^([A-Za-z0-9-_]+:)?\.?[A-Za-z0-9-_\\\/]+\.[A-Za-z0-9-_]+(::[A-Za-z0-9-_]+)?$
        type: string
      read_meth:
        deprecated: true
        description: Method that should be used to read data from the file. Defaults
          to 'read'. Ignored if direction is 'send'.
        enum:
        - read
        - readline
        type: string
      serializer:
        allOf:
        - default: {}
        - $ref: '#/definitions/serializer'
        description: Class with serialize and deserialize methods that should be used
          to process sent and received messages or a dictionary describing a serializer
          that obeys the serializer schema.
    pushProperties:
      $properties/serializer: true
    required:
    - filetype
    - serializer
    title: yggdrasil.communication.FileComm.FileComm
    type: object
  file-subtype-bmp:
    additionalProperties: true
    allowSingular: name
    description: Schema for file component ['bmp'] subtype.
    properties:
      driver:
        deprecated: true
        description: '[DEPRECATED] Name of driver class that should be used.'
        enum:
        - ''
        type: string
      filetype:
        default: bmp
        description: bmp image I/O
        enum:
        - bmp
        type: string
      name:
        description: Name used for component in log messages.
        pattern: ^([A-Za-z0-9-_]+:)?\.?[A-Za-z0-9-_\\\/]+\.[A-Za-z0-9-_]+(::[A-Za-z0-9-_]+)?$
        type: string
      params:
        default: {}
        description: Parameters that should be based to the PIL.Image save/open command
        type: object
    required:
    - filetype
    title: yggdrasil.communication.ImageFileBase.BMPFileComm
    type: object
  file-subtype-cabo:
    additionalProperties: true
    allowSingular: name
    description: Schema for file component ['cabo'] subtype.
    properties:
      comment:
        default: '# '
        description: One or more characters indicating a comment. Defaults to '# '.
        type: string
      datatype:
        description: JSON schema defining the type of object that the serializer will
          be used to serialize/deserialize. Defaults to default_datatype.
        type: schema
      delimiter:
        default: ' = '
        description: Delimiter that should be used to separate name/value pairs in
          the map. Defaults to \t.
        type: string
      driver:
        deprecated: true
        description: '[DEPRECATED] Name of driver class that should be used.'
        enum:
        - ''
        type: string
      filetype:
        default: cabo
        description: The file is a CABO parameter file.
        enum:
        - cabo
        type: string
      name:
        description: Name used for component in log messages.
        pattern: ^([A-Za-z0-9-_]+:)?\.?[A-Za-z0-9-_\\\/]+\.[A-Za-z0-9-_]+(::[A-Za-z0-9-_]+)?$
        type: string
      newline:
        default: '

          '
        description: One or more characters indicating a newline. Defaults to '\n'.
        type: string
    required:
    - filetype
    title: yggdrasil.communication.CABOFileComm.CABOFileComm
    type: object
  file-subtype-cram:
    additionalProperties: true
    allowSingular: name
    description: Schema for file component ['cram'] subtype.
    properties:
      driver:
        deprecated: true
        description: '[DEPRECATED] Name of driver class that should be used.'
        enum:
        - ''
        type: string
      filetype:
        default: cram
        description: cram sequence I/O
        enum:
        - cram
        type: string
      flush_on_write:
        default: false
        description: If true, the file will be flushed when written to.
        type: boolean
      header:
        description: Header defining sequence identifiers. A header is required for
          writing SAM, BAM, and CRAM files.
        type: object
      index:
        description: Path to file containing index if different from the standard
          naming convention for BAM and CRAM files.
        type: string
      name:
        description: Name used for component in log messages.
        pattern: ^([A-Za-z0-9-_]+:)?\.?[A-Za-z0-9-_\\\/]+\.[A-Za-z0-9-_]+(::[A-Za-z0-9-_]+)?$
        type: string
      regions:
        default: []
        description: Region parameters (reference name, start, and end) defining the
          regions that should be read. If not provided, all regions will be read.
        items:
          properties:
            end:
              type: integer
            name:
              type: string
            start:
              type: integer
          required:
          - name
          type: object
        type: array
    required:
    - filetype
    title: yggdrasil.communication.SequenceFileBase.CRAMFileComm
    type: object
  file-subtype-eps:
    additionalProperties: true
    allowSingular: name
    description: Schema for file component ['eps'] subtype.
    properties:
      driver:
        deprecated: true
        description: '[DEPRECATED] Name of driver class that should be used.'
        enum:
        - ''
        type: string
      filetype:
        default: eps
        description: eps image I/O
        enum:
        - eps
        type: string
      name:
        description: Name used for component in log messages.
        pattern: ^([A-Za-z0-9-_]+:)?\.?[A-Za-z0-9-_\\\/]+\.[A-Za-z0-9-_]+(::[A-Za-z0-9-_]+)?$
        type: string
      params:
        default: {}
        description: Parameters that should be based to the PIL.Image save/open command
        type: object
<<<<<<< HEAD
    description: Schema for comm components.
    title: comm
  connection:
    allOf:
    - additionalProperties: false
      dependencies:
        driver:
        - args
      description: Base schema for all subtypes of connection components.
      properties:
        args:
          description: '[DEPRECATED] Arguments that should be provided to the driver.'
          type: string
        callbacks:
          default: []
          description: 'One or more functions that should be called each time a message
            is received. The functions should take the message as input. Entries can
            also be dictionaries with the following fields:'
          items:
            oneOf:
            - type: function
            - properties:
                function:
                  type: function
                interval:
                  default: 1
                  type: integer
              required:
              - function
              type: object
          type: array
        connection_type:
          enum:
          - connection
          - file_input
          - file_output
          - input
          - output
          - rpc_request
          - rpc_response
          type: string
        driver:
          description: '[DEPRECATED] Name of driver class that should be used.'
=======
    required:
    - filetype
    title: yggdrasil.communication.ImageFileBase.EPSFileComm
    type: object
  file-subtype-excel:
    additionalProperties: true
    allowSingular: name
    description: Schema for file component ['excel'] subtype.
    properties:
      columns:
        description: Names of columns to read/write.
        items:
          type:
          - string
          - integer
        type: array
      driver:
        deprecated: true
        description: '[DEPRECATED] Name of driver class that should be used.'
        enum:
        - ''
        type: string
      endcol:
        description: Column to stop read at (non-inclusive).
        type: integer
      endrow:
        description: Row to stop read at (non-inclusive).
        type: integer
      filetype:
        default: excel
        description: The file is read/written as Excel
        enum:
        - excel
        type: string
      name:
        description: Name used for component in log messages.
        pattern: ^([A-Za-z0-9-_]+:)?\.?[A-Za-z0-9-_\\\/]+\.[A-Za-z0-9-_]+(::[A-Za-z0-9-_]+)?$
        type: string
      sheet_template:
        description: Format string that can be completed with % operator to generate
          names for each subsequent sheet when writing.
        type: string
      sheets:
        allowSingular: true
        default: []
        description: Name(s) of one more more sheets that should be read/written.
          If not provided during read, all sheets will be read.
        items:
>>>>>>> 5abe5b25
          type: string
        type: array
      startcol:
        default: 0
        description: Column to start read/write at.
        type: integer
      startrow:
        default: 0
        description: Row to start read/write at.
        type: integer
      str_as_bytes:
        default: false
        description: If true, strings in columns are read as bytes
        type: boolean
    required:
    - filetype
    title: yggdrasil.communication.ExcelFileComm.ExcelFileComm
    type: object
  file-subtype-fasta:
    additionalProperties: true
    allowSingular: name
    description: Schema for file component ['fasta'] subtype.
    properties:
      driver:
        deprecated: true
        description: '[DEPRECATED] Name of driver class that should be used.'
        enum:
        - ''
        type: string
      filetype:
        default: fasta
        description: fasta sequence I/O
        enum:
        - fasta
        type: string
      name:
        description: Name used for component in log messages.
        pattern: ^([A-Za-z0-9-_]+:)?\.?[A-Za-z0-9-_\\\/]+\.[A-Za-z0-9-_]+(::[A-Za-z0-9-_]+)?$
        type: string
      piecemeal:
        default: false
        description: If possible read the the file incrementally in multiple messages.
          This should be used for large files that cannot be loaded into memory.
        type: boolean
      record_ids:
        description: IDs of records to read/write. Other records will be ignored.
        type: array
    required:
    - filetype
    title: yggdrasil.communication.SequenceFileBase.FASTAFileComm
    type: object
  file-subtype-fastq:
    additionalProperties: true
    allowSingular: name
    description: Schema for file component ['fastq'] subtype.
    properties:
      driver:
        deprecated: true
        description: '[DEPRECATED] Name of driver class that should be used.'
        enum:
        - ''
        type: string
      filetype:
        default: fastq
        description: fastq sequence I/O
        enum:
        - fastq
        type: string
      name:
        description: Name used for component in log messages.
        pattern: ^([A-Za-z0-9-_]+:)?\.?[A-Za-z0-9-_\\\/]+\.[A-Za-z0-9-_]+(::[A-Za-z0-9-_]+)?$
        type: string
      piecemeal:
        default: false
        description: If possible read the the file incrementally in multiple messages.
          This should be used for large files that cannot be loaded into memory.
        type: boolean
      record_ids:
        description: IDs of records to read/write. Other records will be ignored.
        type: array
    required:
    - filetype
    title: yggdrasil.communication.SequenceFileBase.FASTQFileComm
    type: object
  file-subtype-gif:
    additionalProperties: true
    allowSingular: name
    description: Schema for file component ['gif'] subtype.
    properties:
      driver:
        deprecated: true
        description: '[DEPRECATED] Name of driver class that should be used.'
        enum:
        - ''
        type: string
      filetype:
        default: gif
        description: gif image I/O
        enum:
        - gif
        type: string
      name:
        description: Name used for component in log messages.
        pattern: ^([A-Za-z0-9-_]+:)?\.?[A-Za-z0-9-_\\\/]+\.[A-Za-z0-9-_]+(::[A-Za-z0-9-_]+)?$
        type: string
      params:
        default: {}
        description: Parameters that should be based to the PIL.Image save/open command
        type: object
    required:
    - filetype
    title: yggdrasil.communication.ImageFileBase.GIFFileComm
    type: object
  file-subtype-jpeg:
    additionalProperties: true
    allowSingular: name
    description: Schema for file component ['jpeg'] subtype.
    properties:
      driver:
        deprecated: true
        description: '[DEPRECATED] Name of driver class that should be used.'
        enum:
        - ''
        type: string
      filetype:
        default: jpeg
        description: jpeg image I/O
        enum:
        - jpeg
        type: string
      name:
        description: Name used for component in log messages.
        pattern: ^([A-Za-z0-9-_]+:)?\.?[A-Za-z0-9-_\\\/]+\.[A-Za-z0-9-_]+(::[A-Za-z0-9-_]+)?$
        type: string
      params:
        default: {}
        description: Parameters that should be based to the PIL.Image save/open command
        type: object
    required:
    - filetype
    title: yggdrasil.communication.ImageFileBase.JPEGFileComm
    type: object
  file-subtype-json:
    additionalProperties: true
    allowSingular: name
    description: Schema for file component ['json'] subtype.
    properties:
      comment:
        default: '# '
        description: One or more characters indicating a comment. Defaults to '# '.
        type: string
      datatype:
        description: JSON schema defining the type of object that the serializer will
          be used to serialize/deserialize. Defaults to default_datatype.
        type: schema
      driver:
        deprecated: true
        description: '[DEPRECATED] Name of driver class that should be used.'
        enum:
        - ''
        type: string
      filetype:
        default: json
        description: The file contains a JSON serialized object.
        enum:
        - json
        type: string
      indent:
        default: "\t"
        description: String or number of spaces that should be used to indent each
          level within the seiralized structure. Defaults to '\t'.
        type:
        - string
        - int
      name:
        description: Name used for component in log messages.
        pattern: ^([A-Za-z0-9-_]+:)?\.?[A-Za-z0-9-_\\\/]+\.[A-Za-z0-9-_]+(::[A-Za-z0-9-_]+)?$
        type: string
      newline:
        default: '

          '
        description: One or more characters indicating a newline. Defaults to '\n'.
        type: string
      sort_keys:
        default: true
        description: If True, the serialization of dictionaries will be in key sorted
          order. Defaults to True.
        type: boolean
    required:
    - filetype
    title: yggdrasil.communication.JSONFileComm.JSONFileComm
    type: object
  file-subtype-map:
    additionalProperties: true
    allowSingular: name
    description: Schema for file component ['map'] subtype.
    properties:
      args:
        deprecated: true
        description: '[DEPRECATED] Arguments that should be provided to the driver.'
        type: string
      comment:
        default: '# '
        description: One or more characters indicating a comment. Defaults to '# '.
        type: string
      datatype:
        description: JSON schema defining the type of object that the serializer will
          be used to serialize/deserialize. Defaults to default_datatype.
        type: schema
      delimiter:
        default: "\t"
        description: Delimiter that should be used to separate name/value pairs in
          the map. Defaults to \t.
        type: string
      driver:
        deprecated: true
        description: '[DEPRECATED] Name of driver class that should be used.'
        enum:
        - AsciiMapInputDriver
        - AsciiMapOutputDriver
        type: string
      filetype:
        default: map
        description: The file contains a key/value mapping with one key/value pair
          per line and separated by some delimiter.
        enum:
        - map
        type: string
      name:
        description: Name used for component in log messages.
        pattern: ^([A-Za-z0-9-_]+:)?\.?[A-Za-z0-9-_\\\/]+\.[A-Za-z0-9-_]+(::[A-Za-z0-9-_]+)?$
        type: string
      newline:
        default: '

          '
        description: One or more characters indicating a newline. Defaults to '\n'.
        type: string
    required:
    - filetype
    title: yggdrasil.communication.AsciiMapComm.AsciiMapComm
    type: object
  file-subtype-mat:
    additionalProperties: true
    allowSingular: name
    description: Schema for file component ['mat'] subtype.
    properties:
      args:
        deprecated: true
        description: '[DEPRECATED] Arguments that should be provided to the driver.'
        type: string
      comment:
        default: '# '
        description: One or more characters indicating a comment. Defaults to '# '.
        type: string
      datatype:
        description: JSON schema defining the type of object that the serializer will
          be used to serialize/deserialize. Defaults to default_datatype.
        type: schema
      driver:
        deprecated: true
        description: '[DEPRECATED] Name of driver class that should be used.'
        enum:
        - MatInputDriver
        - MatOutputDriver
        type: string
      filetype:
        default: mat
        description: The file is a Matlab .mat file containing one or more serialized
          Matlab variables.
        enum:
        - mat
        type: string
      name:
        description: Name used for component in log messages.
        pattern: ^([A-Za-z0-9-_]+:)?\.?[A-Za-z0-9-_\\\/]+\.[A-Za-z0-9-_]+(::[A-Za-z0-9-_]+)?$
        type: string
      newline:
        default: '

          '
        description: One or more characters indicating a newline. Defaults to '\n'.
        type: string
    required:
    - filetype
    title: yggdrasil.communication.MatFileComm.MatFileComm
    type: object
  file-subtype-netcdf:
    additionalProperties: true
    allowSingular: name
    description: Schema for file component ['netcdf'] subtype.
    properties:
      driver:
        deprecated: true
        description: '[DEPRECATED] Name of driver class that should be used.'
        enum:
        - ''
        type: string
      filetype:
        default: netcdf
        description: The file is read/written as netCDF.
        enum:
        - netcdf
        type: string
      name:
        description: Name used for component in log messages.
        pattern: ^([A-Za-z0-9-_]+:)?\.?[A-Za-z0-9-_\\\/]+\.[A-Za-z0-9-_]+(::[A-Za-z0-9-_]+)?$
        type: string
      read_attributes:
        default: false
        description: If True, the attributes are read in as well as the variables.
          Defaults to False.
        type: boolean
      variables:
        description: List of variables to read in. If not provided, all variables
          will be read.
        items:
          type: string
        type: array
      version:
        default: 1
        description: Version of netCDF format that should be used. Defaults to 1.
          Options are 1 (classic format) and 2 (64-bit offset format).
        enum:
        - 1
        - 2
        type: integer
    required:
    - filetype
    title: yggdrasil.communication.NetCDFFileComm.NetCDFFileComm
    type: object
  file-subtype-obj:
    additionalProperties: true
    allowSingular: name
    description: Schema for file component ['obj'] subtype.
    properties:
      args:
        deprecated: true
        description: '[DEPRECATED] Arguments that should be provided to the driver.'
        type: string
      comment:
        default: '# '
        description: One or more characters indicating a comment. Defaults to '# '.
        type: string
      datatype:
        description: JSON schema defining the type of object that the serializer will
          be used to serialize/deserialize. Defaults to default_datatype.
        type: schema
      driver:
        deprecated: true
        description: '[DEPRECATED] Name of driver class that should be used.'
        enum:
        - ObjFileInputDriver
        - ObjFileOutputDriver
        type: string
      filetype:
        default: obj
        description: The file is in the `Obj <http://paulbourke.net/dataformats/obj/>`_
          data format for 3D structures.
        enum:
        - obj
        type: string
      name:
        description: Name used for component in log messages.
        pattern: ^([A-Za-z0-9-_]+:)?\.?[A-Za-z0-9-_\\\/]+\.[A-Za-z0-9-_]+(::[A-Za-z0-9-_]+)?$
        type: string
      newline:
        default: '

          '
        description: One or more characters indicating a newline. Defaults to '\n'.
        type: string
      prune_duplicates:
        default: true
        description: If True, serialized meshes in array format will be pruned of
          duplicates when being normalized into a Ply object. If False, duplicates
          will not be pruned. Defaults to True.
        type: boolean
    required:
    - filetype
    title: yggdrasil.communication.ObjFileComm.ObjFileComm
    type: object
  file-subtype-pandas:
    additionalProperties: true
    allowSingular: name
    description: Schema for file component ['pandas'] subtype.
    properties:
      args:
        deprecated: true
        description: '[DEPRECATED] Arguments that should be provided to the driver.'
        type: string
      comment:
        default: '# '
        description: One or more characters indicating a comment. Defaults to '# '.
        type: string
      datatype:
        description: JSON schema defining the type of object that the serializer will
          be used to serialize/deserialize. Defaults to default_datatype.
        type: schema
      delimiter:
        aliases:
        - column
        default: "\t"
        description: Character(s) that should be used to separate columns. Defaults
          to '\t'.
        type: string
      driver:
        deprecated: true
        description: '[DEPRECATED] Name of driver class that should be used.'
        enum:
        - PandasFileInputDriver
        - PandasFileOutputDriver
        type: string
      filetype:
        default: pandas
        description: The file is a Pandas frame output as a table.
        enum:
        - pandas
        type: string
      name:
        description: Name used for component in log messages.
        pattern: ^([A-Za-z0-9-_]+:)?\.?[A-Za-z0-9-_\\\/]+\.[A-Za-z0-9-_]+(::[A-Za-z0-9-_]+)?$
        type: string
      newline:
        default: '

          '
        description: One or more characters indicating a newline. Defaults to '\n'.
        type: string
      no_header:
        default: false
        description: If True, headers will not be read or serialized from/to tables.
          Defaults to False.
        type: boolean
      str_as_bytes:
        default: false
        description: If True, strings in columns are read as bytes. Defaults to False.
        type: boolean
      use_astropy:
        default: false
        description: If True, the astropy package will be used to serialize/deserialize
          table. Defaults to False.
        type: boolean
    required:
    - filetype
    title: yggdrasil.communication.PandasFileComm.PandasFileComm
    type: object
  file-subtype-pickle:
    additionalProperties: true
    allowSingular: name
    description: Schema for file component ['pickle'] subtype.
    properties:
      args:
        deprecated: true
        description: '[DEPRECATED] Arguments that should be provided to the driver.'
        type: string
      comment:
        default: '# '
        description: One or more characters indicating a comment. Defaults to '# '.
        type: string
      datatype:
        description: JSON schema defining the type of object that the serializer will
          be used to serialize/deserialize. Defaults to default_datatype.
        type: schema
      driver:
        deprecated: true
        description: '[DEPRECATED] Name of driver class that should be used.'
        enum:
        - PickleFileInputDriver
        - PickleFileOutputDriver
        type: string
      filetype:
        default: pickle
        description: The file contains one or more pickled Python objects.
        enum:
        - pickle
        type: string
      name:
        description: Name used for component in log messages.
        pattern: ^([A-Za-z0-9-_]+:)?\.?[A-Za-z0-9-_\\\/]+\.[A-Za-z0-9-_]+(::[A-Za-z0-9-_]+)?$
        type: string
      newline:
        default: '

          '
        description: One or more characters indicating a newline. Defaults to '\n'.
        type: string
    required:
    - filetype
    title: yggdrasil.communication.PickleFileComm.PickleFileComm
    type: object
  file-subtype-ply:
    additionalProperties: true
    allowSingular: name
    description: Schema for file component ['ply'] subtype.
    properties:
      args:
        deprecated: true
        description: '[DEPRECATED] Arguments that should be provided to the driver.'
        type: string
      comment:
        default: '# '
        description: One or more characters indicating a comment. Defaults to '# '.
        type: string
      datatype:
        description: JSON schema defining the type of object that the serializer will
          be used to serialize/deserialize. Defaults to default_datatype.
        type: schema
      driver:
        deprecated: true
        description: '[DEPRECATED] Name of driver class that should be used.'
        enum:
        - PlyFileInputDriver
        - PlyFileOutputDriver
        type: string
      filetype:
        default: ply
        description: The file is in the `Ply <http://paulbourke.net/dataformats/ply/>`_
          data format for 3D structures.
        enum:
        - ply
        type: string
      name:
        description: Name used for component in log messages.
        pattern: ^([A-Za-z0-9-_]+:)?\.?[A-Za-z0-9-_\\\/]+\.[A-Za-z0-9-_]+(::[A-Za-z0-9-_]+)?$
        type: string
      newline:
        default: '

          '
        description: One or more characters indicating a newline. Defaults to '\n'.
        type: string
      prune_duplicates:
        default: true
        description: If True, serialized meshes in array format will be pruned of
          duplicates when being normalized into a Ply object. If False, duplicates
          will not be pruned. Defaults to True.
        type: boolean
    required:
    - filetype
    title: yggdrasil.communication.PlyFileComm.PlyFileComm
    type: object
  file-subtype-png:
    additionalProperties: true
    allowSingular: name
    description: Schema for file component ['png'] subtype.
    properties:
      driver:
        deprecated: true
        description: '[DEPRECATED] Name of driver class that should be used.'
        enum:
        - ''
        type: string
      filetype:
        default: png
        description: png image I/O
        enum:
        - png
        type: string
      name:
        description: Name used for component in log messages.
        pattern: ^([A-Za-z0-9-_]+:)?\.?[A-Za-z0-9-_\\\/]+\.[A-Za-z0-9-_]+(::[A-Za-z0-9-_]+)?$
        type: string
      params:
        default: {}
        description: Parameters that should be based to the PIL.Image save/open command
        type: object
    required:
    - filetype
    title: yggdrasil.communication.ImageFileBase.PNGFileComm
    type: object
  file-subtype-sam:
    additionalProperties: true
    allowSingular: name
    description: Schema for file component ['sam'] subtype.
    properties:
      driver:
        deprecated: true
        description: '[DEPRECATED] Name of driver class that should be used.'
        enum:
        - ''
        type: string
      filetype:
        default: sam
        description: sam sequence I/O
        enum:
        - sam
        type: string
      flush_on_write:
        default: false
        description: If true, the file will be flushed when written to.
        type: boolean
      header:
        description: Header defining sequence identifiers. A header is required for
          writing SAM, BAM, and CRAM files.
        type: object
      index:
        description: Path to file containing index if different from the standard
          naming convention for BAM and CRAM files.
        type: string
      name:
        description: Name used for component in log messages.
        pattern: ^([A-Za-z0-9-_]+:)?\.?[A-Za-z0-9-_\\\/]+\.[A-Za-z0-9-_]+(::[A-Za-z0-9-_]+)?$
        type: string
      regions:
        default: []
        description: Region parameters (reference name, start, and end) defining the
          regions that should be read. If not provided, all regions will be read.
        items:
          properties:
            end:
              type: integer
            name:
              type: string
            start:
              type: integer
          required:
          - name
          type: object
        type: array
    required:
    - filetype
    title: yggdrasil.communication.SequenceFileBase.SAMFileComm
    type: object
  file-subtype-table:
    additionalProperties: true
    allowSingular: name
    description: Schema for file component ['table'] subtype.
    properties:
      args:
        deprecated: true
        description: '[DEPRECATED] Arguments that should be provided to the driver.'
        type: string
      comment:
        default: '# '
        description: One or more characters indicating a comment. Defaults to '# '.
        type: string
      datatype:
        description: JSON schema defining the type of object that the serializer will
          be used to serialize/deserialize. Defaults to default_datatype.
        type: schema
      delimiter:
        aliases:
        - column
        default: "\t"
        description: Character(s) that should be used to separate columns. Defaults
          to '\t'.
        type: string
      driver:
        deprecated: true
        description: '[DEPRECATED] Name of driver class that should be used.'
        enum:
        - AsciiTableInputDriver
        - AsciiTableOutputDriver
        type: string
      filetype:
        default: table
        description: The file is an ASCII table that will be read/written one row
          at a time. If ``as_array`` is ``True``, the table will be read/written all
          at once.
        enum:
        - table
        type: string
      name:
        description: Name used for component in log messages.
        pattern: ^([A-Za-z0-9-_]+:)?\.?[A-Za-z0-9-_\\\/]+\.[A-Za-z0-9-_]+(::[A-Za-z0-9-_]+)?$
        type: string
      newline:
        default: '

          '
        description: One or more characters indicating a newline. Defaults to '\n'.
        type: string
      use_astropy:
        default: false
        description: If True, the astropy package will be used to serialize/deserialize
          table. Defaults to False.
        type: boolean
    required:
    - filetype
    title: yggdrasil.communication.AsciiTableComm.AsciiTableComm
    type: object
  file-subtype-tiff:
    additionalProperties: true
    allowSingular: name
    description: Schema for file component ['tiff'] subtype.
    properties:
      driver:
        deprecated: true
        description: '[DEPRECATED] Name of driver class that should be used.'
        enum:
        - ''
        type: string
      filetype:
        default: tiff
        description: tiff image I/O
        enum:
        - tiff
        type: string
      name:
        description: Name used for component in log messages.
        pattern: ^([A-Za-z0-9-_]+:)?\.?[A-Za-z0-9-_\\\/]+\.[A-Za-z0-9-_]+(::[A-Za-z0-9-_]+)?$
        type: string
      params:
        default: {}
        description: Parameters that should be based to the PIL.Image save/open command
        type: object
    required:
    - filetype
    title: yggdrasil.communication.ImageFileBase.TIFFFileComm
    type: object
  file-subtype-vcf:
    additionalProperties: true
    allowSingular: name
    description: Schema for file component ['vcf'] subtype.
    properties:
      driver:
        deprecated: true
        description: '[DEPRECATED] Name of driver class that should be used.'
        enum:
        - ''
        type: string
      filetype:
        default: vcf
        description: vcf sequence I/O
        enum:
        - vcf
        type: string
      flush_on_write:
        default: false
        description: If true, the file will be flushed when written to.
        type: boolean
      header:
        description: Header defining sequence identifiers. A header is required for
          writing SAM, BAM, and CRAM files.
        type: object
      index:
        description: Path to file containing index if different from the standard
          naming convention for BAM and CRAM files.
        type: string
      name:
        description: Name used for component in log messages.
        pattern: ^([A-Za-z0-9-_]+:)?\.?[A-Za-z0-9-_\\\/]+\.[A-Za-z0-9-_]+(::[A-Za-z0-9-_]+)?$
        type: string
      regions:
        default: []
        description: Region parameters (reference name, start, and end) defining the
          regions that should be read. If not provided, all regions will be read.
        items:
          properties:
            end:
              type: integer
            name:
              type: string
            start:
              type: integer
          required:
          - name
          type: object
        type: array
    required:
    - filetype
    title: yggdrasil.communication.SequenceFileBase.VCFFileComm
    type: object
  file-subtype-yaml:
    additionalProperties: true
    allowSingular: name
    description: Schema for file component ['yaml'] subtype.
    properties:
      comment:
        default: '# '
        description: One or more characters indicating a comment. Defaults to '# '.
        type: string
      datatype:
        description: JSON schema defining the type of object that the serializer will
          be used to serialize/deserialize. Defaults to default_datatype.
        type: schema
      default_flow_style:
        default: false
        description: If True, nested collections will be serialized in the block style.
          If False, they will always be serialized in the flow style. See `PyYAML
          Documentation <https://pyyaml.org/wiki/PyYAMLDocumentation>`_.
        type: boolean
      driver:
        deprecated: true
        description: '[DEPRECATED] Name of driver class that should be used.'
        enum:
        - ''
        type: string
      encoding:
        default: utf-8
        description: Encoding that should be used to serialize the object. Defaults
          to 'utf-8'.
        type: string
      filetype:
        default: yaml
        description: The file contains a YAML serialized object.
        enum:
        - yaml
        type: string
      indent:
        default: "\t"
        description: String or number of spaces that should be used to indent each
          level within the seiralized structure. Defaults to '\t'.
        type:
        - string
        - int
      name:
        description: Name used for component in log messages.
        pattern: ^([A-Za-z0-9-_]+:)?\.?[A-Za-z0-9-_\\\/]+\.[A-Za-z0-9-_]+(::[A-Za-z0-9-_]+)?$
        type: string
      newline:
        default: '

          '
        description: One or more characters indicating a newline. Defaults to '\n'.
        type: string
    required:
    - filetype
    title: yggdrasil.communication.YAMLFileComm.YAMLFileComm
    type: object
  file_driver:
    allOf:
    - $ref: '#/definitions/file'
    - properties:
        args:
          deprecated: true
          description: '[DEPRECATED] Arguments that should be provided to the driver.'
          type: string
        driver:
          deprecated: true
          description: '[DEPRECATED] Name of driver class that should be used.'
          type: string
        working_dir:
          type: string
      required:
      - driver
      - args
      - working_dir
  filter:
    allOf:
    - $ref: '#/definitions/filter-subtype-base'
    - anyOf:
      - $ref: '#/definitions/filter-subtype-direct'
      - $ref: '#/definitions/filter-subtype-function'
      - $ref: '#/definitions/filter-subtype-statement'
    description: Schema for filter components.
    title: complete-filter-filtertype
  filter-subtype-base:
    additionalProperties: false
    description: Base schema for all subtypes of filter components.
    properties:
      filtertype:
        description: Pass every message
        enum:
        - direct
        - function
        - statement
        type: string
      function:
        description: The handle for a callable Python object (e.g. function) that
          should be used to determine if a message should be filtered or a string
          of the form "<function file>:<function name>" identifying a function where
          "<function file>" is the module or Python file containing the function and
          "<function name>" is the name of the function. The function should take
          the message as input and return a boolean, True if the message should pass
          through the filter, False if it should not.
        type: function
      statement:
        description: Python statement in terms of the message as represented by the
          string "%x%" that should evaluate to a boolean, True if the message should
          pass through the filter, False if it should not. The statement should only
          use a limited set of builtins and the math library (See yggdrasil.tools.safe_eval).
          If more complex relationships are required, use the FunctionFilter class.
        type: string
    title: filter_base
    type: object
  filter-subtype-direct:
    additionalProperties: true
    description: Schema for filter component ['direct'] subtype.
    properties:
      filtertype:
        default: direct
        description: Pass every message
        enum:
        - direct
        type: string
    title: yggdrasil.communication.filters.DirectFilter.DirectFilter
    type: object
  filter-subtype-function:
    additionalProperties: true
    description: Schema for filter component ['function'] subtype.
    properties:
      filtertype:
        default: function
        description: Filter messages based on a function
        enum:
        - function
        type: string
      function:
        description: The handle for a callable Python object (e.g. function) that
          should be used to determine if a message should be filtered or a string
          of the form "<function file>:<function name>" identifying a function where
          "<function file>" is the module or Python file containing the function and
          "<function name>" is the name of the function. The function should take
          the message as input and return a boolean, True if the message should pass
          through the filter, False if it should not.
        type: function
    required:
    - function
    title: yggdrasil.communication.filters.FunctionFilter.FunctionFilter
    type: object
  filter-subtype-statement:
    additionalProperties: true
    description: Schema for filter component ['statement'] subtype.
    properties:
      filtertype:
        default: statement
        description: Filter messages based on a statement
        enum:
        - statement
        type: string
      statement:
        description: Python statement in terms of the message as represented by the
          string "%x%" that should evaluate to a boolean, True if the message should
          pass through the filter, False if it should not. The statement should only
          use a limited set of builtins and the math library (See yggdrasil.tools.safe_eval).
          If more complex relationships are required, use the FunctionFilter class.
        type: string
    required:
    - statement
    title: yggdrasil.communication.filters.StatementFilter.StatementFilter
    type: object
  model:
    allOf:
    - $ref: '#/definitions/model-subtype-base'
    - anyOf:
      - $ref: '#/definitions/model-subtype-executable'
      - $ref: '#/definitions/model-subtype-cmake'
      - $ref: '#/definitions/model-subtype-c'
      - $ref: '#/definitions/model-subtype-cpp'
      - $ref: '#/definitions/model-subtype-dummy'
      - $ref: '#/definitions/model-subtype-fortran'
      - $ref: '#/definitions/model-subtype-julia'
      - $ref: '#/definitions/model-subtype-lpy'
      - $ref: '#/definitions/model-subtype-mpi'
      - $ref: '#/definitions/model-subtype-make'
      - $ref: '#/definitions/model-subtype-matlab'
      - $ref: '#/definitions/model-subtype-osr'
      - $ref: '#/definitions/model-subtype-pytorch'
      - $ref: '#/definitions/model-subtype-python'
      - $ref: '#/definitions/model-subtype-R'
      - $ref: '#/definitions/model-subtype-sbml'
      - $ref: '#/definitions/model-subtype-timesync'
    description: Schema for model components.
    title: complete-model-language
  model-subtype-R:
    additionalProperties: true
    description: Schema for model component ['R', 'r'] subtype.
    properties:
      args:
        allowSingular: true
        description: The path to the file containing the model program that will be
          run by the driver for the model's language and/or a list of arguments that
          should be passed as input to the model program or language executable (e.g.
          source code or configuration file for a domain specific language).
        items:
          type:
          - string
          - number
        type: array
      driver:
        deprecated: true
        description: '[DEPRECATED] Name of driver class that should be used.'
        enum:
        - RModelDriver
        type: string
      interpreter:
        description: Name or path of interpreter executable that should be used to
          run the model. If not provided, the interpreter will be determined based
          on configuration options for the language (if present) and the default_interpreter
          class attribute.
        type: string
      interpreter_flags:
        default: []
        description: Flags that should be passed to the interpreter when running the
          model. If not provided, the flags are determined based on configuration
          options for the language (if present) and the default_interpreter_flags
          class attribute.
        items:
          type: string
        type: array
      language:
        default: R
        description: Model is written in R.
        enum:
        - R
        - r
        type: string
      skip_interpreter:
        default: false
        description: If True, no interpreter will be added to the arguments. This
          should only be used for subclasses that will not be invoking the model via
          the command line. Defaults to False.
        type: boolean
    required:
    - args
    - language
    title: yggdrasil.drivers.RModelDriver.RModelDriver
    type: object
  model-subtype-base:
    additionalProperties: false
    dependencies:
      driver:
      - args
    description: Base schema for all subtypes of model components.
    properties:
      additional_dependencies:
        additionalProperties:
          items:
            oneOf:
            - type: string
            - additionalProperties: false
              properties:
                arguments:
                  type: string
                package:
                  type: string
                package_manager:
                  type: string
              required:
              - package
              type: object
          type: array
        description: A mapping between languages and lists of packages in those languages
          that are required by the model.
        type: object
      additional_variables:
        additionalProperties:
          items:
            type: string
          type: array
        default: {}
        type: object
      aggregation:
        anyOf:
        - type: function
        - type: string
        - additionalProperties:
            anyOf:
            - type: function
            - type: string
          type: object
        default: mean
      allow_threading:
        description: If True, comm connections will be set up so that the model-side
          comms can be used by more than one thread. Defaults to False.
        type: boolean
      args:
        allowSingular: true
        description: The path to the file containing the model program that will be
          run by the driver for the model's language and/or a list of arguments that
          should be passed as input to the model program or language executable (e.g.
          source code or configuration file for a domain specific language).
        items:
          type:
          - string
          - number
        type: array
      builddir:
        description: Directory where the build should be saved. Defaults to <sourcedir>/build.
          It can be relative to working_dir or absolute.
        type: string
      buildfile:
        type: string
      client_of:
        allowSingular: true
        default: []
        description: The names of one or more models that this model will call as
          a server. If there are more than one, this should be specified as a sequence
          collection (list). The corresponding channel(s) that should be passed to
          the yggdrasil API will be the name of the server model joined with the name
          of the client model with an underscore `<server_model>_<client_model>`.
          There will be one channel created for each server the model is a client
          of. Defaults to empty list. Use of `client_of` with `function` is not currently
          supported.
        items:
          type: string
        type: array
      compiler:
        description: Command or path to executable that should be used to compile
          the model. If not provided, the compiler will be determined based on configuration
          options for the language (if present) and the registered compilers that
          are available on the current operating system.
        type: string
      compiler_flags:
        default: []
        description: Flags that should be passed to the compiler during compilation.
          If nto provided, the compiler flags will be determined based on configuration
          options for the language (if present), the compiler defaults, and the default_compiler_flags
          class attribute.
        items:
          type: string
        type: array
      configuration:
        default: Release
        description: Build type/configuration that should be built. Defaults to 'Release'.
        type: string
      contact_email:
        description: Email address that should be used to contact the maintainer of
          the model. This parameter is only used in the model repository.
        type: string
      copies:
        default: 1
        description: The number of copies of the model that should be created. Defaults
          to 1.
        minimum: 1
        type: integer
      copy_xml_to_osr:
        default: false
        description: If True, the XML file(s) will be copied to the OSR repository
          InputFiles direcitory before running. This is necessary if the XML file(s)
          use any of the files located there since OSR always assumes the included
          file paths are relative. Defaults to False.
        type: boolean
      dependencies:
        description: A list of packages required by the model that are written in
          the same language as the model. If the package requires dependencies outside
          the language of the model. use the additional_dependencies parameter to
          provide them. If you need a version of the package from a specific package
          manager, a mapping with 'package' and 'package_manager' fields can be provided
          instead of just the name of the package.
        items:
          oneOf:
          - type: string
          - additionalProperties: false
            properties:
              arguments:
                type: string
              package:
                type: string
              package_manager:
                type: string
            required:
            - package
            type: object
        type: array
      description:
        description: Description of the model. This parameter is only used in the
          model repository or when providing the model as a service.
        type: string
      disable_python_c_api:
        description: If True, the Python C API will be disabled. Defaults to False.
        type: boolean
      driver:
        deprecated: true
        description: '[DEPRECATED] Name of driver class that should be used.'
        enum:
        - CMakeModelDriver
        - CModelDriver
        - CPPModelDriver
        - DummyModelDriver
        - ExecutableModelDriver
        - FortranModelDriver
        - GCCModelDriver
        - JuliaModelDriver
        - LPyModelDriver
        - MPIPartnerModel
        - MakeModelDriver
        - MatlabModelDriver
        - OSRModelDriver
        - PyTorchModelDriver
        - PythonModelDriver
        - RModelDriver
        - SBMLModelDriver
        - TimeSyncModelDriver
        type: string
      env:
        additional_properties:
          type: string
        default: {}
        description: Dictionary of environment variables that should be set when the
          driver starts. Defaults to {}.
        type: object
      env_compiler:
        description: Environment variable where the compiler executable should be
          stored for use within the Makefile. If not provided, this will be determined
          by the target language driver.
        type: string
      env_compiler_flags:
        description: Environment variable where the compiler flags should be stored
          (including those required to compile against the |yggdrasil| interface).
          If not provided, this will be determined by the target language driver.
        type: string
      env_linker:
        description: Environment variable where the linker executable should be stored
          for use within the Makefile. If not provided, this will be determined by
          the target language driver.
        type: string
      env_linker_flags:
        description: Environment variable where the linker flags should be stored
          (including those required to link against the |yggdrasil| interface). If
          not provided, this will be determined by the target language driver.
        type: string
      function:
        description: If provided, an integrated model is created by wrapping the function
          named here. The function must be located within the file specified by the
          source file listed in the first argument. If not provided, the model must
          contain it's own calls to the |yggdrasil| interface.
        type: string
      input_transform:
        description: Transformation that should be applied to input to get it into
          the format expected by the model (including transformation to pytorch tensors
          as necessary). This function should return a tuple of arguments for the
          model.
        type: function
      inputs:
        aliases:
        - input
        - input_file
        - input_files
        allowSingular: true
        default:
        - commtype: default
          datatype:
            subtype: string
            type: scalar
          is_default: true
          name: input
        description: Zero or more channels carrying input to the model. A full description
          of channel entries and the options available for channels can be found :ref:`here<yaml_comm_options>`.
        items:
          anyOf:
          - $ref: '#/definitions/comm'
          - $ref: '#/definitions/comm_driver'
          - $ref: '#/definitions/file_driver'
        type: array
      integrator:
        default: cvode
        description: Name of integrator that should be used. Valid options include
          ['cvode', 'gillespie', 'rk4', 'rk45']. Defaults to 'cvode'.
        enum:
        - cvode
        - gillespie
        - rk4
        - rk45
        type: string
      integrator_settings:
        default: {}
        description: Settings for the integrator. Defaults to empty dict.
        type: object
      interpolation:
        anyOf:
        - type: string
        - additionalProperties:
            oneOf:
            - type: string
            - properties:
                method:
                  type: string
              required:
              - method
              type: object
          type: object
        - properties:
            method:
              type: string
          required:
          - method
          type: object
        default: index
      interpreter:
        description: Name or path of interpreter executable that should be used to
          run the model. If not provided, the interpreter will be determined based
          on configuration options for the language (if present) and the default_interpreter
          class attribute.
        type: string
      interpreter_flags:
        default: []
        description: Flags that should be passed to the interpreter when running the
          model. If not provided, the flags are determined based on configuration
          options for the language (if present) and the default_interpreter_flags
          class attribute.
        items:
          type: string
        type: array
      is_server:
        anyOf:
        - type: boolean
        - additionalProperties: false
          properties:
            input:
              type: string
            output:
              type: string
          type: object
        default: false
        description: 'If `True`, the model is assumed to be a server for one or more
          client models and an instance of :class:`yggdrasil.drivers.ServerDriver`
          is started. The corresponding channel that should be passed to the yggdrasil
          API will be the name of the model. If is_server is a dictionary, it should
          contain an ''input'' key and an ''output'' key. These are required to be
          the names of existing input and output channels in the model that will be
          co-opted by the server. (Note: This requires that the co-opted output channel''s
          send method is called once for each time the co-opted input channel''s recv
          method is called. If used with the `function` parameter, `is_server` must
          be a dictionary. Defaults to False.'
      iter_function_over:
        default: []
        description: Variable(s) that should be received or sent as an array, but
          iterated over. Defaults to an empty array and is ignored.
        items:
          type: string
        type: array
      language:
        default: executable
        description: The programming language that the model is written in. A list
          of available languages can be found :ref:`here <schema_table_model_subtype_rst>`.
        enum:
        - R
        - c
        - c++
        - cmake
        - cpp
        - cxx
        - dummy
        - executable
        - fortran
        - julia
        - lpy
        - make
        - matlab
        - mpi
        - osr
        - python
        - pytorch
        - r
        - sbml
        - timesync
        type: string
      linker:
        description: Command or path to executable that should be used to link the
          model. If not provided, the linker will be determined based on configuration
          options for the language (if present) and the registered linkers that are
          available on the current operating system
        type: string
      linker_flags:
        default: []
        description: Flags that should be passed to the linker during compilation.
          If not provided, the linker flags will be determined based on configuration
          options for the language (if present), the linker defaults, and the default_linker_flags
          class attribute.
        items:
          type: string
        type: array
      logging_level:
        default: ''
        description: The level of logging messages that should be displayed by the
          model. Defaults to the logging level as determined by the configuration
          file and environment variables.
        type: string
      makedir:
        description: Directory where make should be invoked from if it is not the
          same as the directory containing the makefile. Defaults to directory containing
          makefile if provided, otherwise working_dir.
        type: string
      makefile:
        default: Makefile
        description: Path to make file either absolute, relative to makedir (if provided),
          or relative to working_dir. Defaults to Makefile.
        type: string
      name:
        description: Name used for component in log messages.
        type: string
      only_output_final_step:
        default: false
        description: If True, only the final timestep is output. Defaults to False.
        type: boolean
      output_transform:
        description: Transformation that should be applied to model output to get
          it into a format that can be serialized by yggdrasil (i.e. not a pytorch
          Tensor or model sepecific type).
        type: function
      outputs:
        aliases:
        - output
        - output_file
        - output_files
        allowSingular: true
        default:
        - commtype: default
          datatype:
<<<<<<< HEAD
            description: JSON schema defining the type of object that the serializer
              will be used to serialize/deserialize. Defaults to default_datatype.
            type: schema
          filetype:
            default: binary
            description: This file is read/written as encoded text one line at a time.
            enum:
            - ascii
            type: string
          newline:
            default: '

              '
            description: One or more characters indicating a newline. Defaults to
              '\n'.
            type: string
        title: yggdrasil.communication.AsciiFileComm.AsciiFileComm
        type: object
      - additionalProperties: true
        description: Schema for file component ['map'] subtype.
        properties:
          comment:
            default: '# '
            description: One or more characters indicating a comment. Defaults to
              '# '.
            type: string
          datatype:
            description: JSON schema defining the type of object that the serializer
              will be used to serialize/deserialize. Defaults to default_datatype.
            type: schema
          delimiter:
            default: "\t"
            description: Delimiter that should be used to separate name/value pairs
              in the map. Defaults to \t.
            type: string
          filetype:
            default: binary
            description: The file contains a key/value mapping with one key/value
              pair per line and separated by some delimiter.
            enum:
            - map
            type: string
          newline:
            default: '

              '
            description: One or more characters indicating a newline. Defaults to
              '\n'.
            type: string
        title: yggdrasil.communication.AsciiMapComm.AsciiMapComm
        type: object
      - additionalProperties: true
        description: Schema for file component ['table'] subtype.
        properties:
          comment:
            default: '# '
            description: One or more characters indicating a comment. Defaults to
              '# '.
            type: string
          datatype:
            description: JSON schema defining the type of object that the serializer
              will be used to serialize/deserialize. Defaults to default_datatype.
            type: schema
          delimiter:
            default: "\t"
            description: Character(s) that should be used to separate columns. Defaults
              to '\t'.
            type: string
          filetype:
            default: binary
            description: The file is an ASCII table that will be read/written one
              row at a time. If ``as_array`` is ``True``, the table will be read/written
              all at once.
            enum:
            - table
            type: string
          newline:
            default: '

              '
            description: One or more characters indicating a newline. Defaults to
              '\n'.
            type: string
          use_astropy:
            default: false
            description: If True, the astropy package will be used to serialize/deserialize
              table. Defaults to False.
            type: boolean
        title: yggdrasil.communication.AsciiTableComm.AsciiTableComm
        type: object
      - additionalProperties: true
        description: Schema for file component ['binary'] subtype.
        properties:
          filetype:
            default: binary
            description: The entire file is read/written all at once as bytes.
            enum:
            - binary
            type: string
          read_meth:
            default: read
            description: Method that should be used to read data from the file. Defaults
              to 'read'. Ignored if direction is 'send'.
            enum:
            - read
            - readline
            type: string
          serializer:
            default:
              seritype: direct
            description: Class with serialize and deserialize methods that should
              be used to process sent and received messages. Defaults to None and
              is constructed using provided 'serializer_kwargs'.
            oneOf:
            - $ref: '#/definitions/serializer'
            - class: yggdrasil.serialize.SerializeBase:SerializeBase
              type: instance
        required:
        - serializer
        title: yggdrasil.communication.FileComm.FileComm
        type: object
      - additionalProperties: true
        description: Schema for file component ['json'] subtype.
        properties:
          comment:
            default: '# '
            description: One or more characters indicating a comment. Defaults to
              '# '.
            type: string
          datatype:
            description: JSON schema defining the type of object that the serializer
              will be used to serialize/deserialize. Defaults to default_datatype.
            type: schema
          filetype:
            default: binary
            description: The file contains a JSON serialized object.
            enum:
            - json
            type: string
          indent:
            default: "\t"
            description: String or number of spaces that should be used to indent
              each level within the seiralized structure. Defaults to '\t'.
            type:
            - string
            - int
          newline:
            default: '

              '
            description: One or more characters indicating a newline. Defaults to
              '\n'.
            type: string
          sort_keys:
            default: true
            description: If True, the serialization of dictionaries will be in key
              sorted order. Defaults to True.
            type: boolean
        title: yggdrasil.communication.JSONFileComm.JSONFileComm
        type: object
      - additionalProperties: true
        description: Schema for file component ['mat'] subtype.
        properties:
          comment:
            default: '# '
            description: One or more characters indicating a comment. Defaults to
              '# '.
            type: string
          datatype:
            description: JSON schema defining the type of object that the serializer
              will be used to serialize/deserialize. Defaults to default_datatype.
            type: schema
          filetype:
            default: binary
            description: The file is a Matlab .mat file containing one or more serialized
              Matlab variables.
            enum:
            - mat
            type: string
          newline:
            default: '

              '
            description: One or more characters indicating a newline. Defaults to
              '\n'.
            type: string
        title: yggdrasil.communication.MatFileComm.MatFileComm
        type: object
      - additionalProperties: true
        description: Schema for file component ['netcdf'] subtype.
        properties:
          comment:
            default: '# '
            description: One or more characters indicating a comment. Defaults to
              '# '.
            type: string
          datatype:
            description: JSON schema defining the type of object that the serializer
              will be used to serialize/deserialize. Defaults to default_datatype.
            type: schema
          filetype:
            default: binary
            description: The file is read/written as netCDF.
            enum:
            - netcdf
            type: string
          newline:
            default: '

              '
            description: One or more characters indicating a newline. Defaults to
              '\n'.
            type: string
          read_attributes:
            default: false
            description: If True, the attributes are read in as well as the variables.
              Defaults to False.
            type: boolean
          variables:
            description: List of variables to read in. If not provided, all variables
              will be read.
            items:
              type: string
            type: array
          version:
            default: 1
            description: Version of netCDF format that should be used. Defaults to
              1. Options are 1 (classic format) and 2 (64-bit offset format).
            enum:
            - 1
            - 2
            type: integer
        title: yggdrasil.communication.NetCDFFileComm.NetCDFFileComm
        type: object
      - additionalProperties: true
        description: Schema for file component ['obj'] subtype.
        properties:
          comment:
            default: '# '
            description: One or more characters indicating a comment. Defaults to
              '# '.
            type: string
          datatype:
            description: JSON schema defining the type of object that the serializer
              will be used to serialize/deserialize. Defaults to default_datatype.
            type: schema
          filetype:
            default: binary
            description: The file is in the `Obj <http://paulbourke.net/dataformats/obj/>`_
              data format for 3D structures.
            enum:
            - obj
            type: string
          newline:
            default: '

              '
            description: One or more characters indicating a newline. Defaults to
              '\n'.
            type: string
        title: yggdrasil.communication.ObjFileComm.ObjFileComm
        type: object
      - additionalProperties: true
        description: Schema for file component ['pandas'] subtype.
        properties:
          comment:
            default: '# '
            description: One or more characters indicating a comment. Defaults to
              '# '.
            type: string
          datatype:
            description: JSON schema defining the type of object that the serializer
              will be used to serialize/deserialize. Defaults to default_datatype.
            type: schema
          delimiter:
            default: "\t"
            description: Character(s) that should be used to separate columns. Defaults
              to '\t'.
            type: string
          filetype:
            default: binary
            description: The file is a Pandas frame output as a table.
            enum:
            - pandas
            type: string
          newline:
            default: '

              '
            description: One or more characters indicating a newline. Defaults to
              '\n'.
            type: string
          no_header:
            default: false
            description: If True, headers will not be read or serialized from/to tables.
              Defaults to False.
            type: boolean
          str_as_bytes:
            default: false
            description: If True, strings in columns are read as bytes. Defaults to
              False.
            type: boolean
          use_astropy:
            default: false
            description: If True, the astropy package will be used to serialize/deserialize
              table. Defaults to False.
            type: boolean
        title: yggdrasil.communication.PandasFileComm.PandasFileComm
        type: object
      - additionalProperties: true
        description: Schema for file component ['pickle'] subtype.
        properties:
          comment:
            default: '# '
            description: One or more characters indicating a comment. Defaults to
              '# '.
            type: string
          datatype:
            description: JSON schema defining the type of object that the serializer
              will be used to serialize/deserialize. Defaults to default_datatype.
            type: schema
          filetype:
            default: binary
            description: The file contains one or more pickled Python objects.
            enum:
            - pickle
            type: string
          newline:
            default: '

              '
            description: One or more characters indicating a newline. Defaults to
              '\n'.
            type: string
        title: yggdrasil.communication.PickleFileComm.PickleFileComm
        type: object
      - additionalProperties: true
        description: Schema for file component ['ply'] subtype.
        properties:
          comment:
            default: '# '
            description: One or more characters indicating a comment. Defaults to
              '# '.
            type: string
          datatype:
            description: JSON schema defining the type of object that the serializer
              will be used to serialize/deserialize. Defaults to default_datatype.
            type: schema
          filetype:
            default: binary
            description: The file is in the `Ply <http://paulbourke.net/dataformats/ply/>`_
              data format for 3D structures.
            enum:
            - ply
            type: string
          newline:
            default: '

              '
            description: One or more characters indicating a newline. Defaults to
              '\n'.
            type: string
        title: yggdrasil.communication.PlyFileComm.PlyFileComm
        type: object
      - additionalProperties: true
        description: Schema for file component ['wofost'] subtype.
        properties:
          comment:
            default: '# '
            description: One or more characters indicating a comment. Defaults to
              '# '.
            type: string
          datatype:
            description: JSON schema defining the type of object that the serializer
              will be used to serialize/deserialize. Defaults to default_datatype.
            type: schema
          delimiter:
            default: ' = '
            description: Delimiter that should be used to separate name/value pairs
              in the map. Defaults to \t.
            type: string
          filetype:
            default: binary
            description: The file is a WOFOST parameter file.
            enum:
            - wofost
            type: string
          newline:
            default: '

              '
            description: One or more characters indicating a newline. Defaults to
              '\n'.
            type: string
        title: yggdrasil.communication.WOFOSTParamFileComm.WOFOSTParamFileComm
        type: object
      - additionalProperties: true
        description: Schema for file component ['yaml'] subtype.
        properties:
          comment:
            default: '# '
            description: One or more characters indicating a comment. Defaults to
              '# '.
            type: string
          datatype:
            description: JSON schema defining the type of object that the serializer
              will be used to serialize/deserialize. Defaults to default_datatype.
            type: schema
          default_flow_style:
            default: false
            description: If True, nested collections will be serialized in the block
              style. If False, they will always be serialized in the flow style. See
              `PyYAML Documentation <https://pyyaml.org/wiki/PyYAMLDocumentation>`_.
            type: boolean
          encoding:
            default: utf-8
            description: Encoding that should be used to serialize the object. Defaults
              to 'utf-8'.
            type: string
          filetype:
            default: binary
            description: The file contains a YAML serialized object.
            enum:
            - yaml
            type: string
          indent:
            default: "\t"
            description: String or number of spaces that should be used to indent
              each level within the seiralized structure. Defaults to '\t'.
            type:
            - string
            - int
          newline:
            default: '

              '
            description: One or more characters indicating a newline. Defaults to
              '\n'.
            type: string
        title: yggdrasil.communication.YAMLFileComm.YAMLFileComm
        type: object
    description: Schema for file components.
    title: file
  filter:
    allOf:
    - additionalProperties: false
      dependencies:
        driver:
        - args
      description: Base schema for all subtypes of filter components.
      properties:
        filtertype:
          enum:
          - direct
          - function
          - statement
        function:
          description: The handle for a callable Python object (e.g. function) that
            should be used to determine if a message should be filtered or a string
            of the form "<function file>:<function name>" identifying a function where
            "<function file>" is the module or Python file containing the function
            and "<function name>" is the name of the function. The function should
            take the message as input and return a boolean, True if the message should
            pass through the filter, False if it should not.
          type: function
        statement:
          description: Python statement in terms of the message as represented by
            the string "%x%" that should evaluate to a boolean, True if the message
            should pass through the filter, False if it should not. The statement
            should only use a limited set of builtins and the math library (See yggdrasil.tools.safe_eval).
            If more complex relationships are required, use the FunctionFilter class.
          type: string
      title: filter_base
      type: object
    - anyOf:
      - additionalProperties: true
        description: Schema for filter component ['direct'] subtype.
        properties:
          filtertype:
            enum:
            - direct
        title: yggdrasil.communication.filters.DirectFilter.DirectFilter
        type: object
      - additionalProperties: true
        description: Schema for filter component ['function'] subtype.
        properties:
          filtertype:
            enum:
            - function
          function:
            description: The handle for a callable Python object (e.g. function) that
              should be used to determine if a message should be filtered or a string
              of the form "<function file>:<function name>" identifying a function
              where "<function file>" is the module or Python file containing the
              function and "<function name>" is the name of the function. The function
              should take the message as input and return a boolean, True if the message
              should pass through the filter, False if it should not.
            type: function
        required:
        - function
        title: yggdrasil.communication.filters.FunctionFilter.FunctionFilter
        type: object
      - additionalProperties: true
        description: Schema for filter component ['statement'] subtype.
        properties:
          filtertype:
            enum:
            - statement
          statement:
            description: Python statement in terms of the message as represented by
              the string "%x%" that should evaluate to a boolean, True if the message
              should pass through the filter, False if it should not. The statement
              should only use a limited set of builtins and the math library (See
              yggdrasil.tools.safe_eval). If more complex relationships are required,
              use the FunctionFilter class.
            type: string
        required:
        - statement
        title: yggdrasil.communication.filters.StatementFilter.StatementFilter
        type: object
    description: Schema for filter components.
    title: filter
  model:
    allOf:
    - additionalProperties: false
      dependencies:
        driver:
        - args
      description: Base schema for all subtypes of model components.
      properties:
        additional_dependencies:
          additionalProperties:
            items:
              oneOf:
              - type: string
              - additionalProperties: false
                properties:
                  arguments:
                    type: string
                  package:
                    type: string
                  package_manager:
                    type: string
                required:
                - package
                type: object
            type: array
          description: A mapping between languages and lists of packages in those
            languages that are required by the model.
          type: object
        additional_variables:
          additionalProperties:
            items:
              type: string
            type: array
          default: {}
          type: object
        aggregation:
          anyOf:
          - type: function
          - type: string
          - additionalProperties:
              anyOf:
              - type: function
              - type: string
            type: object
          default: mean
        allow_threading:
          description: If True, comm connections will be set up so that the model-side
            comms can be used by more than one thread. Defaults to False.
          type: boolean
        args:
          description: The path to the file containing the model program that will
            be run by the driver for the model's language and/or a list of arguments
            that should be passed as input to the model program or language executable
            (e.g. source code or configuration file for a domain specific language).
          items:
            minLength: 1
            type: string
          type: array
        assumptions:
          additionalProperties:
            additionalProperties:
              type: boolean
            type: object
          description: Mapping between a variable or parameter name and a map of sympy
            assumption keywords for that variable. A full list of supported sympy
            assumptions can be found here https://docs.sympy.org/latest/modules/core.html#module-sympy.core.
            assumptions
          type: object
        boundary_conditions:
          additionalProperties:
            type: float
          description: Mapping between variables and their boundary conditions.
          type: object
        builddir:
          description: Directory where the build should be saved. Defaults to <sourcedir>/build.
            It can be relative to working_dir or absolute.
          type: string
        buildfile:
          type: string
        client_of:
          default: []
          description: The names of one or more models that this model will call as
            a server. If there are more than one, this should be specified as a sequence
            collection (list). The corresponding channel(s) that should be passed
            to the yggdrasil API will be the name of the server model joined with
            the name of the client model with an underscore `<server_model>_<client_model>`.
            There will be one channel created for each server the model is a client
            of. Defaults to empty list. Use of `client_of` with `function` is not
            currently supported.
          items:
            type: string
          type: array
        compiler:
          description: Command or path to executable that should be used to compile
            the model. If not provided, the compiler will be determined based on configuration
            options for the language (if present) and the registered compilers that
            are available on the current operating system.
          type: string
        compiler_flags:
          default: []
          description: Flags that should be passed to the compiler during compilation.
            If nto provided, the compiler flags will be determined based on configuration
            options for the language (if present), the compiler defaults, and the
            default_compiler_flags class attribute.
          items:
            type: string
          type: array
        compute_method:
          choices:
          - integrate
          - steady_state
          default: integrate
          description: 'Method that should be used to compute outputs for received
            inputs. Valid methods include: integrate: [DEFAULT] Compute the value(s)
            of the ODE solution for the parameters/independent variable values received
            as input. steady_state: Determine the steady state solution to the ODE
            equations based on parameter values received as input.'
          type: string
        configuration:
          default: Release
          description: Build type/configuration that should be built. Defaults to
            'Release'.
          type: string
        contact_email:
          description: Email address that should be used to contact the maintainer
            of the model. This parameter is only used in the model repository.
          type: string
        copies:
          default: 1
          description: The number of copies of the model that should be created. Defaults
            to 1.
          minimum: 1
          type: integer
        copy_xml_to_osr:
          default: false
          description: If True, the XML file(s) will be copied to the OSR repository
            InputFiles direcitory before running. This is necessary if the XML file(s)
            use any of the files located there since OSR always assumes the included
            file paths are relative. Defaults to False.
          type: boolean
        dependencies:
          description: A list of packages required by the model that are written in
            the same language as the model. If the package requires dependencies outside
            the language of the model. use the additional_dependencies parameter to
            provide them. If you need a version of the package from a specific package
            manager, a mapping with 'package' and 'package_manager' fields can be
            provided instead of just the name of the package.
          items:
            oneOf:
            - type: string
            - additionalProperties: false
              properties:
                arguments:
                  type: string
                package:
                  type: string
                package_manager:
                  type: string
              required:
              - package
              type: object
          type: array
        dependent_vars:
          description: Names of dependent variables in the provided equations. If
            not provided, all variables in the equation that are not parameters or
            the independent variable will be considered a dependent variable.
          items:
            type: string
          type: array
        description:
          description: Description of the model. This parameter is only used in the
            model repository or when providing the model as a service.
          type: string
        driver:
          description: '[DEPRECATED] Name of driver class that should be used.'
          type: string
        encoding:
          description: Encoding of the file containing equations if one is used. The
            default is platform dependent and will be set by locale.getpreferredencoding.
          type: string
        env:
          additional_properties:
            type: string
          default: {}
          description: Dictionary of environment variables that should be set when
            the driver starts. Defaults to {}.
          type: object
        env_compiler:
          description: Environment variable where the compiler executable should be
            stored for use within the Makefile. If not provided, this will be determined
            by the target language driver.
          type: string
        env_compiler_flags:
          description: Environment variable where the compiler flags should be stored
            (including those required to compile against the |yggdrasil| interface).
            If not provided, this will be determined by the target language driver.
          type: string
        env_linker:
          description: Environment variable where the linker executable should be
            stored for use within the Makefile. If not provided, this will be determined
            by the target language driver.
          type: string
        env_linker_flags:
          description: Environment variable where the linker flags should be stored
            (including those required to link against the |yggdrasil| interface).
            If not provided, this will be determined by the target language driver.
          type: string
        fsolve_kws:
          description: Options that should be passed to the scipy fsolve routine when
            solving for the steady state solution if numeric integration is used (in
            the event that sympy cannot find a symbolic solution or use_numeric is
            True).
          type: object
        function:
          description: If provided, an integrated model is created by wrapping the
            function named here. The function must be located within the file specified
            by the source file listed in the first argument. If not provided, the
            model must contain it's own calls to the |yggdrasil| interface.
          type: string
        independent_var:
          description: Name of independent variable. Defaults to 't' if it cannot
            be inferred from the expression.
          type: string
        independent_var_units:
          description: Units of the independent variable. If not provided, the independent
            variable is treated as unitless.
          type: string
        inputs:
          default: []
          description: Zero or more channels carrying input to the model. A full description
            of channel entries and the options available for channels can be found
            :ref:`here<yaml_comm_options>`.
          items:
            $ref: '#/definitions/comm'
          type: array
        integrator:
          default: cvode
          description: Name of integrator that should be used. Valid options include
            ['cvode', 'gillespie', 'rk4', 'rk45']. Defaults to 'cvode'.
          enum:
          - cvode
          - gillespie
          - rk4
          - rk45
          type: string
        integrator_settings:
          default: {}
          description: Settings for the integrator. Defaults to empty dict.
          type: object
        interpolation:
          anyOf:
          - type: string
          - additionalProperties:
              oneOf:
              - type: string
              - properties:
                  method:
                    type: string
                required:
                - method
                type: object
            type: object
          - properties:
              method:
                type: string
            required:
            - method
            type: object
          default: index
        interpreter:
          description: Name or path of interpreter executable that should be used
            to run the model. If not provided, the interpreter will be determined
            based on configuration options for the language (if present) and the default_interpreter
            class attribute.
          type: string
        interpreter_flags:
          default: []
          description: Flags that should be passed to the interpreter when running
            the model. If not provided, the flags are determined based on configuration
            options for the language (if present) and the default_interpreter_flags
            class attribute.
          items:
            type: string
          type: array
        is_server:
          anyOf:
          - type: boolean
          - additionalProperties: false
            properties:
              input:
                type: string
              output:
                type: string
            type: object
          default: false
          description: 'If `True`, the model is assumed to be a server for one or
            more client models and an instance of :class:`yggdrasil.drivers.ServerDriver`
            is started. The corresponding channel that should be passed to the yggdrasil
            API will be the name of the model. If is_server is a dictionary, it should
            contain an ''input'' key and an ''output'' key. These are required to
            be the names of existing input and output channels in the model that will
            be co-opted by the server. (Note: This requires that the co-opted output
            channel''s send method is called once for each time the co-opted input
            channel''s recv method is called. If used with the `function` parameter,
            `is_server` must be a dictionary. Defaults to False.'
        iter_function_over:
          default: []
          description: Variable(s) that should be received or sent as an array, but
            iterated over. Defaults to an empty array and is ignored.
          items:
            type: string
          type: array
        language:
          default: executable
          description: The programming language that the model is written in. A list
            of available languages can be found :ref:`here <schema_table_model_subtype_rst>`.
          enum:
          - R
          - c
          - c++
          - cmake
          - cpp
          - cxx
          - dummy
          - executable
          - fortran
          - lpy
          - make
          - matlab
          - mpi
          - ode
          - osr
          - python
          - r
          - sbml
          - timesync
          type: string
        linker:
          description: Command or path to executable that should be used to link the
            model. If not provided, the linker will be determined based on configuration
            options for the language (if present) and the registered linkers that
            are available on the current operating system
          type: string
        linker_flags:
          default: []
          description: Flags that should be passed to the linker during compilation.
            If nto provided, the linker flags will be determined based on configuration
            options for the language (if present), the linker defaults, and the default_linker_flags
            class attribute.
          items:
            type: string
          type: array
        logging_level:
          default: ''
          description: The level of logging messages that should be displayed by the
            model. Defaults to the logging level as determined by the configuration
            file and environment variables.
          type: string
        makedir:
          description: Directory where make should be invoked from if it is not the
            same as the directory containing the makefile. Defaults to directory containing
            makefile if provided, otherwise working_dir.
          type: string
        makefile:
          default: Makefile
          description: Path to make file either absolute, relative to makedir (if
            provided), or relative to working_dir. Defaults to Makefile.
          type: string
        name:
          description: Name used for component in log messages.
          type: string
        odeint_kws:
          description: 'Keyword arguments that should be passed to scipy.integrate.odeint
            if it is called in integrating the equations numerically. If ''name''
            in present, scipy.integrate.ode will be used instead and these arguments
            will be passed to the set_integrator method. In addition, the following
            keywords are also supported: from_prev (bool, optional): If True, the
            integration should always begin from the previous end state instead of
            starting from the initial conditions (default behavior).'
          type: object
        only_output_final_step:
          default: false
          description: If True, only the final timestep is output. Defaults to False.
          type: boolean
        outputs:
          default: []
          description: Zero or more channels carrying output from the model. A full
            description of channel entries and the options available for channels
            can be found :ref:`here<yaml_comm_options>`.
          items:
            $ref: '#/definitions/comm'
          type: array
        outputs_in_inputs:
          description: If True, outputs from wrapped model functions are passed by
            pointer as inputs for modification and the return value will be a flag.
            If False, outputs are limited to return values. Defaults to the value
            of the class attribute outputs_in_inputs.
          type: boolean
        overwrite:
          description: If True, any existing model products (compilation products,
            wrapper scripts, etc.) are removed prior to the run. If False, the products
            are not removed. Defaults to True. Setting this to False can improve the
            performance, particularly for models that take a long time to compile,
            but this should only be done once the model has been fully debugged to
            ensure that each run is tested on a clean copy of the model. The value
            of this keyword also determines whether or not products are removed after
            a run.
          type: boolean
        parameters:
          additionalProperties:
            type: float
          description: Mapping between named parameters in the equations and their
            values.
          type: object
        preserve_cache:
          default: false
          description: If True model products will be kept following the run, otherwise
            all products will be cleaned up. Defaults to False. This keyword is superceeded
            by overwrite.
          type: boolean
        products:
          default: []
          description: Paths to files created by the model that should be cleaned
            up when the model exits. Entries can be absolute paths or paths relative
            to the working directory. Defaults to [].
          items:
            type: string
          type: array
        repository_commit:
          description: Commit that should be checked out in the model repository specified
            by repository_url. If not provided, the most recent commit on the default
            branch will be used.
          type: string
        repository_url:
          description: URL for the git repository containing the model source code.
            If provided, relative paths in the model YAML definition will be considered
            relative to the repository root directory.
          type: string
        reset:
          default: false
          description: If True, the simulation will be reset to it's initial values
            before each call (including the start time). Defaults to False.
          type: boolean
        selections:
          default: []
          description: Variables to include in the output. Defaults to None and the
            time/floating selections will be returned.
          items:
            type: string
          type: array
        skip_interpreter:
          default: false
          description: If True, no interpreter will be added to the arguments. This
            should only be used for subclasses that will not be invoking the model
            via the command line. Defaults to False.
          type: boolean
        skip_start_time:
          default: false
          description: If True, the results for the initial time step will not be
            output. Defaults to False. This option is ignored if only_output_final_step
            is True.
          type: boolean
        source_files:
          default: []
          description: Source files that should be compiled into an executable. Defaults
            to an empty list and the driver will search for a source file based on
            the model executable (the first model argument).
          items:
            type: string
          type: array
        source_products:
          default: []
          description: Files created by running the model that are source files. These
            files will be removed without checking their extension so users should
            avoid adding files to this list unless they are sure they should be deleted.
            Defaults to [].
          items:
            type: string
          type: array
        sourcedir:
          description: Source directory to call cmake on. If not provided it is set
            to working_dir. This should be the directory containing the CMakeLists.txt
            file. It can be relative to working_dir or absolute.
          type: string
        standard:
          default: f2003
          description: Fortran standard that should be used. Defaults to 'f2003'.
          enum:
          - f2003
          - f2008
          type: string
        start_time:
          default: 0.0
          description: Time that simulation should be started from. If 'reset' is
            True, the start time will always be the provided value, otherwise, the
            start time will be the end of the previous call after the first call.
            Defaults to 0.0.
          type: number
        steps:
          default: 1
          description: Number of steps that should be output. Defaults to None.
          type: integer
        strace_flags:
          default:
          - -e
          - trace=memory
          description: Flags to pass to strace (or dtrace). Defaults to [].
          items:
            type: string
          type: array
        sync_vars_in:
          default: []
          description: Variables that should be synchronized from other models. Defaults
            to [].
          items:
            type: string
          type: array
        sync_vars_out:
          default: []
          description: Variables that should be synchronized to other models. Defaults
            to [].
          items:
            type: string
          type: array
        synonyms:
          additionalProperties:
            additionalProperties:
              anyOf:
              - type: string
              - properties:
                  alt:
                    anyOf:
                    - type: string
                    - items:
                        type: string
                      type: array
                  alt2base:
                    type: function
                  base2alt:
                    type: function
                required:
                - alt
                - alt2base
                - base2alt
                type: object
            type: object
          default: {}
          description: 'Mapping from model names to mappings from base variables names
            to information about one or more alternate variable names used by the
            named model that should be converted to the base variable. Values for
            providing information about alternate variables can either be strings
            (implies equivalence with the base variable in everything but name and
            units) or mappings with the keys:'
          type: object
        target:
          description: Make target that should be built to create the model executable.
            Defaults to None.
          type: string
        target_compiler:
          description: Compilation tool that should be used to compile the target
            language. Defaults to None and will be set based on the selected language
            driver.
          type: string
        target_compiler_flags:
          description: Compilation flags that should be passed to the target language
            compiler. Defaults to [].
          items:
            type: string
          type: array
        target_language:
          description: Language that the target is written in. Defaults to None and
            will be set based on the source files provided.
=======
            subtype: string
            type: scalar
          is_default: true
          name: output
        description: Zero or more channels carrying output from the model. A full
          description of channel entries and the options available for channels can
          be found :ref:`here<yaml_comm_options>`.
        items:
          anyOf:
          - $ref: '#/definitions/comm'
          - $ref: '#/definitions/comm_driver'
          - $ref: '#/definitions/file_driver'
        type: array
      outputs_in_inputs:
        description: If True, outputs from wrapped model functions are passed by pointer
          as inputs for modification and the return value will be a flag. If False,
          outputs are limited to return values. Defaults to the value of the class
          attribute outputs_in_inputs.
        type: boolean
      overwrite:
        description: If True, any existing model products (compilation products, wrapper
          scripts, etc.) are removed prior to the run. If False, the products are
          not removed. Defaults to True. Setting this to False can improve the performance,
          particularly for models that take a long time to compile, but this should
          only be done once the model has been fully debugged to ensure that each
          run is tested on a clean copy of the model. The value of this keyword also
          determines whether or not products are removed after a run.
        type: boolean
      preserve_cache:
        default: false
        description: If True model products will be kept following the run, otherwise
          all products will be cleaned up. Defaults to False. This keyword is superceeded
          by overwrite.
        type: boolean
      products:
        default: []
        description: Paths to files created by the model that should be cleaned up
          when the model exits. Entries can be absolute paths or paths relative to
          the working directory. Defaults to [].
        items:
>>>>>>> 5abe5b25
          type: string
        type: array
      repository_commit:
        description: Commit that should be checked out in the model repository specified
          by repository_url. If not provided, the most recent commit on the default
          branch will be used.
        type: string
      repository_url:
        description: URL for the git repository containing the model source code.
          If provided, relative paths in the model YAML definition will be considered
          relative to the repository root directory.
        type: string
      reset:
        default: false
        description: If True, the simulation will be reset to it's initial values
          before each call (including the start time). Defaults to False.
        type: boolean
      selections:
        default: []
        description: Variables to include in the output. Defaults to None and the
          time/floating selections will be returned.
        items:
          type: string
<<<<<<< HEAD
        target_linker_flags:
          description: Linking flags that should be passed to the target language
            linker. Defaults to [].
          items:
            type: string
          type: array
        timesync:
          anyOf:
          - type: boolean
          - type: string
          - properties:
              inputs:
                anyOf:
                - type: string
                - items:
                    type: string
                  type: array
              name:
                default: timesync
                type: string
              outputs:
                anyOf:
                - type: string
                - items:
                    type: string
                  type: array
            required:
            - name
            type: object
          - items:
              anyOf:
              - type: string
              - properties:
                  inputs:
                    anyOf:
                    - type: string
                    - items:
                        type: string
                      type: array
                  name:
                    default: timesync
                    type: string
                  outputs:
                    anyOf:
                    - type: string
                    - items:
                        type: string
                      type: array
                required:
                - name
                type: object
            type: array
          default: false
          description: If set, the model is assumed to call a send then receive of
            the state at each timestep for syncronization with other models that are
            also integrating in time. If a string is provided, it is assumed to be
            the name of the server that will handle timestep synchronization. If a
            boolean is provided, the name of the server will be assumed to be 'timestep'.
            Defaults to False.
        update_interval:
          additionalProperties:
            type: float
          default:
            timesync: 1.0
          description: Max simulation interval at which synchronization should occur
            (in days). Defaults to 1.0 if not provided. If the XML input file loads
            additional export modules that output at a shorter rate, the existing
            table of values will be extrapolated.
          type: object
        use_latex:
          default: false
          description: If True, the equations and variables are assumed to be in LaTeX
            notation. Defaults to False.
          type: boolean
        use_numeric:
          default: false
          description: If True, numeric methods will be used to find a solution without
            attempting to find a symbolic solution. Defaults to False.
          type: boolean
        use_symunit:
          default: false
          description: If True, input/output variables with units will be represented
            in Matlab using symunit. Defaults to False.
          type: boolean
        valgrind_flags:
          default:
          - --leak-check=full
          - --show-leak-kinds=all
          description: Flags to pass to valgrind. Defaults to [].
          items:
            type: string
          type: array
        validation_command:
          description: Path to a validation command that can be used to verify that
            the model ran as expected. A non-zero return code is taken to indicate
            failure.
          type: string
        with_strace:
          default: false
          description: If True, the command is run with strace (on Linux) or dtrace
            (on MacOS). Defaults to False.
          type: boolean
        with_valgrind:
          default: false
          description: If True, the command is run with valgrind. Defaults to False.
          type: boolean
        working_dir:
          description: Working directory. If not provided, the current working directory
            is used.
          type: string
      required:
      - args
      - language
      - name
      - working_dir
      title: model_base
      type: object
    - anyOf:
      - additionalProperties: true
        description: Schema for model component ['cmake'] subtype.
        properties:
          builddir:
            description: Directory where the build should be saved. Defaults to <sourcedir>/build.
              It can be relative to working_dir or absolute.
            type: string
          buildfile:
            type: string
          compiler:
            description: Command or path to executable that should be used to compile
              the model. If not provided, the compiler will be determined based on
              configuration options for the language (if present) and the registered
              compilers that are available on the current operating system.
            type: string
          compiler_flags:
            default: []
            description: Flags that should be passed to the compiler during compilation.
              If nto provided, the compiler flags will be determined based on configuration
              options for the language (if present), the compiler defaults, and the
              default_compiler_flags class attribute.
            items:
              type: string
            type: array
          configuration:
            default: Release
            description: Build type/configuration that should be built. Defaults to
              'Release'.
            type: string
          env_compiler:
            description: Environment variable where the compiler executable should
              be stored for use within the Makefile. If not provided, this will be
              determined by the target language driver.
            type: string
          env_compiler_flags:
            description: Environment variable where the compiler flags should be stored
              (including those required to compile against the |yggdrasil| interface).
              If not provided, this will be determined by the target language driver.
            type: string
          env_linker:
            description: Environment variable where the linker executable should be
              stored for use within the Makefile. If not provided, this will be determined
              by the target language driver.
            type: string
          env_linker_flags:
            description: Environment variable where the linker flags should be stored
              (including those required to link against the |yggdrasil| interface).
              If not provided, this will be determined by the target language driver.
            type: string
          language:
            default: executable
            description: Model is written in C/C++ and has a CMake build system.
            enum:
            - cmake
            type: string
          linker:
            description: Command or path to executable that should be used to link
              the model. If not provided, the linker will be determined based on configuration
              options for the language (if present) and the registered linkers that
              are available on the current operating system
            type: string
          linker_flags:
            default: []
            description: Flags that should be passed to the linker during compilation.
              If nto provided, the linker flags will be determined based on configuration
              options for the language (if present), the linker defaults, and the
              default_linker_flags class attribute.
            items:
              type: string
            type: array
          source_files:
            default: []
            description: Source files that should be compiled into an executable.
              Defaults to an empty list and the driver will search for a source file
              based on the model executable (the first model argument).
            items:
              type: string
            type: array
          sourcedir:
            description: Source directory to call cmake on. If not provided it is
              set to working_dir. This should be the directory containing the CMakeLists.txt
              file. It can be relative to working_dir or absolute.
            type: string
          target:
            description: Make target that should be built to create the model executable.
              Defaults to None.
            type: string
          target_compiler:
            description: Compilation tool that should be used to compile the target
              language. Defaults to None and will be set based on the selected language
              driver.
            type: string
          target_compiler_flags:
            description: Compilation flags that should be passed to the target language
              compiler. Defaults to [].
            items:
              type: string
            type: array
          target_language:
            description: Language that the target is written in. Defaults to None
              and will be set based on the source files provided.
            type: string
          target_linker:
            description: Compilation tool that should be used to link the target language.
              Defaults to None and will be set based on the selected language driver.
            type: string
          target_linker_flags:
            description: Linking flags that should be passed to the target language
              linker. Defaults to [].
            items:
              type: string
            type: array
        title: yggdrasil.drivers.CMakeModelDriver.CMakeModelDriver
        type: object
      - additionalProperties: true
        description: Schema for model component ['c'] subtype.
        properties:
          compiler:
            description: Command or path to executable that should be used to compile
              the model. If not provided, the compiler will be determined based on
              configuration options for the language (if present) and the registered
              compilers that are available on the current operating system.
            type: string
          compiler_flags:
            default: []
            description: Flags that should be passed to the compiler during compilation.
              If nto provided, the compiler flags will be determined based on configuration
              options for the language (if present), the compiler defaults, and the
              default_compiler_flags class attribute.
            items:
              type: string
            type: array
          language:
            default: executable
            description: Model is written in C.
            enum:
            - c
            type: string
          linker:
            description: Command or path to executable that should be used to link
              the model. If not provided, the linker will be determined based on configuration
              options for the language (if present) and the registered linkers that
              are available on the current operating system
            type: string
          linker_flags:
            default: []
            description: Flags that should be passed to the linker during compilation.
              If nto provided, the linker flags will be determined based on configuration
              options for the language (if present), the linker defaults, and the
              default_linker_flags class attribute.
            items:
              type: string
            type: array
          source_files:
            default: []
            description: Source files that should be compiled into an executable.
              Defaults to an empty list and the driver will search for a source file
              based on the model executable (the first model argument).
            items:
              type: string
            type: array
        title: yggdrasil.drivers.CModelDriver.CModelDriver
        type: object
      - additionalProperties: true
        description: Schema for model component ['c++', 'cpp', 'cxx'] subtype.
        properties:
          compiler:
            description: Command or path to executable that should be used to compile
              the model. If not provided, the compiler will be determined based on
              configuration options for the language (if present) and the registered
              compilers that are available on the current operating system.
            type: string
          compiler_flags:
            default: []
            description: Flags that should be passed to the compiler during compilation.
              If nto provided, the compiler flags will be determined based on configuration
              options for the language (if present), the compiler defaults, and the
              default_compiler_flags class attribute.
            items:
              type: string
            type: array
          language:
            default: executable
            description: Model is written in C++.
            enum:
            - c++
            - cpp
            - cxx
            type: string
          linker:
            description: Command or path to executable that should be used to link
              the model. If not provided, the linker will be determined based on configuration
              options for the language (if present) and the registered linkers that
              are available on the current operating system
            type: string
          linker_flags:
            default: []
            description: Flags that should be passed to the linker during compilation.
              If nto provided, the linker flags will be determined based on configuration
              options for the language (if present), the linker defaults, and the
              default_linker_flags class attribute.
            items:
              type: string
            type: array
          source_files:
            default: []
            description: Source files that should be compiled into an executable.
              Defaults to an empty list and the driver will search for a source file
              based on the model executable (the first model argument).
            items:
              type: string
            type: array
        title: yggdrasil.drivers.CPPModelDriver.CPPModelDriver
        type: object
      - additionalProperties: true
        description: Schema for model component ['dummy'] subtype.
        properties:
          interpreter:
            description: Name or path of interpreter executable that should be used
              to run the model. If not provided, the interpreter will be determined
              based on configuration options for the language (if present) and the
              default_interpreter class attribute.
            type: string
          interpreter_flags:
            default: []
            description: Flags that should be passed to the interpreter when running
              the model. If not provided, the flags are determined based on configuration
              options for the language (if present) and the default_interpreter_flags
              class attribute.
            items:
              type: string
            type: array
          language:
            default: executable
            description: The programming language that the model is written in. A
              list of available languages can be found :ref:`here <schema_table_model_subtype_rst>`.
            enum:
            - dummy
            type: string
          skip_interpreter:
            default: false
            description: If True, no interpreter will be added to the arguments. This
              should only be used for subclasses that will not be invoking the model
              via the command line. Defaults to False.
            type: boolean
        title: yggdrasil.drivers.DummyModelDriver.DummyModelDriver
        type: object
      - additionalProperties: true
        description: Schema for model component ['executable'] subtype.
        properties:
          language:
            default: executable
            description: Model is an executable.
            enum:
            - executable
            type: string
        title: yggdrasil.drivers.ExecutableModelDriver.ExecutableModelDriver
        type: object
      - additionalProperties: true
        description: Schema for model component ['fortran'] subtype.
        properties:
          compiler:
            description: Command or path to executable that should be used to compile
              the model. If not provided, the compiler will be determined based on
              configuration options for the language (if present) and the registered
              compilers that are available on the current operating system.
            type: string
          compiler_flags:
            default: []
            description: Flags that should be passed to the compiler during compilation.
              If nto provided, the compiler flags will be determined based on configuration
              options for the language (if present), the compiler defaults, and the
              default_compiler_flags class attribute.
            items:
              type: string
            type: array
          language:
            default: executable
            description: Model is written in Fortran.
            enum:
            - fortran
            type: string
          linker:
            description: Command or path to executable that should be used to link
              the model. If not provided, the linker will be determined based on configuration
              options for the language (if present) and the registered linkers that
              are available on the current operating system
            type: string
          linker_flags:
            default: []
            description: Flags that should be passed to the linker during compilation.
              If nto provided, the linker flags will be determined based on configuration
              options for the language (if present), the linker defaults, and the
              default_linker_flags class attribute.
            items:
              type: string
            type: array
          source_files:
            default: []
            description: Source files that should be compiled into an executable.
              Defaults to an empty list and the driver will search for a source file
              based on the model executable (the first model argument).
            items:
              type: string
            type: array
          standard:
            default: f2003
            description: Fortran standard that should be used. Defaults to 'f2003'.
            enum:
            - f2003
            - f2008
            type: string
        title: yggdrasil.drivers.FortranModelDriver.FortranModelDriver
        type: object
      - additionalProperties: true
        description: Schema for model component ['lpy'] subtype.
        properties:
          interpreter:
            description: Name or path of interpreter executable that should be used
              to run the model. If not provided, the interpreter will be determined
              based on configuration options for the language (if present) and the
              default_interpreter class attribute.
            type: string
          interpreter_flags:
            default: []
            description: Flags that should be passed to the interpreter when running
              the model. If not provided, the flags are determined based on configuration
              options for the language (if present) and the default_interpreter_flags
              class attribute.
            items:
              type: string
            type: array
          language:
            default: executable
            description: Model is an LPy system.
            enum:
            - lpy
            type: string
          skip_interpreter:
            default: false
            description: If True, no interpreter will be added to the arguments. This
              should only be used for subclasses that will not be invoking the model
              via the command line. Defaults to False.
            type: boolean
        title: yggdrasil.drivers.LPyModelDriver.LPyModelDriver
        type: object
      - additionalProperties: true
        description: Schema for model component ['mpi'] subtype.
        properties:
          language:
            default: executable
            description: Model is being run on another MPI process and this driver
              is used as as stand-in to monitor it on the root process.
            enum:
            - mpi
            type: string
        title: yggdrasil.drivers.MPIPartnerModel.MPIPartnerModel
        type: object
      - additionalProperties: true
        description: Schema for model component ['make'] subtype.
        properties:
          builddir:
            type: string
          buildfile:
            type: string
          compiler:
            description: Command or path to executable that should be used to compile
              the model. If not provided, the compiler will be determined based on
              configuration options for the language (if present) and the registered
              compilers that are available on the current operating system.
            type: string
          compiler_flags:
            default: []
            description: Flags that should be passed to the compiler during compilation.
              If nto provided, the compiler flags will be determined based on configuration
              options for the language (if present), the compiler defaults, and the
              default_compiler_flags class attribute.
            items:
              type: string
            type: array
          env_compiler:
            description: Environment variable where the compiler executable should
              be stored for use within the Makefile. If not provided, this will be
              determined by the target language driver.
            type: string
          env_compiler_flags:
            description: Environment variable where the compiler flags should be stored
              (including those required to compile against the |yggdrasil| interface).
              If not provided, this will be determined by the target language driver.
            type: string
          env_linker:
            description: Environment variable where the linker executable should be
              stored for use within the Makefile. If not provided, this will be determined
              by the target language driver.
            type: string
          env_linker_flags:
            description: Environment variable where the linker flags should be stored
              (including those required to link against the |yggdrasil| interface).
              If not provided, this will be determined by the target language driver.
            type: string
          language:
            default: executable
            description: Model is written in C/C++ and has a Makefile for compilation.
            enum:
            - make
            type: string
          linker:
            description: Command or path to executable that should be used to link
              the model. If not provided, the linker will be determined based on configuration
              options for the language (if present) and the registered linkers that
              are available on the current operating system
            type: string
          linker_flags:
            default: []
            description: Flags that should be passed to the linker during compilation.
              If nto provided, the linker flags will be determined based on configuration
              options for the language (if present), the linker defaults, and the
              default_linker_flags class attribute.
            items:
              type: string
            type: array
          makedir:
            description: Directory where make should be invoked from if it is not
              the same as the directory containing the makefile. Defaults to directory
              containing makefile if provided, otherwise working_dir.
            type: string
          makefile:
            default: Makefile
            description: Path to make file either absolute, relative to makedir (if
              provided), or relative to working_dir. Defaults to Makefile.
            type: string
          source_files:
            default: []
            description: Source files that should be compiled into an executable.
              Defaults to an empty list and the driver will search for a source file
              based on the model executable (the first model argument).
            items:
              type: string
            type: array
          target:
            description: Make target that should be built to create the model executable.
              Defaults to None.
            type: string
          target_compiler:
            description: Compilation tool that should be used to compile the target
              language. Defaults to None and will be set based on the selected language
              driver.
            type: string
          target_compiler_flags:
            description: Compilation flags that should be passed to the target language
              compiler. Defaults to [].
            items:
              type: string
            type: array
          target_language:
            description: Language that the target is written in. Defaults to None
              and will be set based on the source files provided.
            type: string
          target_linker:
            description: Compilation tool that should be used to link the target language.
              Defaults to None and will be set based on the selected language driver.
            type: string
          target_linker_flags:
            description: Linking flags that should be passed to the target language
              linker. Defaults to [].
            items:
              type: string
            type: array
        title: yggdrasil.drivers.MakeModelDriver.MakeModelDriver
        type: object
      - additionalProperties: true
        description: Schema for model component ['matlab'] subtype.
        properties:
          interpreter:
            description: Name or path of interpreter executable that should be used
              to run the model. If not provided, the interpreter will be determined
              based on configuration options for the language (if present) and the
              default_interpreter class attribute.
            type: string
          interpreter_flags:
            default: []
            description: Flags that should be passed to the interpreter when running
              the model. If not provided, the flags are determined based on configuration
              options for the language (if present) and the default_interpreter_flags
              class attribute.
            items:
              type: string
            type: array
          language:
            default: executable
            description: Model is written in Matlab.
            enum:
            - matlab
            type: string
          skip_interpreter:
            default: false
            description: If True, no interpreter will be added to the arguments. This
              should only be used for subclasses that will not be invoking the model
              via the command line. Defaults to False.
            type: boolean
          use_symunit:
            default: false
            description: If True, input/output variables with units will be represented
              in Matlab using symunit. Defaults to False.
            type: boolean
        title: yggdrasil.drivers.MatlabModelDriver.MatlabModelDriver
        type: object
      - additionalProperties: true
        description: Schema for model component ['ode'] subtype.
        properties:
          assumptions:
            additionalProperties:
              additionalProperties:
                type: boolean
              type: object
            description: Mapping between a variable or parameter name and a map of
              sympy assumption keywords for that variable. A full list of supported
              sympy assumptions can be found here https://docs.sympy.org/latest/modules/core.html#module-sympy.core.
              assumptions
            type: object
          boundary_conditions:
            additionalProperties:
              type: float
            description: Mapping between variables and their boundary conditions.
            type: object
          compute_method:
            choices:
            - integrate
            - steady_state
            default: integrate
            description: 'Method that should be used to compute outputs for received
              inputs. Valid methods include: integrate: [DEFAULT] Compute the value(s)
              of the ODE solution for the parameters/independent variable values received
              as input. steady_state: Determine the steady state solution to the ODE
              equations based on parameter values received as input.'
            type: string
          dependent_vars:
            description: Names of dependent variables in the provided equations. If
              not provided, all variables in the equation that are not parameters
              or the independent variable will be considered a dependent variable.
            items:
              type: string
            type: array
          encoding:
            description: Encoding of the file containing equations if one is used.
              The default is platform dependent and will be set by locale.getpreferredencoding.
            type: string
          fsolve_kws:
            description: Options that should be passed to the scipy fsolve routine
              when solving for the steady state solution if numeric integration is
              used (in the event that sympy cannot find a symbolic solution or use_numeric
              is True).
            type: object
          independent_var:
            description: Name of independent variable. Defaults to 't' if it cannot
              be inferred from the expression.
            type: string
          independent_var_units:
            description: Units of the independent variable. If not provided, the independent
              variable is treated as unitless.
            type: string
          interpreter:
            description: Name or path of interpreter executable that should be used
              to run the model. If not provided, the interpreter will be determined
              based on configuration options for the language (if present) and the
              default_interpreter class attribute.
            type: string
          interpreter_flags:
            default: []
            description: Flags that should be passed to the interpreter when running
              the model. If not provided, the flags are determined based on configuration
              options for the language (if present) and the default_interpreter_flags
              class attribute.
            items:
              type: string
            type: array
          language:
            default: executable
            description: Model is a symbolic ODE model.
            enum:
            - ode
            type: string
          odeint_kws:
            description: 'Keyword arguments that should be passed to scipy.integrate.odeint
              if it is called in integrating the equations numerically. If ''name''
              in present, scipy.integrate.ode will be used instead and these arguments
              will be passed to the set_integrator method. In addition, the following
              keywords are also supported: from_prev (bool, optional): If True, the
              integration should always begin from the previous end state instead
              of starting from the initial conditions (default behavior).'
            type: object
          parameters:
            additionalProperties:
              type: float
            description: Mapping between named parameters in the equations and their
              values.
            type: object
          skip_interpreter:
            default: false
            description: If True, no interpreter will be added to the arguments. This
              should only be used for subclasses that will not be invoking the model
              via the command line. Defaults to False.
            type: boolean
          use_latex:
            default: false
            description: If True, the equations and variables are assumed to be in
              LaTeX notation. Defaults to False.
            type: boolean
          use_numeric:
            default: false
            description: If True, numeric methods will be used to find a solution
              without attempting to find a symbolic solution. Defaults to False.
            type: boolean
        title: yggdrasil.drivers.ODEModelDriver.ODEModelDriver
        type: object
      - additionalProperties: true
        description: Schema for model component ['osr'] subtype.
        properties:
          copy_xml_to_osr:
            default: false
            description: If True, the XML file(s) will be copied to the OSR repository
              InputFiles direcitory before running. This is necessary if the XML file(s)
              use any of the files located there since OSR always assumes the included
              file paths are relative. Defaults to False.
            type: boolean
          language:
            default: executable
            description: Model is an OSR model.
            enum:
            - osr
            type: string
          sync_vars_in:
            default: []
            description: Variables that should be synchronized from other models.
              Defaults to [].
            items:
              type: string
            type: array
          sync_vars_out:
            default: []
            description: Variables that should be synchronized to other models. Defaults
              to [].
            items:
              type: string
            type: array
          update_interval:
            additionalProperties:
              type: float
            default:
              timesync: 1.0
            description: Max simulation interval at which synchronization should occur
              (in days). Defaults to 1.0 if not provided. If the XML input file loads
              additional export modules that output at a shorter rate, the existing
              table of values will be extrapolated.
=======
        type: array
      skip_interpreter:
        default: false
        description: If True, no interpreter will be added to the arguments. This
          should only be used for subclasses that will not be invoking the model via
          the command line. Defaults to False.
        type: boolean
      skip_start_time:
        default: false
        description: If True, the results for the initial time step will not be output.
          Defaults to False. This option is ignored if only_output_final_step is True.
        type: boolean
      source_files:
        default: []
        description: Source files that should be compiled into an executable. Defaults
          to an empty list and the driver will search for a source file based on the
          model executable (the first model argument).
        items:
          type: string
        type: array
      source_products:
        default: []
        description: Files created by running the model that are source files. These
          files will be removed without checking their extension so users should avoid
          adding files to this list unless they are sure they should be deleted. Defaults
          to [].
        items:
          type: string
        type: array
      sourcedir:
        description: Source directory to call cmake on. If not provided it is set
          to working_dir. This should be the directory containing the CMakeLists.txt
          file. It can be relative to working_dir or absolute.
        type: string
      standard:
        default: f2003
        description: Fortran standard that should be used. Defaults to 'f2003'.
        enum:
        - f2003
        - f2008
        type: string
      start_time:
        default: 0.0
        description: Time that simulation should be started from. If 'reset' is True,
          the start time will always be the provided value, otherwise, the start time
          will be the end of the previous call after the first call. Defaults to 0.0.
        type: number
      steps:
        default: 1
        description: Number of steps that should be output. Defaults to None.
        type: integer
      strace_flags:
        default:
        - -e
        - trace=memory
        description: Flags to pass to strace (or dtrace). Defaults to [].
        items:
          type: string
        type: array
      sync_vars_in:
        default: []
        description: Variables that should be synchronized from other models. Defaults
          to [].
        items:
          type: string
        type: array
      sync_vars_out:
        default: []
        description: Variables that should be synchronized to other models. Defaults
          to [].
        items:
          type: string
        type: array
      synonyms:
        additionalProperties:
          additionalProperties:
            anyOf:
            - type: string
            - properties:
                alt:
                  anyOf:
                  - type: string
                  - items:
                      type: string
                    type: array
                alt2base:
                  type: function
                base2alt:
                  type: function
              required:
              - alt
              - alt2base
              - base2alt
              type: object
          type: object
        default: {}
        description: 'Mapping from model names to mappings from base variables names
          to information about one or more alternate variable names used by the named
          model that should be converted to the base variable. Values for providing
          information about alternate variables can either be strings (implies equivalence
          with the base variable in everything but name and units) or mappings with
          the keys:'
        type: object
      target:
        description: Make target that should be built to create the model executable.
          Defaults to None.
        type: string
      target_compiler:
        description: Compilation tool that should be used to compile the target language.
          Defaults to None and will be set based on the selected language driver.
        type: string
      target_compiler_flags:
        description: Compilation flags that should be passed to the target language
          compiler. Defaults to [].
        items:
          type: string
        type: array
      target_language:
        description: Language that the target is written in. Defaults to None and
          will be set based on the source files provided.
        type: string
      target_linker:
        description: Compilation tool that should be used to link the target language.
          Defaults to None and will be set based on the selected language driver.
        type: string
      target_linker_flags:
        description: Linking flags that should be passed to the target language linker.
          Defaults to [].
        items:
          type: string
        type: array
      timesync:
        allowSingular: true
        default:
        - false
        description: If set, the model is assumed to call a send then receive of the
          state at each timestep for syncronization with other models that are also
          integrating in time. If a string is provided, it is assumed to be the name
          of the server that will handle timestep synchronization. If a boolean is
          provided, the name of the server will be assumed to be 'timestep'. Defaults
          to False.
        items:
          anyOf:
          - type: string
          - type: boolean
          - properties:
              inputs:
                aliases:
                - input
                allowSingular: true
                items:
                  type: string
                type: array
              name:
                default: timesync
                type: string
              outputs:
                aliases:
                - output
                allowSingular: true
                items:
                  type: string
                type: array
            required:
            - name
>>>>>>> 5abe5b25
            type: object
        type: array
      update_interval:
        additionalProperties:
          type: float
        default:
          timesync: 1.0
        description: Max simulation interval at which synchronization should occur
          (in days). Defaults to 1.0 if not provided. If the XML input file loads
          additional export modules that output at a shorter rate, the existing table
          of values will be extrapolated.
        type: object
      use_symunit:
        default: false
        description: If True, input/output variables with units will be represented
          in Matlab using symunit. Defaults to False.
        type: boolean
      valgrind_flags:
        default:
        - --leak-check=full
        - --show-leak-kinds=all
        description: Flags to pass to valgrind. Defaults to [].
        items:
          type: string
        type: array
      validation_command:
        description: Path to a validation command that can be used to verify that
          the model ran as expected. A non-zero return code is taken to indicate failure.
        type: string
      weights:
        description: Path to file where model weights are saved
        type: string
      with_asan:
        description: If True, the model will be compiled and linked with the address
          sanitizer enabled (if there is one available for the selected compiler).
        type: boolean
      with_debugger:
        description: Debugger tool that should be used to run models. This string
          should include the tool executable and any flags that should be passed to
          it.
        type: string
      with_strace:
        default: false
        description: If True, the command is run with strace (on Linux) or dtrace
          (on MacOS). Defaults to False.
        type: boolean
      with_valgrind:
        default: false
        description: If True, the command is run with valgrind. Defaults to False.
        type: boolean
      working_dir:
        description: Working directory. If not provided, the current working directory
          is used.
        type: string
    pushProperties:
      $properties/inputs/items/anyOf/0/allOf/0/properties/default_file:
      - working_dir
      $properties/inputs/items/anyOf/2:
      - working_dir
      $properties/outputs/items/anyOf/0/allOf/0/properties/default_file:
      - working_dir
      $properties/outputs/items/anyOf/2:
      - working_dir
    required:
    - inputs
    - name
    - outputs
    - working_dir
    title: model_base
    type: object
  model-subtype-c:
    additionalProperties: true
    description: Schema for model component ['c'] subtype.
    properties:
      args:
        allowSingular: true
        description: The path to the file containing the model program that will be
          run by the driver for the model's language and/or a list of arguments that
          should be passed as input to the model program or language executable (e.g.
          source code or configuration file for a domain specific language).
        items:
          type:
          - string
          - number
        type: array
      compiler:
        description: Command or path to executable that should be used to compile
          the model. If not provided, the compiler will be determined based on configuration
          options for the language (if present) and the registered compilers that
          are available on the current operating system.
        type: string
      compiler_flags:
        default: []
        description: Flags that should be passed to the compiler during compilation.
          If nto provided, the compiler flags will be determined based on configuration
          options for the language (if present), the compiler defaults, and the default_compiler_flags
          class attribute.
        items:
          type: string
        type: array
      disable_python_c_api:
        description: If True, the Python C API will be disabled. Defaults to False.
        type: boolean
      driver:
        deprecated: true
        description: '[DEPRECATED] Name of driver class that should be used.'
        enum:
        - GCCModelDriver
        - CModelDriver
        type: string
      language:
        default: c
        description: Model is written in C.
        enum:
        - c
        type: string
      linker:
        description: Command or path to executable that should be used to link the
          model. If not provided, the linker will be determined based on configuration
          options for the language (if present) and the registered linkers that are
          available on the current operating system
        type: string
      linker_flags:
        default: []
        description: Flags that should be passed to the linker during compilation.
          If not provided, the linker flags will be determined based on configuration
          options for the language (if present), the linker defaults, and the default_linker_flags
          class attribute.
        items:
          type: string
        type: array
      source_files:
        default: []
        description: Source files that should be compiled into an executable. Defaults
          to an empty list and the driver will search for a source file based on the
          model executable (the first model argument).
        items:
          type: string
        type: array
      with_asan:
        description: If True, the model will be compiled and linked with the address
          sanitizer enabled (if there is one available for the selected compiler).
        type: boolean
    required:
    - args
    - language
    title: yggdrasil.drivers.CModelDriver.CModelDriver
    type: object
  model-subtype-cmake:
    additionalProperties: true
    description: Schema for model component ['cmake'] subtype.
    properties:
      args:
        allowSingular: true
        description: The path to the file containing the model program that will be
          run by the driver for the model's language and/or a list of arguments that
          should be passed as input to the model program or language executable (e.g.
          source code or configuration file for a domain specific language).
        items:
          type:
          - string
          - number
        type: array
      builddir:
        description: Directory where the build should be saved. Defaults to <sourcedir>/build.
          It can be relative to working_dir or absolute.
        type: string
      buildfile:
        type: string
      compiler:
        description: Command or path to executable that should be used to compile
          the model. If not provided, the compiler will be determined based on configuration
          options for the language (if present) and the registered compilers that
          are available on the current operating system.
        type: string
      compiler_flags:
        default: []
        description: Flags that should be passed to the compiler during compilation.
          If nto provided, the compiler flags will be determined based on configuration
          options for the language (if present), the compiler defaults, and the default_compiler_flags
          class attribute.
        items:
          type: string
        type: array
      configuration:
        default: Release
        description: Build type/configuration that should be built. Defaults to 'Release'.
        type: string
      disable_python_c_api:
        description: If True, the Python C API will be disabled. Defaults to False.
        type: boolean
      driver:
        deprecated: true
        description: '[DEPRECATED] Name of driver class that should be used.'
        enum:
        - CMakeModelDriver
        type: string
      env_compiler:
        description: Environment variable where the compiler executable should be
          stored for use within the Makefile. If not provided, this will be determined
          by the target language driver.
        type: string
      env_compiler_flags:
        description: Environment variable where the compiler flags should be stored
          (including those required to compile against the |yggdrasil| interface).
          If not provided, this will be determined by the target language driver.
        type: string
      env_linker:
        description: Environment variable where the linker executable should be stored
          for use within the Makefile. If not provided, this will be determined by
          the target language driver.
        type: string
      env_linker_flags:
        description: Environment variable where the linker flags should be stored
          (including those required to link against the |yggdrasil| interface). If
          not provided, this will be determined by the target language driver.
        type: string
      language:
        default: cmake
        description: Model is written in C/C++ and has a CMake build system.
        enum:
        - cmake
        type: string
      linker:
        description: Command or path to executable that should be used to link the
          model. If not provided, the linker will be determined based on configuration
          options for the language (if present) and the registered linkers that are
          available on the current operating system
        type: string
      linker_flags:
        default: []
        description: Flags that should be passed to the linker during compilation.
          If not provided, the linker flags will be determined based on configuration
          options for the language (if present), the linker defaults, and the default_linker_flags
          class attribute.
        items:
          type: string
        type: array
      source_files:
        default: []
        description: Source files that should be compiled into an executable. Defaults
          to an empty list and the driver will search for a source file based on the
          model executable (the first model argument).
        items:
          type: string
        type: array
      sourcedir:
        description: Source directory to call cmake on. If not provided it is set
          to working_dir. This should be the directory containing the CMakeLists.txt
          file. It can be relative to working_dir or absolute.
        type: string
      target:
        description: Make target that should be built to create the model executable.
          Defaults to None.
        type: string
      target_compiler:
        description: Compilation tool that should be used to compile the target language.
          Defaults to None and will be set based on the selected language driver.
        type: string
      target_compiler_flags:
        description: Compilation flags that should be passed to the target language
          compiler. Defaults to [].
        items:
          type: string
        type: array
      target_language:
        description: Language that the target is written in. Defaults to None and
          will be set based on the source files provided.
        type: string
      target_linker:
        description: Compilation tool that should be used to link the target language.
          Defaults to None and will be set based on the selected language driver.
        type: string
      target_linker_flags:
        description: Linking flags that should be passed to the target language linker.
          Defaults to [].
        items:
          type: string
        type: array
      with_asan:
        description: If True, the model will be compiled and linked with the address
          sanitizer enabled (if there is one available for the selected compiler).
        type: boolean
    required:
    - args
    - language
    title: yggdrasil.drivers.CMakeModelDriver.CMakeModelDriver
    type: object
  model-subtype-cpp:
    additionalProperties: true
    description: Schema for model component ['c++', 'cpp', 'cxx'] subtype.
    properties:
      args:
        allowSingular: true
        description: The path to the file containing the model program that will be
          run by the driver for the model's language and/or a list of arguments that
          should be passed as input to the model program or language executable (e.g.
          source code or configuration file for a domain specific language).
        items:
          type:
          - string
          - number
        type: array
      compiler:
        description: Command or path to executable that should be used to compile
          the model. If not provided, the compiler will be determined based on configuration
          options for the language (if present) and the registered compilers that
          are available on the current operating system.
        type: string
      compiler_flags:
        default: []
        description: Flags that should be passed to the compiler during compilation.
          If nto provided, the compiler flags will be determined based on configuration
          options for the language (if present), the compiler defaults, and the default_compiler_flags
          class attribute.
        items:
          type: string
        type: array
      disable_python_c_api:
        description: If True, the Python C API will be disabled. Defaults to False.
        type: boolean
      driver:
        deprecated: true
        description: '[DEPRECATED] Name of driver class that should be used.'
        enum:
        - GCCModelDriver
        - CPPModelDriver
        type: string
      language:
        default: c++
        description: Model is written in C++.
        enum:
        - c++
        - cpp
        - cxx
        type: string
      linker:
        description: Command or path to executable that should be used to link the
          model. If not provided, the linker will be determined based on configuration
          options for the language (if present) and the registered linkers that are
          available on the current operating system
        type: string
      linker_flags:
        default: []
        description: Flags that should be passed to the linker during compilation.
          If not provided, the linker flags will be determined based on configuration
          options for the language (if present), the linker defaults, and the default_linker_flags
          class attribute.
        items:
          type: string
        type: array
      source_files:
        default: []
        description: Source files that should be compiled into an executable. Defaults
          to an empty list and the driver will search for a source file based on the
          model executable (the first model argument).
        items:
          type: string
        type: array
      with_asan:
        description: If True, the model will be compiled and linked with the address
          sanitizer enabled (if there is one available for the selected compiler).
        type: boolean
    required:
    - args
    - language
    title: yggdrasil.drivers.CPPModelDriver.CPPModelDriver
    type: object
  model-subtype-dummy:
    additionalProperties: true
    description: Schema for model component ['dummy'] subtype.
    properties:
      args:
        allowSingular: true
        description: The path to the file containing the model program that will be
          run by the driver for the model's language and/or a list of arguments that
          should be passed as input to the model program or language executable (e.g.
          source code or configuration file for a domain specific language).
        items:
          type:
          - string
          - number
        type: array
      driver:
        deprecated: true
        description: '[DEPRECATED] Name of driver class that should be used.'
        enum:
        - DummyModelDriver
        type: string
      interpreter:
        description: Name or path of interpreter executable that should be used to
          run the model. If not provided, the interpreter will be determined based
          on configuration options for the language (if present) and the default_interpreter
          class attribute.
        type: string
      interpreter_flags:
        default: []
        description: Flags that should be passed to the interpreter when running the
          model. If not provided, the flags are determined based on configuration
          options for the language (if present) and the default_interpreter_flags
          class attribute.
        items:
          type: string
        type: array
      language:
        default: dummy
        description: The programming language that the model is written in. A list
          of available languages can be found :ref:`here <schema_table_model_subtype_rst>`.
        enum:
        - dummy
        type: string
      skip_interpreter:
        default: false
        description: If True, no interpreter will be added to the arguments. This
          should only be used for subclasses that will not be invoking the model via
          the command line. Defaults to False.
        type: boolean
    required:
    - args
    - language
    title: yggdrasil.drivers.DummyModelDriver.DummyModelDriver
    type: object
  model-subtype-executable:
    additionalProperties: true
    description: Schema for model component ['executable'] subtype.
    properties:
      args:
        allowSingular: true
        description: The path to the file containing the model program that will be
          run by the driver for the model's language and/or a list of arguments that
          should be passed as input to the model program or language executable (e.g.
          source code or configuration file for a domain specific language).
        items:
          type:
          - string
          - number
        type: array
      driver:
        deprecated: true
        description: '[DEPRECATED] Name of driver class that should be used.'
        enum:
        - ExecutableModelDriver
        type: string
      language:
        default: executable
        description: Model is an executable.
        enum:
        - executable
        type: string
    required:
    - args
    - language
    title: yggdrasil.drivers.ExecutableModelDriver.ExecutableModelDriver
    type: object
  model-subtype-fortran:
    additionalProperties: true
    description: Schema for model component ['fortran'] subtype.
    properties:
      args:
        allowSingular: true
        description: The path to the file containing the model program that will be
          run by the driver for the model's language and/or a list of arguments that
          should be passed as input to the model program or language executable (e.g.
          source code or configuration file for a domain specific language).
        items:
          type:
          - string
          - number
        type: array
      compiler:
        description: Command or path to executable that should be used to compile
          the model. If not provided, the compiler will be determined based on configuration
          options for the language (if present) and the registered compilers that
          are available on the current operating system.
        type: string
      compiler_flags:
        default: []
        description: Flags that should be passed to the compiler during compilation.
          If nto provided, the compiler flags will be determined based on configuration
          options for the language (if present), the compiler defaults, and the default_compiler_flags
          class attribute.
        items:
          type: string
        type: array
      disable_python_c_api:
        description: If True, the Python C API will be disabled. Defaults to False.
        type: boolean
      driver:
        deprecated: true
        description: '[DEPRECATED] Name of driver class that should be used.'
        enum:
        - FortranModelDriver
        type: string
      language:
        default: fortran
        description: Model is written in Fortran.
        enum:
        - fortran
        type: string
      linker:
        description: Command or path to executable that should be used to link the
          model. If not provided, the linker will be determined based on configuration
          options for the language (if present) and the registered linkers that are
          available on the current operating system
        type: string
      linker_flags:
        default: []
        description: Flags that should be passed to the linker during compilation.
          If not provided, the linker flags will be determined based on configuration
          options for the language (if present), the linker defaults, and the default_linker_flags
          class attribute.
        items:
          type: string
        type: array
      source_files:
        default: []
        description: Source files that should be compiled into an executable. Defaults
          to an empty list and the driver will search for a source file based on the
          model executable (the first model argument).
        items:
          type: string
        type: array
      standard:
        default: f2003
        description: Fortran standard that should be used. Defaults to 'f2003'.
        enum:
        - f2003
        - f2008
        type: string
      with_asan:
        description: If True, the model will be compiled and linked with the address
          sanitizer enabled (if there is one available for the selected compiler).
        type: boolean
    required:
    - args
    - language
    title: yggdrasil.drivers.FortranModelDriver.FortranModelDriver
    type: object
  model-subtype-julia:
    additionalProperties: true
    description: Schema for model component ['julia'] subtype.
    properties:
      args:
        allowSingular: true
        description: The path to the file containing the model program that will be
          run by the driver for the model's language and/or a list of arguments that
          should be passed as input to the model program or language executable (e.g.
          source code or configuration file for a domain specific language).
        items:
          type:
          - string
          - number
        type: array
      driver:
        deprecated: true
        description: '[DEPRECATED] Name of driver class that should be used.'
        enum:
        - JuliaModelDriver
        type: string
      interpreter:
        description: Name or path of interpreter executable that should be used to
          run the model. If not provided, the interpreter will be determined based
          on configuration options for the language (if present) and the default_interpreter
          class attribute.
        type: string
      interpreter_flags:
        default: []
        description: Flags that should be passed to the interpreter when running the
          model. If not provided, the flags are determined based on configuration
          options for the language (if present) and the default_interpreter_flags
          class attribute.
        items:
          type: string
        type: array
      language:
        default: julia
        description: Model is written in Julia.
        enum:
        - julia
        type: string
      skip_interpreter:
        default: false
        description: If True, no interpreter will be added to the arguments. This
          should only be used for subclasses that will not be invoking the model via
          the command line. Defaults to False.
        type: boolean
    required:
    - args
    - language
    title: yggdrasil.drivers.JuliaModelDriver.JuliaModelDriver
    type: object
  model-subtype-lpy:
    additionalProperties: true
    description: Schema for model component ['lpy'] subtype.
    properties:
      args:
        allowSingular: true
        description: The path to the file containing the model program that will be
          run by the driver for the model's language and/or a list of arguments that
          should be passed as input to the model program or language executable (e.g.
          source code or configuration file for a domain specific language).
        items:
          type:
          - string
          - number
        type: array
      driver:
        deprecated: true
        description: '[DEPRECATED] Name of driver class that should be used.'
        enum:
        - LPyModelDriver
        type: string
      interpreter:
        description: Name or path of interpreter executable that should be used to
          run the model. If not provided, the interpreter will be determined based
          on configuration options for the language (if present) and the default_interpreter
          class attribute.
        type: string
      interpreter_flags:
        default: []
        description: Flags that should be passed to the interpreter when running the
          model. If not provided, the flags are determined based on configuration
          options for the language (if present) and the default_interpreter_flags
          class attribute.
        items:
          type: string
        type: array
      language:
        default: lpy
        description: Model is an LPy system.
        enum:
        - lpy
        type: string
      skip_interpreter:
        default: false
        description: If True, no interpreter will be added to the arguments. This
          should only be used for subclasses that will not be invoking the model via
          the command line. Defaults to False.
        type: boolean
    required:
    - args
    - language
    title: yggdrasil.drivers.LPyModelDriver.LPyModelDriver
    type: object
  model-subtype-make:
    additionalProperties: true
    description: Schema for model component ['make'] subtype.
    properties:
      args:
        allowSingular: true
        description: The path to the file containing the model program that will be
          run by the driver for the model's language and/or a list of arguments that
          should be passed as input to the model program or language executable (e.g.
          source code or configuration file for a domain specific language).
        items:
          type:
          - string
          - number
        type: array
      builddir:
        type: string
      buildfile:
        type: string
      compiler:
        description: Command or path to executable that should be used to compile
          the model. If not provided, the compiler will be determined based on configuration
          options for the language (if present) and the registered compilers that
          are available on the current operating system.
        type: string
      compiler_flags:
        default: []
        description: Flags that should be passed to the compiler during compilation.
          If nto provided, the compiler flags will be determined based on configuration
          options for the language (if present), the compiler defaults, and the default_compiler_flags
          class attribute.
        items:
          type: string
        type: array
      disable_python_c_api:
        description: If True, the Python C API will be disabled. Defaults to False.
        type: boolean
      driver:
        deprecated: true
        description: '[DEPRECATED] Name of driver class that should be used.'
        enum:
        - MakeModelDriver
        type: string
      env_compiler:
        description: Environment variable where the compiler executable should be
          stored for use within the Makefile. If not provided, this will be determined
          by the target language driver.
        type: string
      env_compiler_flags:
        description: Environment variable where the compiler flags should be stored
          (including those required to compile against the |yggdrasil| interface).
          If not provided, this will be determined by the target language driver.
        type: string
      env_linker:
        description: Environment variable where the linker executable should be stored
          for use within the Makefile. If not provided, this will be determined by
          the target language driver.
        type: string
      env_linker_flags:
        description: Environment variable where the linker flags should be stored
          (including those required to link against the |yggdrasil| interface). If
          not provided, this will be determined by the target language driver.
        type: string
      language:
        default: make
        description: Model is written in C/C++ and has a Makefile for compilation.
        enum:
        - make
        type: string
      linker:
        description: Command or path to executable that should be used to link the
          model. If not provided, the linker will be determined based on configuration
          options for the language (if present) and the registered linkers that are
          available on the current operating system
        type: string
      linker_flags:
        default: []
        description: Flags that should be passed to the linker during compilation.
          If not provided, the linker flags will be determined based on configuration
          options for the language (if present), the linker defaults, and the default_linker_flags
          class attribute.
        items:
          type: string
        type: array
      makedir:
        description: Directory where make should be invoked from if it is not the
          same as the directory containing the makefile. Defaults to directory containing
          makefile if provided, otherwise working_dir.
        type: string
      makefile:
        default: Makefile
        description: Path to make file either absolute, relative to makedir (if provided),
          or relative to working_dir. Defaults to Makefile.
        type: string
      source_files:
        default: []
        description: Source files that should be compiled into an executable. Defaults
          to an empty list and the driver will search for a source file based on the
          model executable (the first model argument).
        items:
          type: string
        type: array
      target:
        description: Make target that should be built to create the model executable.
          Defaults to None.
        type: string
      target_compiler:
        description: Compilation tool that should be used to compile the target language.
          Defaults to None and will be set based on the selected language driver.
        type: string
      target_compiler_flags:
        description: Compilation flags that should be passed to the target language
          compiler. Defaults to [].
        items:
          type: string
        type: array
      target_language:
        description: Language that the target is written in. Defaults to None and
          will be set based on the source files provided.
        type: string
      target_linker:
        description: Compilation tool that should be used to link the target language.
          Defaults to None and will be set based on the selected language driver.
        type: string
      target_linker_flags:
        description: Linking flags that should be passed to the target language linker.
          Defaults to [].
        items:
          type: string
        type: array
      with_asan:
        description: If True, the model will be compiled and linked with the address
          sanitizer enabled (if there is one available for the selected compiler).
        type: boolean
    required:
    - args
    - language
    title: yggdrasil.drivers.MakeModelDriver.MakeModelDriver
    type: object
  model-subtype-matlab:
    additionalProperties: true
    description: Schema for model component ['matlab'] subtype.
    properties:
      args:
        allowSingular: true
        description: The path to the file containing the model program that will be
          run by the driver for the model's language and/or a list of arguments that
          should be passed as input to the model program or language executable (e.g.
          source code or configuration file for a domain specific language).
        items:
          type:
          - string
          - number
        type: array
      driver:
        deprecated: true
        description: '[DEPRECATED] Name of driver class that should be used.'
        enum:
        - MatlabModelDriver
        type: string
      interpreter:
        description: Name or path of interpreter executable that should be used to
          run the model. If not provided, the interpreter will be determined based
          on configuration options for the language (if present) and the default_interpreter
          class attribute.
        type: string
      interpreter_flags:
        default: []
        description: Flags that should be passed to the interpreter when running the
          model. If not provided, the flags are determined based on configuration
          options for the language (if present) and the default_interpreter_flags
          class attribute.
        items:
          type: string
        type: array
      language:
        default: matlab
        description: Model is written in Matlab.
        enum:
        - matlab
        type: string
      skip_interpreter:
        default: false
        description: If True, no interpreter will be added to the arguments. This
          should only be used for subclasses that will not be invoking the model via
          the command line. Defaults to False.
        type: boolean
      use_symunit:
        default: false
        description: If True, input/output variables with units will be represented
          in Matlab using symunit. Defaults to False.
        type: boolean
    required:
    - args
    - language
    title: yggdrasil.drivers.MatlabModelDriver.MatlabModelDriver
    type: object
  model-subtype-mpi:
    additionalProperties: true
    description: Schema for model component ['mpi'] subtype.
    properties:
      args:
        allowSingular: true
        description: The path to the file containing the model program that will be
          run by the driver for the model's language and/or a list of arguments that
          should be passed as input to the model program or language executable (e.g.
          source code or configuration file for a domain specific language).
        items:
          type:
          - string
          - number
        type: array
      driver:
        deprecated: true
        description: '[DEPRECATED] Name of driver class that should be used.'
        enum:
        - MPIPartnerModel
        type: string
      language:
        default: mpi
        description: Model is being run on another MPI process and this driver is
          used as as stand-in to monitor it on the root process.
        enum:
        - mpi
        type: string
    required:
    - args
    - language
    title: yggdrasil.drivers.MPIPartnerModel.MPIPartnerModel
    type: object
  model-subtype-osr:
    additionalProperties: true
    description: Schema for model component ['osr'] subtype.
    properties:
      args:
        allowSingular: true
        description: The path to the file containing the model program that will be
          run by the driver for the model's language and/or a list of arguments that
          should be passed as input to the model program or language executable (e.g.
          source code or configuration file for a domain specific language).
        items:
          type:
          - string
          - number
        type: array
      copy_xml_to_osr:
        default: false
        description: If True, the XML file(s) will be copied to the OSR repository
          InputFiles direcitory before running. This is necessary if the XML file(s)
          use any of the files located there since OSR always assumes the included
          file paths are relative. Defaults to False.
        type: boolean
      disable_python_c_api:
        type: boolean
      driver:
        deprecated: true
        description: '[DEPRECATED] Name of driver class that should be used.'
        enum:
        - OSRModelDriver
        type: string
      language:
        default: osr
        description: Model is an OSR model.
        enum:
        - osr
        type: string
      sync_vars_in:
        default: []
        description: Variables that should be synchronized from other models. Defaults
          to [].
        items:
          type: string
        type: array
      sync_vars_out:
        default: []
        description: Variables that should be synchronized to other models. Defaults
          to [].
        items:
          type: string
        type: array
      update_interval:
        additionalProperties:
          type: float
        default:
          timesync: 1.0
        description: Max simulation interval at which synchronization should occur
          (in days). Defaults to 1.0 if not provided. If the XML input file loads
          additional export modules that output at a shorter rate, the existing table
          of values will be extrapolated.
        type: object
      with_asan:
        type: boolean
    required:
    - args
    - language
    title: yggdrasil.drivers.OSRModelDriver.OSRModelDriver
    type: object
  model-subtype-python:
    additionalProperties: true
    description: Schema for model component ['python'] subtype.
    properties:
      args:
        allowSingular: true
        description: The path to the file containing the model program that will be
          run by the driver for the model's language and/or a list of arguments that
          should be passed as input to the model program or language executable (e.g.
          source code or configuration file for a domain specific language).
        items:
          type:
          - string
          - number
        type: array
      driver:
        deprecated: true
        description: '[DEPRECATED] Name of driver class that should be used.'
        enum:
        - PythonModelDriver
        type: string
      interpreter:
        description: Name or path of interpreter executable that should be used to
          run the model. If not provided, the interpreter will be determined based
          on configuration options for the language (if present) and the default_interpreter
          class attribute.
        type: string
      interpreter_flags:
        default: []
        description: Flags that should be passed to the interpreter when running the
          model. If not provided, the flags are determined based on configuration
          options for the language (if present) and the default_interpreter_flags
          class attribute.
        items:
          type: string
        type: array
      language:
        default: python
        description: Model is written in Python.
        enum:
        - python
        type: string
      skip_interpreter:
        default: false
        description: If True, no interpreter will be added to the arguments. This
          should only be used for subclasses that will not be invoking the model via
          the command line. Defaults to False.
        type: boolean
    required:
    - args
    - language
    title: yggdrasil.drivers.PythonModelDriver.PythonModelDriver
    type: object
  model-subtype-pytorch:
    additionalProperties: true
    description: Schema for model component ['pytorch'] subtype.
    properties:
      args:
        allowSingular: true
        description: The path to the file containing the model program that will be
          run by the driver for the model's language and/or a list of arguments that
          should be passed as input to the model program or language executable (e.g.
          source code or configuration file for a domain specific language).
        items:
          type:
          - string
          - number
        type: array
      driver:
        deprecated: true
        description: '[DEPRECATED] Name of driver class that should be used.'
        enum:
        - PyTorchModelDriver
        type: string
      input_transform:
        description: Transformation that should be applied to input to get it into
          the format expected by the model (including transformation to pytorch tensors
          as necessary). This function should return a tuple of arguments for the
          model.
        type: function
      interpreter:
        description: Name or path of interpreter executable that should be used to
          run the model. If not provided, the interpreter will be determined based
          on configuration options for the language (if present) and the default_interpreter
          class attribute.
        type: string
      interpreter_flags:
        default: []
        description: Flags that should be passed to the interpreter when running the
          model. If not provided, the flags are determined based on configuration
          options for the language (if present) and the default_interpreter_flags
          class attribute.
        items:
          type: string
        type: array
      language:
        default: pytorch
        description: Model is a PyTorch model
        enum:
        - pytorch
        type: string
      output_transform:
        description: Transformation that should be applied to model output to get
          it into a format that can be serialized by yggdrasil (i.e. not a pytorch
          Tensor or model sepecific type).
        type: function
      skip_interpreter:
        default: false
        description: If True, no interpreter will be added to the arguments. This
          should only be used for subclasses that will not be invoking the model via
          the command line. Defaults to False.
        type: boolean
      weights:
        description: Path to file where model weights are saved
        type: string
    required:
    - args
    - language
    - weights
    title: yggdrasil.drivers.PyTorchModelDriver.PyTorchModelDriver
    type: object
  model-subtype-sbml:
    additionalProperties: true
    description: Schema for model component ['sbml'] subtype.
    properties:
      args:
        allowSingular: true
        description: The path to the file containing the model program that will be
          run by the driver for the model's language and/or a list of arguments that
          should be passed as input to the model program or language executable (e.g.
          source code or configuration file for a domain specific language).
        items:
          type:
          - string
          - number
        type: array
      driver:
        deprecated: true
        description: '[DEPRECATED] Name of driver class that should be used.'
        enum:
        - SBMLModelDriver
        type: string
      integrator:
        default: cvode
        description: Name of integrator that should be used. Valid options include
          ['cvode', 'gillespie', 'rk4', 'rk45']. Defaults to 'cvode'.
        enum:
        - cvode
        - gillespie
        - rk4
        - rk45
        type: string
      integrator_settings:
        default: {}
        description: Settings for the integrator. Defaults to empty dict.
        type: object
      interpreter:
        description: Name or path of interpreter executable that should be used to
          run the model. If not provided, the interpreter will be determined based
          on configuration options for the language (if present) and the default_interpreter
          class attribute.
        type: string
      interpreter_flags:
        default: []
        description: Flags that should be passed to the interpreter when running the
          model. If not provided, the flags are determined based on configuration
          options for the language (if present) and the default_interpreter_flags
          class attribute.
        items:
          type: string
        type: array
      language:
        default: sbml
        description: Model is an SBML model.
        enum:
        - sbml
        type: string
      only_output_final_step:
        default: false
        description: If True, only the final timestep is output. Defaults to False.
        type: boolean
      reset:
        default: false
        description: If True, the simulation will be reset to it's initial values
          before each call (including the start time). Defaults to False.
        type: boolean
      selections:
        default: []
        description: Variables to include in the output. Defaults to None and the
          time/floating selections will be returned.
        items:
          type: string
        type: array
      skip_interpreter:
        default: false
        description: If True, no interpreter will be added to the arguments. This
          should only be used for subclasses that will not be invoking the model via
          the command line. Defaults to False.
        type: boolean
      skip_start_time:
        default: false
        description: If True, the results for the initial time step will not be output.
          Defaults to False. This option is ignored if only_output_final_step is True.
        type: boolean
      start_time:
        default: 0.0
        description: Time that simulation should be started from. If 'reset' is True,
          the start time will always be the provided value, otherwise, the start time
          will be the end of the previous call after the first call. Defaults to 0.0.
        type: number
      steps:
        default: 1
        description: Number of steps that should be output. Defaults to None.
        type: integer
    required:
    - args
    - language
    title: yggdrasil.drivers.SBMLModelDriver.SBMLModelDriver
    type: object
  model-subtype-timesync:
    additionalProperties: true
    description: Schema for model component ['timesync'] subtype.
    properties:
      additional_variables:
        additionalProperties:
          items:
            type: string
          type: array
        default: {}
        type: object
      aggregation:
        anyOf:
        - type: function
        - type: string
        - additionalProperties:
            anyOf:
            - type: function
            - type: string
          type: object
        default: mean
      args:
        allowSingular: true
        default: []
        description: The path to the file containing the model program that will be
          run by the driver for the model's language and/or a list of arguments that
          should be passed as input to the model program or language executable (e.g.
          source code or configuration file for a domain specific language).
        items:
          type:
          - string
          - number
        type: array
      driver:
        deprecated: true
        description: '[DEPRECATED] Name of driver class that should be used.'
        enum:
        - TimeSyncModelDriver
        type: string
      interpolation:
        anyOf:
        - type: string
        - additionalProperties:
            oneOf:
            - type: string
            - properties:
                method:
                  type: string
              required:
              - method
              type: object
          type: object
        - properties:
            method:
              type: string
          required:
          - method
          type: object
        default: index
      interpreter:
        description: Name or path of interpreter executable that should be used to
          run the model. If not provided, the interpreter will be determined based
          on configuration options for the language (if present) and the default_interpreter
          class attribute.
        type: string
      interpreter_flags:
        default: []
        description: Flags that should be passed to the interpreter when running the
          model. If not provided, the flags are determined based on configuration
          options for the language (if present) and the default_interpreter_flags
          class attribute.
        items:
          type: string
        type: array
      language:
        description: Model is dedicated to synchronizing timesteps between other models.
        enum:
        - timesync
        type: string
      skip_interpreter:
        default: false
        description: If True, no interpreter will be added to the arguments. This
          should only be used for subclasses that will not be invoking the model via
          the command line. Defaults to False.
        type: boolean
      synonyms:
        additionalProperties:
          additionalProperties:
            anyOf:
            - type: string
            - properties:
                alt:
                  anyOf:
                  - type: string
                  - items:
                      type: string
                    type: array
                alt2base:
                  type: function
                base2alt:
                  type: function
              required:
              - alt
              - alt2base
              - base2alt
              type: object
          type: object
        default: {}
        description: 'Mapping from model names to mappings from base variables names
          to information about one or more alternate variable names used by the named
          model that should be converted to the base variable. Values for providing
          information about alternate variables can either be strings (implies equivalence
          with the base variable in everything but name and units) or mappings with
          the keys:'
        type: object
    required:
    - args
    - language
    title: yggdrasil.drivers.TimeSyncModelDriver.TimeSyncModelDriver
    type: object
  model_driver:
    allOf:
    - $ref: '#/definitions/model'
    - properties:
        args:
          deprecated: true
          description: '[DEPRECATED] Arguments that should be provided to the driver.'
          type: string
        driver:
          deprecated: true
          description: '[DEPRECATED] Name of driver class that should be used.'
          type: string
      required:
      - driver
      - args
  serializer:
    allOf:
    - $ref: '#/definitions/serializer-subtype-base'
    - anyOf:
      - $ref: '#/definitions/serializer-subtype-default'
      - $ref: '#/definitions/serializer-subtype-map'
      - $ref: '#/definitions/serializer-subtype-table'
      - $ref: '#/definitions/serializer-subtype-cabo'
      - $ref: '#/definitions/serializer-subtype-direct'
      - $ref: '#/definitions/serializer-subtype-functional'
      - $ref: '#/definitions/serializer-subtype-json'
      - $ref: '#/definitions/serializer-subtype-mat'
      - $ref: '#/definitions/serializer-subtype-obj'
      - $ref: '#/definitions/serializer-subtype-pandas'
      - $ref: '#/definitions/serializer-subtype-pickle'
      - $ref: '#/definitions/serializer-subtype-ply'
      - $ref: '#/definitions/serializer-subtype-yaml'
    description: Schema for serializer components.
    title: complete-serializer-seritype
  serializer-subtype-base:
    additionalProperties: false
    description: Base schema for all subtypes of serializer components.
    properties:
      as_array:
        default: false
        description: If True, each of the arguments being serialized/deserialized
          will be arrays that are converted to/from bytes in column major ('F') order.
          Otherwise, each argument should be a scalar. Defaults to False.
        type: boolean
      comment:
        default: '# '
        description: One or more characters indicating a comment. Defaults to '# '.
        type: string
      datatype:
        description: JSON schema defining the type of object that the serializer will
          be used to serialize/deserialize. Defaults to default_datatype.
        type: schema
      default_flow_style:
        default: false
        description: If True, nested collections will be serialized in the block style.
          If False, they will always be serialized in the flow style. See `PyYAML
          Documentation <https://pyyaml.org/wiki/PyYAMLDocumentation>`_.
        type: boolean
      delimiter:
        default: "\t"
        description: Delimiter that should be used to separate name/value pairs in
          the map. Defaults to \t.
        type: string
      encoded_datatype:
        description: JSON schema describing the type that serialized objects should
          conform to. Defaults to the class attribute default_encoded_datatype. If
          either func_serialize or func_deserialize are not provided, this needs to
          be specified in order to serialize non-bytes objects.
        type: schema
      encoding:
        default: utf-8
        description: Encoding that should be used to serialize the object. Defaults
          to 'utf-8'.
        type: string
      field_names:
        aliases:
        - column_names
        allowSingular: true
        description: The names of fields in the format string. If not provided, names
          are set based on the order of the fields in the format string.
        items:
          type: string
        type: array
      field_units:
        aliases:
        - column_units
        allowSingular: true
        description: The units of fields in the format string. If not provided, all
          fields are assumed to be dimensionless.
        items:
          type: string
        type: array
      format_str:
        description: If provided, this string will be used to format messages from
          a list of arguments and parse messages to get a list of arguments in C printf/scanf
          style. Defaults to None and messages are assumed to already be bytes.
        type: string
      func_deserialize:
        description: Callable object that takes objects of a type that conforms to
          encoded_datatype and returns a deserialized Python object. Defaults to None
          and the default deserialization for encoded_datatype will be used.
        type: function
      func_serialize:
        description: Callable object that takes Python objects as input and returns
          a representation that conforms to encoded_datatype. Defaults to None and
          the default serialization for encoded_datatype will be used.
        type: function
      indent:
        default: "\t"
        description: String or number of spaces that should be used to indent each
          level within the seiralized structure. Defaults to '\t'.
        type:
        - string
        - int
      newline:
        default: '

          '
        description: One or more characters indicating a newline. Defaults to '\n'.
        type: string
      no_header:
        default: false
        description: If True, headers will not be read or serialized from/to tables.
          Defaults to False.
        type: boolean
      prune_duplicates:
        default: true
        description: If True, serialized meshes in array format will be pruned of
          duplicates when being normalized into a Ply object. If False, duplicates
          will not be pruned. Defaults to True.
        type: boolean
      seritype:
        default: default
        description: Serializer type.
        enum:
        - cabo
        - default
        - direct
        - functional
        - json
        - map
        - mat
        - obj
        - pandas
        - pickle
        - ply
        - table
        - yaml
        type: string
      sort_keys:
        default: true
        description: If True, the serialization of dictionaries will be in key sorted
          order. Defaults to True.
        type: boolean
      str_as_bytes:
        default: false
        description: If True, strings in columns are read as bytes. Defaults to False.
        type: boolean
      use_astropy:
        default: false
        description: If True, the astropy package will be used to serialize/deserialize
          table. Defaults to False.
        type: boolean
    title: serializer_base
    type: object
  serializer-subtype-cabo:
    additionalProperties: true
    description: Schema for serializer component ['cabo'] subtype.
    properties:
      delimiter:
        default: ' = '
        description: Delimiter that should be used to separate name/value pairs in
          the map. Defaults to \t.
        type: string
      seritype:
        default: cabo
        description: Serialization of mapping between keys and scalar or array values
          as used in the CABO parameter files.
        enum:
        - cabo
        type: string
    required:
    - seritype
    title: yggdrasil.serialize.CABOSerialize.CABOSerialize
    type: object
  serializer-subtype-default:
    additionalProperties: true
    description: Schema for serializer component ['default'] subtype.
    properties:
      seritype:
        default: default
        description: Default serializer that uses |yggdrasil|'s extended JSON serialization
          based on a provided type definition (See discussion :ref:`here <serialization_rst>`).
        enum:
        - default
        type: string
    required:
    - seritype
    title: yggdrasil.serialize.DefaultSerialize.DefaultSerialize
    type: object
  serializer-subtype-direct:
    additionalProperties: true
    description: Schema for serializer component ['direct'] subtype.
    properties:
      seritype:
        default: direct
        description: Direct serialization of bytes.
        enum:
        - direct
        type: string
    required:
    - seritype
    title: yggdrasil.serialize.DirectSerialize.DirectSerialize
    type: object
  serializer-subtype-functional:
    additionalProperties: true
    description: Schema for serializer component ['functional'] subtype.
    properties:
      encoded_datatype:
        description: JSON schema describing the type that serialized objects should
          conform to. Defaults to the class attribute default_encoded_datatype. If
          either func_serialize or func_deserialize are not provided, this needs to
          be specified in order to serialize non-bytes objects.
        type: schema
      func_deserialize:
        description: Callable object that takes objects of a type that conforms to
          encoded_datatype and returns a deserialized Python object. Defaults to None
          and the default deserialization for encoded_datatype will be used.
        type: function
      func_serialize:
        description: Callable object that takes Python objects as input and returns
          a representation that conforms to encoded_datatype. Defaults to None and
          the default serialization for encoded_datatype will be used.
        type: function
      seritype:
        default: functional
        description: Serializer that uses provied function to serialize messages.
        enum:
        - functional
        type: string
    required:
    - seritype
    title: yggdrasil.serialize.FunctionalSerialize.FunctionalSerialize
    type: object
  serializer-subtype-json:
    additionalProperties: true
    description: Schema for serializer component ['json'] subtype.
    properties:
      indent:
        default: "\t"
        description: String or number of spaces that should be used to indent each
          level within the seiralized structure. Defaults to '\t'.
        type:
        - string
        - int
      seritype:
        default: json
        description: Serializes Python objects using the JSON standard.
        enum:
        - json
        type: string
      sort_keys:
        default: true
        description: If True, the serialization of dictionaries will be in key sorted
          order. Defaults to True.
        type: boolean
    required:
    - seritype
    title: yggdrasil.serialize.JSONSerialize.JSONSerialize
    type: object
  serializer-subtype-map:
    additionalProperties: true
    description: Schema for serializer component ['map'] subtype.
    properties:
      delimiter:
        default: "\t"
        description: Delimiter that should be used to separate name/value pairs in
          the map. Defaults to \t.
        type: string
      seritype:
        default: map
        description: Serialzation of mapping between key/value pairs with one pair
          per line and using a character delimiter to separate keys and values.
        enum:
        - map
        type: string
    required:
    - seritype
    title: yggdrasil.serialize.AsciiMapSerialize.AsciiMapSerialize
    type: object
  serializer-subtype-mat:
    additionalProperties: true
    description: Schema for serializer component ['mat'] subtype.
    properties:
      seritype:
        default: mat
        description: Serializes objects using the Matlab .mat format.
        enum:
        - mat
        type: string
    required:
    - seritype
    title: yggdrasil.serialize.MatSerialize.MatSerialize
    type: object
  serializer-subtype-obj:
    additionalProperties: true
    description: Schema for serializer component ['obj'] subtype.
    properties:
      prune_duplicates:
        default: true
        description: If True, serialized meshes in array format will be pruned of
          duplicates when being normalized into a Ply object. If False, duplicates
          will not be pruned. Defaults to True.
        type: boolean
      seritype:
        default: obj
        description: Serialize 3D structures using Obj format.
        enum:
        - obj
        type: string
    required:
    - seritype
    title: yggdrasil.serialize.ObjSerialize.ObjSerialize
    type: object
  serializer-subtype-pandas:
    additionalProperties: true
    description: Schema for serializer component ['pandas'] subtype.
    properties:
      delimiter:
        aliases:
        - column
        default: "\t"
        description: Character(s) that should be used to separate columns. Defaults
          to '\t'.
        type: string
      field_names:
        aliases:
        - column_names
        allowSingular: true
        description: The names of fields in the format string. If not provided, names
          are set based on the order of the fields in the format string.
        items:
          type: string
        type: array
      field_units:
        aliases:
        - column_units
        allowSingular: true
        description: The units of fields in the format string. If not provided, all
          fields are assumed to be dimensionless.
        items:
          type: string
        type: array
      format_str:
        description: If provided, this string will be used to format messages from
          a list of arguments and parse messages to get a list of arguments in C printf/scanf
          style. Defaults to None and messages are assumed to already be bytes.
        type: string
      no_header:
        default: false
        description: If True, headers will not be read or serialized from/to tables.
          Defaults to False.
        type: boolean
      seritype:
        default: pandas
        description: Serializes tables using the pandas package.
        enum:
        - pandas
        type: string
      str_as_bytes:
        default: false
        description: If True, strings in columns are read as bytes. Defaults to False.
        type: boolean
      use_astropy:
        default: false
        description: If True, the astropy package will be used to serialize/deserialize
          table. Defaults to False.
        type: boolean
    required:
    - seritype
    title: yggdrasil.serialize.PandasSerialize.PandasSerialize
    type: object
  serializer-subtype-pickle:
    additionalProperties: true
    description: Schema for serializer component ['pickle'] subtype.
    properties:
      seritype:
        default: pickle
        description: Serialize any Python object using a Python pickle.
        enum:
        - pickle
        type: string
    required:
    - seritype
    title: yggdrasil.serialize.PickleSerialize.PickleSerialize
    type: object
  serializer-subtype-ply:
    additionalProperties: true
    description: Schema for serializer component ['ply'] subtype.
    properties:
      prune_duplicates:
        default: true
        description: If True, serialized meshes in array format will be pruned of
          duplicates when being normalized into a Ply object. If False, duplicates
          will not be pruned. Defaults to True.
        type: boolean
      seritype:
        default: ply
        description: Serialize 3D structures using `Ply format <http://paulbourke.net/dataformats/ply/>`_.
        enum:
        - ply
        type: string
    required:
    - seritype
    title: yggdrasil.serialize.PlySerialize.PlySerialize
    type: object
  serializer-subtype-table:
    additionalProperties: true
    description: Schema for serializer component ['table'] subtype.
    properties:
      as_array:
        default: false
        description: If True, each of the arguments being serialized/deserialized
          will be arrays that are converted to/from bytes in column major ('F') order.
          Otherwise, each argument should be a scalar. Defaults to False.
        type: boolean
      delimiter:
        aliases:
        - column
        default: "\t"
        description: Character(s) that should be used to separate columns. Defaults
          to '\t'.
        type: string
      field_names:
        aliases:
        - column_names
        allowSingular: true
        description: The names of fields in the format string. If not provided, names
          are set based on the order of the fields in the format string.
        items:
          type: string
        type: array
      field_units:
        aliases:
        - column_units
        allowSingular: true
        description: The units of fields in the format string. If not provided, all
          fields are assumed to be dimensionless.
        items:
          type: string
        type: array
      format_str:
        description: If provided, this string will be used to format messages from
          a list of arguments and parse messages to get a list of arguments in C printf/scanf
          style. Defaults to None and messages are assumed to already be bytes.
        type: string
      seritype:
        default: table
        description: ASCII tab (or otherwise) delimited table.
        enum:
        - table
        type: string
      use_astropy:
        default: false
        description: If True, the astropy package will be used to serialize/deserialize
          table. Defaults to False.
        type: boolean
    required:
    - seritype
    title: yggdrasil.serialize.AsciiTableSerialize.AsciiTableSerialize
    type: object
  serializer-subtype-yaml:
    additionalProperties: true
    description: Schema for serializer component ['yaml'] subtype.
    properties:
      default_flow_style:
        default: false
        description: If True, nested collections will be serialized in the block style.
          If False, they will always be serialized in the flow style. See `PyYAML
          Documentation <https://pyyaml.org/wiki/PyYAMLDocumentation>`_.
        type: boolean
      encoding:
        default: utf-8
        description: Encoding that should be used to serialize the object. Defaults
          to 'utf-8'.
        type: string
      indent:
        default: "\t"
        description: String or number of spaces that should be used to indent each
          level within the seiralized structure. Defaults to '\t'.
        type:
        - string
        - int
      seritype:
        default: yaml
        description: Serializes Python objects using the YAML standard.
        enum:
        - yaml
        type: string
    required:
    - seritype
    title: yggdrasil.serialize.YAMLSerialize.YAMLSerialize
    type: object
  transform:
    allOf:
    - $ref: '#/definitions/transform-subtype-base'
    - anyOf:
      - $ref: '#/definitions/transform-subtype-array'
      - $ref: '#/definitions/transform-subtype-direct'
      - $ref: '#/definitions/transform-subtype-filter'
      - $ref: '#/definitions/transform-subtype-function'
      - $ref: '#/definitions/transform-subtype-iterate'
      - $ref: '#/definitions/transform-subtype-map_fields'
      - $ref: '#/definitions/transform-subtype-map'
      - $ref: '#/definitions/transform-subtype-pandas'
      - $ref: '#/definitions/transform-subtype-select_fields'
      - $ref: '#/definitions/transform-subtype-select_scalar'
      - $ref: '#/definitions/transform-subtype-statement'
    description: Schema for transform components.
    title: complete-transform-transformtype
  transform-subtype-array:
    additionalProperties: true
    allowSingular: transformtype
    description: Schema for transform component ['array'] subtype.
    properties:
      field_names:
        description: Names of fields in the array.
        items:
          type: string
        type: array
      transformtype:
        default: array
        description: Consolidate values into an array
        enum:
        - array
        type: string
    title: yggdrasil.communication.transforms.ArrayTransform.ArrayTransform
    type: object
  transform-subtype-base:
    additionalProperties: false
    allowSingular: transformtype
    description: Base schema for all subtypes of transform components.
    properties:
      field_names:
        description: Names of fields in the array.
        items:
          type: string
        type: array
      filter:
        $ref: '#/definitions/filter'
        description: Filter used to exclude some messages based on their contents.
      function:
        description: The handle for a callable Python object (e.g. function) that
          should be used to transform messages or a string of the form "<function
          file>:<function name>" identifying a function where "<function file>" is
          the module or Python file containing the function and "<function name>"
          is the name of the function. The function should take the message as input
          and return the transformed message.
        type: function
      index:
        default: 0
        description: Array index or dictionary key to select. Defaults to selecting
          the first element in an array or the first key alphabetically.
        type:
        - integer
        - string
      map:
        additionalProperties:
          type: string
        description: A mapping from original field name to new field names.
        type: object
      original_datatype:
        description: Datatype associated with expected messages. Defaults to None.
        type: schema
      original_order:
        description: The original order of fields that should be used for selecting
          from lists/tuples.
        items:
          type: string
        type: array
      selected:
        description: A list of fields that should be selected.
        items:
          type:
          - string
          - integer
        type: array
      single_as_scalar:
        description: If True and only a single field is selected, the transformed
          messages will be scalars rather than arrays with single elements. Defaults
          to False.
        type: boolean
      statement:
        description: Python statement in terms of the message as represented by the
          string "%x%" that should evaluate to the transformed message. The statement
          should only use a limited set of builtins and the math library (See yggdrasil.tools.safe_eval).
          If more complex relationships are required, use the FunctionTransform class.
        type: string
      transformtype:
        description: Consolidate values into an array
        enum:
        - array
        - direct
        - filter
        - function
        - iterate
        - map
        - map_fields
        - pandas
        - select_fields
        - select_scalar
        - statement
        type: string
    title: transform_base
    type: object
  transform-subtype-direct:
    additionalProperties: true
    allowSingular: transformtype
    description: Schema for transform component ['direct'] subtype.
    properties:
      transformtype:
        default: direct
        description: Pass the message through unchanged
        enum:
        - direct
        type: string
    title: yggdrasil.communication.transforms.DirectTransform.DirectTransform
    type: object
  transform-subtype-filter:
    additionalProperties: true
    allowSingular: transformtype
    description: Schema for transform component ['filter'] subtype.
    properties:
      filter:
        $ref: '#/definitions/filter'
        description: Filter used to exclude some messages based on their contents.
      transformtype:
        default: filter
        description: Pass only some messages based on a filter
        enum:
        - filter
        type: string
    required:
    - filter
    title: yggdrasil.communication.transforms.FilterTransform.FilterTransform
    type: object
  transform-subtype-function:
    additionalProperties: true
    allowSingular: transformtype
    description: Schema for transform component ['function'] subtype.
    properties:
      function:
        description: The handle for a callable Python object (e.g. function) that
          should be used to transform messages or a string of the form "<function
          file>:<function name>" identifying a function where "<function file>" is
          the module or Python file containing the function and "<function name>"
          is the name of the function. The function should take the message as input
          and return the transformed message.
        type: function
      transformtype:
        default: function
        description: Transform messages using a function.
        enum:
        - function
        type: string
    required:
    - function
    title: yggdrasil.communication.transforms.FunctionTransform.FunctionTransform
    type: object
  transform-subtype-iterate:
    additionalProperties: true
    allowSingular: transformtype
    description: Schema for transform component ['iterate'] subtype.
    properties:
      transformtype:
        default: iterate
        description: Split messages up into their iterable components
        enum:
        - iterate
        type: string
    title: yggdrasil.communication.transforms.IterateTransform.IterateTransform
    type: object
  transform-subtype-map:
    additionalProperties: true
    allowSingular: transformtype
    description: Schema for transform component ['map'] subtype.
    properties:
      field_names:
        description: A list of field names that should be used for array object. If
          not provided, names will be generated according to 'f0', 'f1', 'f2', etc.
        items:
          type: string
        type: array
      transformtype:
        default: map
        description: Convert an object into a dictionary.
        enum:
        - map
        type: string
    title: yggdrasil.communication.transforms.MapTransform.MapTransform
    type: object
  transform-subtype-map_fields:
    additionalProperties: true
    allowSingular: transformtype
    description: Schema for transform component ['map_fields'] subtype.
    properties:
      map:
        additionalProperties:
          type: string
        description: A mapping from original field name to new field names.
        type: object
      transformtype:
        default: map_fields
        description: Change the names of fields in a message
        enum:
        - map_fields
        type: string
    required:
    - map
    title: yggdrasil.communication.transforms.MapFieldsTransform.MapFieldsTransform
    type: object
  transform-subtype-pandas:
    additionalProperties: true
    allowSingular: transformtype
    description: Schema for transform component ['pandas'] subtype.
    properties:
      field_names:
        description: Names of fields in the array.
        items:
          type: string
        type: array
      transformtype:
        default: pandas
        description: Convert messages into Pandas data frames
        enum:
        - pandas
        type: string
    title: yggdrasil.communication.transforms.PandasTransform.PandasTransform
    type: object
  transform-subtype-select_fields:
    additionalProperties: true
    allowSingular: transformtype
    description: Schema for transform component ['select_fields'] subtype.
    properties:
      original_order:
        description: The original order of fields that should be used for selecting
          from lists/tuples.
        items:
          type: string
        type: array
      selected:
        description: A list of fields that should be selected.
        items:
          type:
          - string
          - integer
        type: array
      single_as_scalar:
        description: If True and only a single field is selected, the transformed
          messages will be scalars rather than arrays with single elements. Defaults
          to False.
        type: boolean
      transformtype:
        default: select_fields
        description: Select a subset of fields from a message
        enum:
        - select_fields
        type: string
    required:
    - selected
    title: yggdrasil.communication.transforms.SelectFieldsTransform.SelectFieldsTransform
    type: object
  transform-subtype-select_scalar:
    additionalProperties: true
    allowSingular: transformtype
    description: Schema for transform component ['select_scalar'] subtype.
    properties:
      index:
        default: 0
        description: Array index or dictionary key to select. Defaults to selecting
          the first element in an array or the first key alphabetically.
        type:
        - integer
        - string
      original_order:
        description: The original order of fields that should be used for selecting
          from lists/tuples.
        items:
          type: string
        type: array
      transformtype:
        default: select_scalar
        description: Select a single field from a message
        enum:
        - select_scalar
        type: string
    title: yggdrasil.communication.transforms.SelectScalarTransform.SelectScalarTransform
    type: object
  transform-subtype-statement:
    additionalProperties: true
    allowSingular: transformtype
    description: Schema for transform component ['statement'] subtype.
    properties:
      statement:
        description: Python statement in terms of the message as represented by the
          string "%x%" that should evaluate to the transformed message. The statement
          should only use a limited set of builtins and the math library (See yggdrasil.tools.safe_eval).
          If more complex relationships are required, use the FunctionTransform class.
        type: string
      transformtype:
        default: statement
        description: Transform messages according to a statement
        enum:
        - statement
        type: string
    required:
    - statement
    title: yggdrasil.communication.transforms.StatementTransform.StatementTransform
    type: object
description: Schema for yggdrasil YAML input files.
properties:
  connections:
    aliases:
    - connection
    allowSingular: true
    default: []
    items:
      anyOf:
      - $ref: '#/definitions/connection'
      - $ref: '#/definitions/connection_driver'
    type: array
  models:
    aliases:
    - model
    allowSingular: true
    items:
      anyOf:
      - $ref: '#/definitions/model'
      - $ref: '#/definitions/model_driver'
    minItems: 1
    type: array
  working_dir:
    type: string
pushProperties:
  $properties/connections/items:
  - working_dir
  $properties/models/items:
  - working_dir
required:
- models
- connections
title: YAML Schema
type: object<|MERGE_RESOLUTION|>--- conflicted
+++ resolved
@@ -524,6 +524,24 @@
         deprecated: true
         description: '[DEPRECATED] Arguments that should be provided to the driver.'
         type: string
+      callbacks:
+        default: []
+        description: 'One or more functions that should be called each time a message
+          is received. The functions should take the message as input. Entries can
+          also be dictionaries with the following fields:'
+        items:
+          oneOf:
+          - type: function
+          - properties:
+              function:
+                type: function
+              interval:
+                default: 1
+                type: integer
+            required:
+            - function
+            type: object
+        type: array
       connection_type:
         description: Connection between one or more comms/files and one or more comms/files.
         enum:
@@ -1578,51 +1596,6 @@
         default: {}
         description: Parameters that should be based to the PIL.Image save/open command
         type: object
-<<<<<<< HEAD
-    description: Schema for comm components.
-    title: comm
-  connection:
-    allOf:
-    - additionalProperties: false
-      dependencies:
-        driver:
-        - args
-      description: Base schema for all subtypes of connection components.
-      properties:
-        args:
-          description: '[DEPRECATED] Arguments that should be provided to the driver.'
-          type: string
-        callbacks:
-          default: []
-          description: 'One or more functions that should be called each time a message
-            is received. The functions should take the message as input. Entries can
-            also be dictionaries with the following fields:'
-          items:
-            oneOf:
-            - type: function
-            - properties:
-                function:
-                  type: function
-                interval:
-                  default: 1
-                  type: integer
-              required:
-              - function
-              type: object
-          type: array
-        connection_type:
-          enum:
-          - connection
-          - file_input
-          - file_output
-          - input
-          - output
-          - rpc_request
-          - rpc_response
-          type: string
-        driver:
-          description: '[DEPRECATED] Name of driver class that should be used.'
-=======
     required:
     - filetype
     title: yggdrasil.communication.ImageFileBase.EPSFileComm
@@ -1671,7 +1644,6 @@
         description: Name(s) of one more more sheets that should be read/written.
           If not provided during read, all sheets will be read.
         items:
->>>>>>> 5abe5b25
           type: string
         type: array
       startcol:
@@ -2621,6 +2593,7 @@
       - $ref: '#/definitions/model-subtype-mpi'
       - $ref: '#/definitions/model-subtype-make'
       - $ref: '#/definitions/model-subtype-matlab'
+      - $ref: '#/definitions/model-subtype-ode'
       - $ref: '#/definitions/model-subtype-osr'
       - $ref: '#/definitions/model-subtype-pytorch'
       - $ref: '#/definitions/model-subtype-python'
@@ -2742,6 +2715,21 @@
           - string
           - number
         type: array
+      assumptions:
+        additionalProperties:
+          additionalProperties:
+            type: boolean
+          type: object
+        description: Mapping between a variable or parameter name and a map of sympy
+          assumption keywords for that variable. A full list of supported sympy assumptions
+          can be found here https://docs.sympy.org/latest/modules/core.html#module-sympy.core.
+          assumptions
+        type: object
+      boundary_conditions:
+        additionalProperties:
+          type: float
+        description: Mapping between variables and their boundary conditions.
+        type: object
       builddir:
         description: Directory where the build should be saved. Defaults to <sourcedir>/build.
           It can be relative to working_dir or absolute.
@@ -2777,6 +2765,17 @@
         items:
           type: string
         type: array
+      compute_method:
+        choices:
+        - integrate
+        - steady_state
+        default: integrate
+        description: 'Method that should be used to compute outputs for received inputs.
+          Valid methods include: integrate: [DEFAULT] Compute the value(s) of the
+          ODE solution for the parameters/independent variable values received as
+          input. steady_state: Determine the steady state solution to the ODE equations
+          based on parameter values received as input.'
+        type: string
       configuration:
         default: Release
         description: Build type/configuration that should be built. Defaults to 'Release'.
@@ -2820,6 +2819,13 @@
             - package
             type: object
         type: array
+      dependent_vars:
+        description: Names of dependent variables in the provided equations. If not
+          provided, all variables in the equation that are not parameters or the independent
+          variable will be considered a dependent variable.
+        items:
+          type: string
+        type: array
       description:
         description: Description of the model. This parameter is only used in the
           model repository or when providing the model as a service.
@@ -2843,12 +2849,17 @@
         - MPIPartnerModel
         - MakeModelDriver
         - MatlabModelDriver
+        - ODEModelDriver
         - OSRModelDriver
         - PyTorchModelDriver
         - PythonModelDriver
         - RModelDriver
         - SBMLModelDriver
         - TimeSyncModelDriver
+        type: string
+      encoding:
+        description: Encoding of the file containing equations if one is used. The
+          default is platform dependent and will be set by locale.getpreferredencoding.
         type: string
       env:
         additional_properties:
@@ -2877,11 +2888,24 @@
           (including those required to link against the |yggdrasil| interface). If
           not provided, this will be determined by the target language driver.
         type: string
+      fsolve_kws:
+        description: Options that should be passed to the scipy fsolve routine when
+          solving for the steady state solution if numeric integration is used (in
+          the event that sympy cannot find a symbolic solution or use_numeric is True).
+        type: object
       function:
         description: If provided, an integrated model is created by wrapping the function
           named here. The function must be located within the file specified by the
           source file listed in the first argument. If not provided, the model must
           contain it's own calls to the |yggdrasil| interface.
+        type: string
+      independent_var:
+        description: Name of independent variable. Defaults to 't' if it cannot be
+          inferred from the expression.
+        type: string
+      independent_var_units:
+        description: Units of the independent variable. If not provided, the independent
+          variable is treated as unitless.
         type: string
       input_transform:
         description: Transformation that should be applied to input to get it into
@@ -3006,6 +3030,7 @@
         - make
         - matlab
         - mpi
+        - ode
         - osr
         - python
         - pytorch
@@ -3047,6 +3072,15 @@
       name:
         description: Name used for component in log messages.
         type: string
+      odeint_kws:
+        description: 'Keyword arguments that should be passed to scipy.integrate.odeint
+          if it is called in integrating the equations numerically. If ''name'' in
+          present, scipy.integrate.ode will be used instead and these arguments will
+          be passed to the set_integrator method. In addition, the following keywords
+          are also supported: from_prev (bool, optional): If True, the integration
+          should always begin from the previous end state instead of starting from
+          the initial conditions (default behavior).'
+        type: object
       only_output_final_step:
         default: false
         description: If True, only the final timestep is output. Defaults to False.
@@ -3065,1102 +3099,6 @@
         default:
         - commtype: default
           datatype:
-<<<<<<< HEAD
-            description: JSON schema defining the type of object that the serializer
-              will be used to serialize/deserialize. Defaults to default_datatype.
-            type: schema
-          filetype:
-            default: binary
-            description: This file is read/written as encoded text one line at a time.
-            enum:
-            - ascii
-            type: string
-          newline:
-            default: '
-
-              '
-            description: One or more characters indicating a newline. Defaults to
-              '\n'.
-            type: string
-        title: yggdrasil.communication.AsciiFileComm.AsciiFileComm
-        type: object
-      - additionalProperties: true
-        description: Schema for file component ['map'] subtype.
-        properties:
-          comment:
-            default: '# '
-            description: One or more characters indicating a comment. Defaults to
-              '# '.
-            type: string
-          datatype:
-            description: JSON schema defining the type of object that the serializer
-              will be used to serialize/deserialize. Defaults to default_datatype.
-            type: schema
-          delimiter:
-            default: "\t"
-            description: Delimiter that should be used to separate name/value pairs
-              in the map. Defaults to \t.
-            type: string
-          filetype:
-            default: binary
-            description: The file contains a key/value mapping with one key/value
-              pair per line and separated by some delimiter.
-            enum:
-            - map
-            type: string
-          newline:
-            default: '
-
-              '
-            description: One or more characters indicating a newline. Defaults to
-              '\n'.
-            type: string
-        title: yggdrasil.communication.AsciiMapComm.AsciiMapComm
-        type: object
-      - additionalProperties: true
-        description: Schema for file component ['table'] subtype.
-        properties:
-          comment:
-            default: '# '
-            description: One or more characters indicating a comment. Defaults to
-              '# '.
-            type: string
-          datatype:
-            description: JSON schema defining the type of object that the serializer
-              will be used to serialize/deserialize. Defaults to default_datatype.
-            type: schema
-          delimiter:
-            default: "\t"
-            description: Character(s) that should be used to separate columns. Defaults
-              to '\t'.
-            type: string
-          filetype:
-            default: binary
-            description: The file is an ASCII table that will be read/written one
-              row at a time. If ``as_array`` is ``True``, the table will be read/written
-              all at once.
-            enum:
-            - table
-            type: string
-          newline:
-            default: '
-
-              '
-            description: One or more characters indicating a newline. Defaults to
-              '\n'.
-            type: string
-          use_astropy:
-            default: false
-            description: If True, the astropy package will be used to serialize/deserialize
-              table. Defaults to False.
-            type: boolean
-        title: yggdrasil.communication.AsciiTableComm.AsciiTableComm
-        type: object
-      - additionalProperties: true
-        description: Schema for file component ['binary'] subtype.
-        properties:
-          filetype:
-            default: binary
-            description: The entire file is read/written all at once as bytes.
-            enum:
-            - binary
-            type: string
-          read_meth:
-            default: read
-            description: Method that should be used to read data from the file. Defaults
-              to 'read'. Ignored if direction is 'send'.
-            enum:
-            - read
-            - readline
-            type: string
-          serializer:
-            default:
-              seritype: direct
-            description: Class with serialize and deserialize methods that should
-              be used to process sent and received messages. Defaults to None and
-              is constructed using provided 'serializer_kwargs'.
-            oneOf:
-            - $ref: '#/definitions/serializer'
-            - class: yggdrasil.serialize.SerializeBase:SerializeBase
-              type: instance
-        required:
-        - serializer
-        title: yggdrasil.communication.FileComm.FileComm
-        type: object
-      - additionalProperties: true
-        description: Schema for file component ['json'] subtype.
-        properties:
-          comment:
-            default: '# '
-            description: One or more characters indicating a comment. Defaults to
-              '# '.
-            type: string
-          datatype:
-            description: JSON schema defining the type of object that the serializer
-              will be used to serialize/deserialize. Defaults to default_datatype.
-            type: schema
-          filetype:
-            default: binary
-            description: The file contains a JSON serialized object.
-            enum:
-            - json
-            type: string
-          indent:
-            default: "\t"
-            description: String or number of spaces that should be used to indent
-              each level within the seiralized structure. Defaults to '\t'.
-            type:
-            - string
-            - int
-          newline:
-            default: '
-
-              '
-            description: One or more characters indicating a newline. Defaults to
-              '\n'.
-            type: string
-          sort_keys:
-            default: true
-            description: If True, the serialization of dictionaries will be in key
-              sorted order. Defaults to True.
-            type: boolean
-        title: yggdrasil.communication.JSONFileComm.JSONFileComm
-        type: object
-      - additionalProperties: true
-        description: Schema for file component ['mat'] subtype.
-        properties:
-          comment:
-            default: '# '
-            description: One or more characters indicating a comment. Defaults to
-              '# '.
-            type: string
-          datatype:
-            description: JSON schema defining the type of object that the serializer
-              will be used to serialize/deserialize. Defaults to default_datatype.
-            type: schema
-          filetype:
-            default: binary
-            description: The file is a Matlab .mat file containing one or more serialized
-              Matlab variables.
-            enum:
-            - mat
-            type: string
-          newline:
-            default: '
-
-              '
-            description: One or more characters indicating a newline. Defaults to
-              '\n'.
-            type: string
-        title: yggdrasil.communication.MatFileComm.MatFileComm
-        type: object
-      - additionalProperties: true
-        description: Schema for file component ['netcdf'] subtype.
-        properties:
-          comment:
-            default: '# '
-            description: One or more characters indicating a comment. Defaults to
-              '# '.
-            type: string
-          datatype:
-            description: JSON schema defining the type of object that the serializer
-              will be used to serialize/deserialize. Defaults to default_datatype.
-            type: schema
-          filetype:
-            default: binary
-            description: The file is read/written as netCDF.
-            enum:
-            - netcdf
-            type: string
-          newline:
-            default: '
-
-              '
-            description: One or more characters indicating a newline. Defaults to
-              '\n'.
-            type: string
-          read_attributes:
-            default: false
-            description: If True, the attributes are read in as well as the variables.
-              Defaults to False.
-            type: boolean
-          variables:
-            description: List of variables to read in. If not provided, all variables
-              will be read.
-            items:
-              type: string
-            type: array
-          version:
-            default: 1
-            description: Version of netCDF format that should be used. Defaults to
-              1. Options are 1 (classic format) and 2 (64-bit offset format).
-            enum:
-            - 1
-            - 2
-            type: integer
-        title: yggdrasil.communication.NetCDFFileComm.NetCDFFileComm
-        type: object
-      - additionalProperties: true
-        description: Schema for file component ['obj'] subtype.
-        properties:
-          comment:
-            default: '# '
-            description: One or more characters indicating a comment. Defaults to
-              '# '.
-            type: string
-          datatype:
-            description: JSON schema defining the type of object that the serializer
-              will be used to serialize/deserialize. Defaults to default_datatype.
-            type: schema
-          filetype:
-            default: binary
-            description: The file is in the `Obj <http://paulbourke.net/dataformats/obj/>`_
-              data format for 3D structures.
-            enum:
-            - obj
-            type: string
-          newline:
-            default: '
-
-              '
-            description: One or more characters indicating a newline. Defaults to
-              '\n'.
-            type: string
-        title: yggdrasil.communication.ObjFileComm.ObjFileComm
-        type: object
-      - additionalProperties: true
-        description: Schema for file component ['pandas'] subtype.
-        properties:
-          comment:
-            default: '# '
-            description: One or more characters indicating a comment. Defaults to
-              '# '.
-            type: string
-          datatype:
-            description: JSON schema defining the type of object that the serializer
-              will be used to serialize/deserialize. Defaults to default_datatype.
-            type: schema
-          delimiter:
-            default: "\t"
-            description: Character(s) that should be used to separate columns. Defaults
-              to '\t'.
-            type: string
-          filetype:
-            default: binary
-            description: The file is a Pandas frame output as a table.
-            enum:
-            - pandas
-            type: string
-          newline:
-            default: '
-
-              '
-            description: One or more characters indicating a newline. Defaults to
-              '\n'.
-            type: string
-          no_header:
-            default: false
-            description: If True, headers will not be read or serialized from/to tables.
-              Defaults to False.
-            type: boolean
-          str_as_bytes:
-            default: false
-            description: If True, strings in columns are read as bytes. Defaults to
-              False.
-            type: boolean
-          use_astropy:
-            default: false
-            description: If True, the astropy package will be used to serialize/deserialize
-              table. Defaults to False.
-            type: boolean
-        title: yggdrasil.communication.PandasFileComm.PandasFileComm
-        type: object
-      - additionalProperties: true
-        description: Schema for file component ['pickle'] subtype.
-        properties:
-          comment:
-            default: '# '
-            description: One or more characters indicating a comment. Defaults to
-              '# '.
-            type: string
-          datatype:
-            description: JSON schema defining the type of object that the serializer
-              will be used to serialize/deserialize. Defaults to default_datatype.
-            type: schema
-          filetype:
-            default: binary
-            description: The file contains one or more pickled Python objects.
-            enum:
-            - pickle
-            type: string
-          newline:
-            default: '
-
-              '
-            description: One or more characters indicating a newline. Defaults to
-              '\n'.
-            type: string
-        title: yggdrasil.communication.PickleFileComm.PickleFileComm
-        type: object
-      - additionalProperties: true
-        description: Schema for file component ['ply'] subtype.
-        properties:
-          comment:
-            default: '# '
-            description: One or more characters indicating a comment. Defaults to
-              '# '.
-            type: string
-          datatype:
-            description: JSON schema defining the type of object that the serializer
-              will be used to serialize/deserialize. Defaults to default_datatype.
-            type: schema
-          filetype:
-            default: binary
-            description: The file is in the `Ply <http://paulbourke.net/dataformats/ply/>`_
-              data format for 3D structures.
-            enum:
-            - ply
-            type: string
-          newline:
-            default: '
-
-              '
-            description: One or more characters indicating a newline. Defaults to
-              '\n'.
-            type: string
-        title: yggdrasil.communication.PlyFileComm.PlyFileComm
-        type: object
-      - additionalProperties: true
-        description: Schema for file component ['wofost'] subtype.
-        properties:
-          comment:
-            default: '# '
-            description: One or more characters indicating a comment. Defaults to
-              '# '.
-            type: string
-          datatype:
-            description: JSON schema defining the type of object that the serializer
-              will be used to serialize/deserialize. Defaults to default_datatype.
-            type: schema
-          delimiter:
-            default: ' = '
-            description: Delimiter that should be used to separate name/value pairs
-              in the map. Defaults to \t.
-            type: string
-          filetype:
-            default: binary
-            description: The file is a WOFOST parameter file.
-            enum:
-            - wofost
-            type: string
-          newline:
-            default: '
-
-              '
-            description: One or more characters indicating a newline. Defaults to
-              '\n'.
-            type: string
-        title: yggdrasil.communication.WOFOSTParamFileComm.WOFOSTParamFileComm
-        type: object
-      - additionalProperties: true
-        description: Schema for file component ['yaml'] subtype.
-        properties:
-          comment:
-            default: '# '
-            description: One or more characters indicating a comment. Defaults to
-              '# '.
-            type: string
-          datatype:
-            description: JSON schema defining the type of object that the serializer
-              will be used to serialize/deserialize. Defaults to default_datatype.
-            type: schema
-          default_flow_style:
-            default: false
-            description: If True, nested collections will be serialized in the block
-              style. If False, they will always be serialized in the flow style. See
-              `PyYAML Documentation <https://pyyaml.org/wiki/PyYAMLDocumentation>`_.
-            type: boolean
-          encoding:
-            default: utf-8
-            description: Encoding that should be used to serialize the object. Defaults
-              to 'utf-8'.
-            type: string
-          filetype:
-            default: binary
-            description: The file contains a YAML serialized object.
-            enum:
-            - yaml
-            type: string
-          indent:
-            default: "\t"
-            description: String or number of spaces that should be used to indent
-              each level within the seiralized structure. Defaults to '\t'.
-            type:
-            - string
-            - int
-          newline:
-            default: '
-
-              '
-            description: One or more characters indicating a newline. Defaults to
-              '\n'.
-            type: string
-        title: yggdrasil.communication.YAMLFileComm.YAMLFileComm
-        type: object
-    description: Schema for file components.
-    title: file
-  filter:
-    allOf:
-    - additionalProperties: false
-      dependencies:
-        driver:
-        - args
-      description: Base schema for all subtypes of filter components.
-      properties:
-        filtertype:
-          enum:
-          - direct
-          - function
-          - statement
-        function:
-          description: The handle for a callable Python object (e.g. function) that
-            should be used to determine if a message should be filtered or a string
-            of the form "<function file>:<function name>" identifying a function where
-            "<function file>" is the module or Python file containing the function
-            and "<function name>" is the name of the function. The function should
-            take the message as input and return a boolean, True if the message should
-            pass through the filter, False if it should not.
-          type: function
-        statement:
-          description: Python statement in terms of the message as represented by
-            the string "%x%" that should evaluate to a boolean, True if the message
-            should pass through the filter, False if it should not. The statement
-            should only use a limited set of builtins and the math library (See yggdrasil.tools.safe_eval).
-            If more complex relationships are required, use the FunctionFilter class.
-          type: string
-      title: filter_base
-      type: object
-    - anyOf:
-      - additionalProperties: true
-        description: Schema for filter component ['direct'] subtype.
-        properties:
-          filtertype:
-            enum:
-            - direct
-        title: yggdrasil.communication.filters.DirectFilter.DirectFilter
-        type: object
-      - additionalProperties: true
-        description: Schema for filter component ['function'] subtype.
-        properties:
-          filtertype:
-            enum:
-            - function
-          function:
-            description: The handle for a callable Python object (e.g. function) that
-              should be used to determine if a message should be filtered or a string
-              of the form "<function file>:<function name>" identifying a function
-              where "<function file>" is the module or Python file containing the
-              function and "<function name>" is the name of the function. The function
-              should take the message as input and return a boolean, True if the message
-              should pass through the filter, False if it should not.
-            type: function
-        required:
-        - function
-        title: yggdrasil.communication.filters.FunctionFilter.FunctionFilter
-        type: object
-      - additionalProperties: true
-        description: Schema for filter component ['statement'] subtype.
-        properties:
-          filtertype:
-            enum:
-            - statement
-          statement:
-            description: Python statement in terms of the message as represented by
-              the string "%x%" that should evaluate to a boolean, True if the message
-              should pass through the filter, False if it should not. The statement
-              should only use a limited set of builtins and the math library (See
-              yggdrasil.tools.safe_eval). If more complex relationships are required,
-              use the FunctionFilter class.
-            type: string
-        required:
-        - statement
-        title: yggdrasil.communication.filters.StatementFilter.StatementFilter
-        type: object
-    description: Schema for filter components.
-    title: filter
-  model:
-    allOf:
-    - additionalProperties: false
-      dependencies:
-        driver:
-        - args
-      description: Base schema for all subtypes of model components.
-      properties:
-        additional_dependencies:
-          additionalProperties:
-            items:
-              oneOf:
-              - type: string
-              - additionalProperties: false
-                properties:
-                  arguments:
-                    type: string
-                  package:
-                    type: string
-                  package_manager:
-                    type: string
-                required:
-                - package
-                type: object
-            type: array
-          description: A mapping between languages and lists of packages in those
-            languages that are required by the model.
-          type: object
-        additional_variables:
-          additionalProperties:
-            items:
-              type: string
-            type: array
-          default: {}
-          type: object
-        aggregation:
-          anyOf:
-          - type: function
-          - type: string
-          - additionalProperties:
-              anyOf:
-              - type: function
-              - type: string
-            type: object
-          default: mean
-        allow_threading:
-          description: If True, comm connections will be set up so that the model-side
-            comms can be used by more than one thread. Defaults to False.
-          type: boolean
-        args:
-          description: The path to the file containing the model program that will
-            be run by the driver for the model's language and/or a list of arguments
-            that should be passed as input to the model program or language executable
-            (e.g. source code or configuration file for a domain specific language).
-          items:
-            minLength: 1
-            type: string
-          type: array
-        assumptions:
-          additionalProperties:
-            additionalProperties:
-              type: boolean
-            type: object
-          description: Mapping between a variable or parameter name and a map of sympy
-            assumption keywords for that variable. A full list of supported sympy
-            assumptions can be found here https://docs.sympy.org/latest/modules/core.html#module-sympy.core.
-            assumptions
-          type: object
-        boundary_conditions:
-          additionalProperties:
-            type: float
-          description: Mapping between variables and their boundary conditions.
-          type: object
-        builddir:
-          description: Directory where the build should be saved. Defaults to <sourcedir>/build.
-            It can be relative to working_dir or absolute.
-          type: string
-        buildfile:
-          type: string
-        client_of:
-          default: []
-          description: The names of one or more models that this model will call as
-            a server. If there are more than one, this should be specified as a sequence
-            collection (list). The corresponding channel(s) that should be passed
-            to the yggdrasil API will be the name of the server model joined with
-            the name of the client model with an underscore `<server_model>_<client_model>`.
-            There will be one channel created for each server the model is a client
-            of. Defaults to empty list. Use of `client_of` with `function` is not
-            currently supported.
-          items:
-            type: string
-          type: array
-        compiler:
-          description: Command or path to executable that should be used to compile
-            the model. If not provided, the compiler will be determined based on configuration
-            options for the language (if present) and the registered compilers that
-            are available on the current operating system.
-          type: string
-        compiler_flags:
-          default: []
-          description: Flags that should be passed to the compiler during compilation.
-            If nto provided, the compiler flags will be determined based on configuration
-            options for the language (if present), the compiler defaults, and the
-            default_compiler_flags class attribute.
-          items:
-            type: string
-          type: array
-        compute_method:
-          choices:
-          - integrate
-          - steady_state
-          default: integrate
-          description: 'Method that should be used to compute outputs for received
-            inputs. Valid methods include: integrate: [DEFAULT] Compute the value(s)
-            of the ODE solution for the parameters/independent variable values received
-            as input. steady_state: Determine the steady state solution to the ODE
-            equations based on parameter values received as input.'
-          type: string
-        configuration:
-          default: Release
-          description: Build type/configuration that should be built. Defaults to
-            'Release'.
-          type: string
-        contact_email:
-          description: Email address that should be used to contact the maintainer
-            of the model. This parameter is only used in the model repository.
-          type: string
-        copies:
-          default: 1
-          description: The number of copies of the model that should be created. Defaults
-            to 1.
-          minimum: 1
-          type: integer
-        copy_xml_to_osr:
-          default: false
-          description: If True, the XML file(s) will be copied to the OSR repository
-            InputFiles direcitory before running. This is necessary if the XML file(s)
-            use any of the files located there since OSR always assumes the included
-            file paths are relative. Defaults to False.
-          type: boolean
-        dependencies:
-          description: A list of packages required by the model that are written in
-            the same language as the model. If the package requires dependencies outside
-            the language of the model. use the additional_dependencies parameter to
-            provide them. If you need a version of the package from a specific package
-            manager, a mapping with 'package' and 'package_manager' fields can be
-            provided instead of just the name of the package.
-          items:
-            oneOf:
-            - type: string
-            - additionalProperties: false
-              properties:
-                arguments:
-                  type: string
-                package:
-                  type: string
-                package_manager:
-                  type: string
-              required:
-              - package
-              type: object
-          type: array
-        dependent_vars:
-          description: Names of dependent variables in the provided equations. If
-            not provided, all variables in the equation that are not parameters or
-            the independent variable will be considered a dependent variable.
-          items:
-            type: string
-          type: array
-        description:
-          description: Description of the model. This parameter is only used in the
-            model repository or when providing the model as a service.
-          type: string
-        driver:
-          description: '[DEPRECATED] Name of driver class that should be used.'
-          type: string
-        encoding:
-          description: Encoding of the file containing equations if one is used. The
-            default is platform dependent and will be set by locale.getpreferredencoding.
-          type: string
-        env:
-          additional_properties:
-            type: string
-          default: {}
-          description: Dictionary of environment variables that should be set when
-            the driver starts. Defaults to {}.
-          type: object
-        env_compiler:
-          description: Environment variable where the compiler executable should be
-            stored for use within the Makefile. If not provided, this will be determined
-            by the target language driver.
-          type: string
-        env_compiler_flags:
-          description: Environment variable where the compiler flags should be stored
-            (including those required to compile against the |yggdrasil| interface).
-            If not provided, this will be determined by the target language driver.
-          type: string
-        env_linker:
-          description: Environment variable where the linker executable should be
-            stored for use within the Makefile. If not provided, this will be determined
-            by the target language driver.
-          type: string
-        env_linker_flags:
-          description: Environment variable where the linker flags should be stored
-            (including those required to link against the |yggdrasil| interface).
-            If not provided, this will be determined by the target language driver.
-          type: string
-        fsolve_kws:
-          description: Options that should be passed to the scipy fsolve routine when
-            solving for the steady state solution if numeric integration is used (in
-            the event that sympy cannot find a symbolic solution or use_numeric is
-            True).
-          type: object
-        function:
-          description: If provided, an integrated model is created by wrapping the
-            function named here. The function must be located within the file specified
-            by the source file listed in the first argument. If not provided, the
-            model must contain it's own calls to the |yggdrasil| interface.
-          type: string
-        independent_var:
-          description: Name of independent variable. Defaults to 't' if it cannot
-            be inferred from the expression.
-          type: string
-        independent_var_units:
-          description: Units of the independent variable. If not provided, the independent
-            variable is treated as unitless.
-          type: string
-        inputs:
-          default: []
-          description: Zero or more channels carrying input to the model. A full description
-            of channel entries and the options available for channels can be found
-            :ref:`here<yaml_comm_options>`.
-          items:
-            $ref: '#/definitions/comm'
-          type: array
-        integrator:
-          default: cvode
-          description: Name of integrator that should be used. Valid options include
-            ['cvode', 'gillespie', 'rk4', 'rk45']. Defaults to 'cvode'.
-          enum:
-          - cvode
-          - gillespie
-          - rk4
-          - rk45
-          type: string
-        integrator_settings:
-          default: {}
-          description: Settings for the integrator. Defaults to empty dict.
-          type: object
-        interpolation:
-          anyOf:
-          - type: string
-          - additionalProperties:
-              oneOf:
-              - type: string
-              - properties:
-                  method:
-                    type: string
-                required:
-                - method
-                type: object
-            type: object
-          - properties:
-              method:
-                type: string
-            required:
-            - method
-            type: object
-          default: index
-        interpreter:
-          description: Name or path of interpreter executable that should be used
-            to run the model. If not provided, the interpreter will be determined
-            based on configuration options for the language (if present) and the default_interpreter
-            class attribute.
-          type: string
-        interpreter_flags:
-          default: []
-          description: Flags that should be passed to the interpreter when running
-            the model. If not provided, the flags are determined based on configuration
-            options for the language (if present) and the default_interpreter_flags
-            class attribute.
-          items:
-            type: string
-          type: array
-        is_server:
-          anyOf:
-          - type: boolean
-          - additionalProperties: false
-            properties:
-              input:
-                type: string
-              output:
-                type: string
-            type: object
-          default: false
-          description: 'If `True`, the model is assumed to be a server for one or
-            more client models and an instance of :class:`yggdrasil.drivers.ServerDriver`
-            is started. The corresponding channel that should be passed to the yggdrasil
-            API will be the name of the model. If is_server is a dictionary, it should
-            contain an ''input'' key and an ''output'' key. These are required to
-            be the names of existing input and output channels in the model that will
-            be co-opted by the server. (Note: This requires that the co-opted output
-            channel''s send method is called once for each time the co-opted input
-            channel''s recv method is called. If used with the `function` parameter,
-            `is_server` must be a dictionary. Defaults to False.'
-        iter_function_over:
-          default: []
-          description: Variable(s) that should be received or sent as an array, but
-            iterated over. Defaults to an empty array and is ignored.
-          items:
-            type: string
-          type: array
-        language:
-          default: executable
-          description: The programming language that the model is written in. A list
-            of available languages can be found :ref:`here <schema_table_model_subtype_rst>`.
-          enum:
-          - R
-          - c
-          - c++
-          - cmake
-          - cpp
-          - cxx
-          - dummy
-          - executable
-          - fortran
-          - lpy
-          - make
-          - matlab
-          - mpi
-          - ode
-          - osr
-          - python
-          - r
-          - sbml
-          - timesync
-          type: string
-        linker:
-          description: Command or path to executable that should be used to link the
-            model. If not provided, the linker will be determined based on configuration
-            options for the language (if present) and the registered linkers that
-            are available on the current operating system
-          type: string
-        linker_flags:
-          default: []
-          description: Flags that should be passed to the linker during compilation.
-            If nto provided, the linker flags will be determined based on configuration
-            options for the language (if present), the linker defaults, and the default_linker_flags
-            class attribute.
-          items:
-            type: string
-          type: array
-        logging_level:
-          default: ''
-          description: The level of logging messages that should be displayed by the
-            model. Defaults to the logging level as determined by the configuration
-            file and environment variables.
-          type: string
-        makedir:
-          description: Directory where make should be invoked from if it is not the
-            same as the directory containing the makefile. Defaults to directory containing
-            makefile if provided, otherwise working_dir.
-          type: string
-        makefile:
-          default: Makefile
-          description: Path to make file either absolute, relative to makedir (if
-            provided), or relative to working_dir. Defaults to Makefile.
-          type: string
-        name:
-          description: Name used for component in log messages.
-          type: string
-        odeint_kws:
-          description: 'Keyword arguments that should be passed to scipy.integrate.odeint
-            if it is called in integrating the equations numerically. If ''name''
-            in present, scipy.integrate.ode will be used instead and these arguments
-            will be passed to the set_integrator method. In addition, the following
-            keywords are also supported: from_prev (bool, optional): If True, the
-            integration should always begin from the previous end state instead of
-            starting from the initial conditions (default behavior).'
-          type: object
-        only_output_final_step:
-          default: false
-          description: If True, only the final timestep is output. Defaults to False.
-          type: boolean
-        outputs:
-          default: []
-          description: Zero or more channels carrying output from the model. A full
-            description of channel entries and the options available for channels
-            can be found :ref:`here<yaml_comm_options>`.
-          items:
-            $ref: '#/definitions/comm'
-          type: array
-        outputs_in_inputs:
-          description: If True, outputs from wrapped model functions are passed by
-            pointer as inputs for modification and the return value will be a flag.
-            If False, outputs are limited to return values. Defaults to the value
-            of the class attribute outputs_in_inputs.
-          type: boolean
-        overwrite:
-          description: If True, any existing model products (compilation products,
-            wrapper scripts, etc.) are removed prior to the run. If False, the products
-            are not removed. Defaults to True. Setting this to False can improve the
-            performance, particularly for models that take a long time to compile,
-            but this should only be done once the model has been fully debugged to
-            ensure that each run is tested on a clean copy of the model. The value
-            of this keyword also determines whether or not products are removed after
-            a run.
-          type: boolean
-        parameters:
-          additionalProperties:
-            type: float
-          description: Mapping between named parameters in the equations and their
-            values.
-          type: object
-        preserve_cache:
-          default: false
-          description: If True model products will be kept following the run, otherwise
-            all products will be cleaned up. Defaults to False. This keyword is superceeded
-            by overwrite.
-          type: boolean
-        products:
-          default: []
-          description: Paths to files created by the model that should be cleaned
-            up when the model exits. Entries can be absolute paths or paths relative
-            to the working directory. Defaults to [].
-          items:
-            type: string
-          type: array
-        repository_commit:
-          description: Commit that should be checked out in the model repository specified
-            by repository_url. If not provided, the most recent commit on the default
-            branch will be used.
-          type: string
-        repository_url:
-          description: URL for the git repository containing the model source code.
-            If provided, relative paths in the model YAML definition will be considered
-            relative to the repository root directory.
-          type: string
-        reset:
-          default: false
-          description: If True, the simulation will be reset to it's initial values
-            before each call (including the start time). Defaults to False.
-          type: boolean
-        selections:
-          default: []
-          description: Variables to include in the output. Defaults to None and the
-            time/floating selections will be returned.
-          items:
-            type: string
-          type: array
-        skip_interpreter:
-          default: false
-          description: If True, no interpreter will be added to the arguments. This
-            should only be used for subclasses that will not be invoking the model
-            via the command line. Defaults to False.
-          type: boolean
-        skip_start_time:
-          default: false
-          description: If True, the results for the initial time step will not be
-            output. Defaults to False. This option is ignored if only_output_final_step
-            is True.
-          type: boolean
-        source_files:
-          default: []
-          description: Source files that should be compiled into an executable. Defaults
-            to an empty list and the driver will search for a source file based on
-            the model executable (the first model argument).
-          items:
-            type: string
-          type: array
-        source_products:
-          default: []
-          description: Files created by running the model that are source files. These
-            files will be removed without checking their extension so users should
-            avoid adding files to this list unless they are sure they should be deleted.
-            Defaults to [].
-          items:
-            type: string
-          type: array
-        sourcedir:
-          description: Source directory to call cmake on. If not provided it is set
-            to working_dir. This should be the directory containing the CMakeLists.txt
-            file. It can be relative to working_dir or absolute.
-          type: string
-        standard:
-          default: f2003
-          description: Fortran standard that should be used. Defaults to 'f2003'.
-          enum:
-          - f2003
-          - f2008
-          type: string
-        start_time:
-          default: 0.0
-          description: Time that simulation should be started from. If 'reset' is
-            True, the start time will always be the provided value, otherwise, the
-            start time will be the end of the previous call after the first call.
-            Defaults to 0.0.
-          type: number
-        steps:
-          default: 1
-          description: Number of steps that should be output. Defaults to None.
-          type: integer
-        strace_flags:
-          default:
-          - -e
-          - trace=memory
-          description: Flags to pass to strace (or dtrace). Defaults to [].
-          items:
-            type: string
-          type: array
-        sync_vars_in:
-          default: []
-          description: Variables that should be synchronized from other models. Defaults
-            to [].
-          items:
-            type: string
-          type: array
-        sync_vars_out:
-          default: []
-          description: Variables that should be synchronized to other models. Defaults
-            to [].
-          items:
-            type: string
-          type: array
-        synonyms:
-          additionalProperties:
-            additionalProperties:
-              anyOf:
-              - type: string
-              - properties:
-                  alt:
-                    anyOf:
-                    - type: string
-                    - items:
-                        type: string
-                      type: array
-                  alt2base:
-                    type: function
-                  base2alt:
-                    type: function
-                required:
-                - alt
-                - alt2base
-                - base2alt
-                type: object
-            type: object
-          default: {}
-          description: 'Mapping from model names to mappings from base variables names
-            to information about one or more alternate variable names used by the
-            named model that should be converted to the base variable. Values for
-            providing information about alternate variables can either be strings
-            (implies equivalence with the base variable in everything but name and
-            units) or mappings with the keys:'
-          type: object
-        target:
-          description: Make target that should be built to create the model executable.
-            Defaults to None.
-          type: string
-        target_compiler:
-          description: Compilation tool that should be used to compile the target
-            language. Defaults to None and will be set based on the selected language
-            driver.
-          type: string
-        target_compiler_flags:
-          description: Compilation flags that should be passed to the target language
-            compiler. Defaults to [].
-          items:
-            type: string
-          type: array
-        target_language:
-          description: Language that the target is written in. Defaults to None and
-            will be set based on the source files provided.
-=======
             subtype: string
             type: scalar
           is_default: true
@@ -4189,6 +3127,11 @@
           run is tested on a clean copy of the model. The value of this keyword also
           determines whether or not products are removed after a run.
         type: boolean
+      parameters:
+        additionalProperties:
+          type: float
+        description: Mapping between named parameters in the equations and their values.
+        type: object
       preserve_cache:
         default: false
         description: If True model products will be kept following the run, otherwise
@@ -4201,7 +3144,6 @@
           when the model exits. Entries can be absolute paths or paths relative to
           the working directory. Defaults to [].
         items:
->>>>>>> 5abe5b25
           type: string
         type: array
       repository_commit:
@@ -4225,780 +3167,6 @@
           time/floating selections will be returned.
         items:
           type: string
-<<<<<<< HEAD
-        target_linker_flags:
-          description: Linking flags that should be passed to the target language
-            linker. Defaults to [].
-          items:
-            type: string
-          type: array
-        timesync:
-          anyOf:
-          - type: boolean
-          - type: string
-          - properties:
-              inputs:
-                anyOf:
-                - type: string
-                - items:
-                    type: string
-                  type: array
-              name:
-                default: timesync
-                type: string
-              outputs:
-                anyOf:
-                - type: string
-                - items:
-                    type: string
-                  type: array
-            required:
-            - name
-            type: object
-          - items:
-              anyOf:
-              - type: string
-              - properties:
-                  inputs:
-                    anyOf:
-                    - type: string
-                    - items:
-                        type: string
-                      type: array
-                  name:
-                    default: timesync
-                    type: string
-                  outputs:
-                    anyOf:
-                    - type: string
-                    - items:
-                        type: string
-                      type: array
-                required:
-                - name
-                type: object
-            type: array
-          default: false
-          description: If set, the model is assumed to call a send then receive of
-            the state at each timestep for syncronization with other models that are
-            also integrating in time. If a string is provided, it is assumed to be
-            the name of the server that will handle timestep synchronization. If a
-            boolean is provided, the name of the server will be assumed to be 'timestep'.
-            Defaults to False.
-        update_interval:
-          additionalProperties:
-            type: float
-          default:
-            timesync: 1.0
-          description: Max simulation interval at which synchronization should occur
-            (in days). Defaults to 1.0 if not provided. If the XML input file loads
-            additional export modules that output at a shorter rate, the existing
-            table of values will be extrapolated.
-          type: object
-        use_latex:
-          default: false
-          description: If True, the equations and variables are assumed to be in LaTeX
-            notation. Defaults to False.
-          type: boolean
-        use_numeric:
-          default: false
-          description: If True, numeric methods will be used to find a solution without
-            attempting to find a symbolic solution. Defaults to False.
-          type: boolean
-        use_symunit:
-          default: false
-          description: If True, input/output variables with units will be represented
-            in Matlab using symunit. Defaults to False.
-          type: boolean
-        valgrind_flags:
-          default:
-          - --leak-check=full
-          - --show-leak-kinds=all
-          description: Flags to pass to valgrind. Defaults to [].
-          items:
-            type: string
-          type: array
-        validation_command:
-          description: Path to a validation command that can be used to verify that
-            the model ran as expected. A non-zero return code is taken to indicate
-            failure.
-          type: string
-        with_strace:
-          default: false
-          description: If True, the command is run with strace (on Linux) or dtrace
-            (on MacOS). Defaults to False.
-          type: boolean
-        with_valgrind:
-          default: false
-          description: If True, the command is run with valgrind. Defaults to False.
-          type: boolean
-        working_dir:
-          description: Working directory. If not provided, the current working directory
-            is used.
-          type: string
-      required:
-      - args
-      - language
-      - name
-      - working_dir
-      title: model_base
-      type: object
-    - anyOf:
-      - additionalProperties: true
-        description: Schema for model component ['cmake'] subtype.
-        properties:
-          builddir:
-            description: Directory where the build should be saved. Defaults to <sourcedir>/build.
-              It can be relative to working_dir or absolute.
-            type: string
-          buildfile:
-            type: string
-          compiler:
-            description: Command or path to executable that should be used to compile
-              the model. If not provided, the compiler will be determined based on
-              configuration options for the language (if present) and the registered
-              compilers that are available on the current operating system.
-            type: string
-          compiler_flags:
-            default: []
-            description: Flags that should be passed to the compiler during compilation.
-              If nto provided, the compiler flags will be determined based on configuration
-              options for the language (if present), the compiler defaults, and the
-              default_compiler_flags class attribute.
-            items:
-              type: string
-            type: array
-          configuration:
-            default: Release
-            description: Build type/configuration that should be built. Defaults to
-              'Release'.
-            type: string
-          env_compiler:
-            description: Environment variable where the compiler executable should
-              be stored for use within the Makefile. If not provided, this will be
-              determined by the target language driver.
-            type: string
-          env_compiler_flags:
-            description: Environment variable where the compiler flags should be stored
-              (including those required to compile against the |yggdrasil| interface).
-              If not provided, this will be determined by the target language driver.
-            type: string
-          env_linker:
-            description: Environment variable where the linker executable should be
-              stored for use within the Makefile. If not provided, this will be determined
-              by the target language driver.
-            type: string
-          env_linker_flags:
-            description: Environment variable where the linker flags should be stored
-              (including those required to link against the |yggdrasil| interface).
-              If not provided, this will be determined by the target language driver.
-            type: string
-          language:
-            default: executable
-            description: Model is written in C/C++ and has a CMake build system.
-            enum:
-            - cmake
-            type: string
-          linker:
-            description: Command or path to executable that should be used to link
-              the model. If not provided, the linker will be determined based on configuration
-              options for the language (if present) and the registered linkers that
-              are available on the current operating system
-            type: string
-          linker_flags:
-            default: []
-            description: Flags that should be passed to the linker during compilation.
-              If nto provided, the linker flags will be determined based on configuration
-              options for the language (if present), the linker defaults, and the
-              default_linker_flags class attribute.
-            items:
-              type: string
-            type: array
-          source_files:
-            default: []
-            description: Source files that should be compiled into an executable.
-              Defaults to an empty list and the driver will search for a source file
-              based on the model executable (the first model argument).
-            items:
-              type: string
-            type: array
-          sourcedir:
-            description: Source directory to call cmake on. If not provided it is
-              set to working_dir. This should be the directory containing the CMakeLists.txt
-              file. It can be relative to working_dir or absolute.
-            type: string
-          target:
-            description: Make target that should be built to create the model executable.
-              Defaults to None.
-            type: string
-          target_compiler:
-            description: Compilation tool that should be used to compile the target
-              language. Defaults to None and will be set based on the selected language
-              driver.
-            type: string
-          target_compiler_flags:
-            description: Compilation flags that should be passed to the target language
-              compiler. Defaults to [].
-            items:
-              type: string
-            type: array
-          target_language:
-            description: Language that the target is written in. Defaults to None
-              and will be set based on the source files provided.
-            type: string
-          target_linker:
-            description: Compilation tool that should be used to link the target language.
-              Defaults to None and will be set based on the selected language driver.
-            type: string
-          target_linker_flags:
-            description: Linking flags that should be passed to the target language
-              linker. Defaults to [].
-            items:
-              type: string
-            type: array
-        title: yggdrasil.drivers.CMakeModelDriver.CMakeModelDriver
-        type: object
-      - additionalProperties: true
-        description: Schema for model component ['c'] subtype.
-        properties:
-          compiler:
-            description: Command or path to executable that should be used to compile
-              the model. If not provided, the compiler will be determined based on
-              configuration options for the language (if present) and the registered
-              compilers that are available on the current operating system.
-            type: string
-          compiler_flags:
-            default: []
-            description: Flags that should be passed to the compiler during compilation.
-              If nto provided, the compiler flags will be determined based on configuration
-              options for the language (if present), the compiler defaults, and the
-              default_compiler_flags class attribute.
-            items:
-              type: string
-            type: array
-          language:
-            default: executable
-            description: Model is written in C.
-            enum:
-            - c
-            type: string
-          linker:
-            description: Command or path to executable that should be used to link
-              the model. If not provided, the linker will be determined based on configuration
-              options for the language (if present) and the registered linkers that
-              are available on the current operating system
-            type: string
-          linker_flags:
-            default: []
-            description: Flags that should be passed to the linker during compilation.
-              If nto provided, the linker flags will be determined based on configuration
-              options for the language (if present), the linker defaults, and the
-              default_linker_flags class attribute.
-            items:
-              type: string
-            type: array
-          source_files:
-            default: []
-            description: Source files that should be compiled into an executable.
-              Defaults to an empty list and the driver will search for a source file
-              based on the model executable (the first model argument).
-            items:
-              type: string
-            type: array
-        title: yggdrasil.drivers.CModelDriver.CModelDriver
-        type: object
-      - additionalProperties: true
-        description: Schema for model component ['c++', 'cpp', 'cxx'] subtype.
-        properties:
-          compiler:
-            description: Command or path to executable that should be used to compile
-              the model. If not provided, the compiler will be determined based on
-              configuration options for the language (if present) and the registered
-              compilers that are available on the current operating system.
-            type: string
-          compiler_flags:
-            default: []
-            description: Flags that should be passed to the compiler during compilation.
-              If nto provided, the compiler flags will be determined based on configuration
-              options for the language (if present), the compiler defaults, and the
-              default_compiler_flags class attribute.
-            items:
-              type: string
-            type: array
-          language:
-            default: executable
-            description: Model is written in C++.
-            enum:
-            - c++
-            - cpp
-            - cxx
-            type: string
-          linker:
-            description: Command or path to executable that should be used to link
-              the model. If not provided, the linker will be determined based on configuration
-              options for the language (if present) and the registered linkers that
-              are available on the current operating system
-            type: string
-          linker_flags:
-            default: []
-            description: Flags that should be passed to the linker during compilation.
-              If nto provided, the linker flags will be determined based on configuration
-              options for the language (if present), the linker defaults, and the
-              default_linker_flags class attribute.
-            items:
-              type: string
-            type: array
-          source_files:
-            default: []
-            description: Source files that should be compiled into an executable.
-              Defaults to an empty list and the driver will search for a source file
-              based on the model executable (the first model argument).
-            items:
-              type: string
-            type: array
-        title: yggdrasil.drivers.CPPModelDriver.CPPModelDriver
-        type: object
-      - additionalProperties: true
-        description: Schema for model component ['dummy'] subtype.
-        properties:
-          interpreter:
-            description: Name or path of interpreter executable that should be used
-              to run the model. If not provided, the interpreter will be determined
-              based on configuration options for the language (if present) and the
-              default_interpreter class attribute.
-            type: string
-          interpreter_flags:
-            default: []
-            description: Flags that should be passed to the interpreter when running
-              the model. If not provided, the flags are determined based on configuration
-              options for the language (if present) and the default_interpreter_flags
-              class attribute.
-            items:
-              type: string
-            type: array
-          language:
-            default: executable
-            description: The programming language that the model is written in. A
-              list of available languages can be found :ref:`here <schema_table_model_subtype_rst>`.
-            enum:
-            - dummy
-            type: string
-          skip_interpreter:
-            default: false
-            description: If True, no interpreter will be added to the arguments. This
-              should only be used for subclasses that will not be invoking the model
-              via the command line. Defaults to False.
-            type: boolean
-        title: yggdrasil.drivers.DummyModelDriver.DummyModelDriver
-        type: object
-      - additionalProperties: true
-        description: Schema for model component ['executable'] subtype.
-        properties:
-          language:
-            default: executable
-            description: Model is an executable.
-            enum:
-            - executable
-            type: string
-        title: yggdrasil.drivers.ExecutableModelDriver.ExecutableModelDriver
-        type: object
-      - additionalProperties: true
-        description: Schema for model component ['fortran'] subtype.
-        properties:
-          compiler:
-            description: Command or path to executable that should be used to compile
-              the model. If not provided, the compiler will be determined based on
-              configuration options for the language (if present) and the registered
-              compilers that are available on the current operating system.
-            type: string
-          compiler_flags:
-            default: []
-            description: Flags that should be passed to the compiler during compilation.
-              If nto provided, the compiler flags will be determined based on configuration
-              options for the language (if present), the compiler defaults, and the
-              default_compiler_flags class attribute.
-            items:
-              type: string
-            type: array
-          language:
-            default: executable
-            description: Model is written in Fortran.
-            enum:
-            - fortran
-            type: string
-          linker:
-            description: Command or path to executable that should be used to link
-              the model. If not provided, the linker will be determined based on configuration
-              options for the language (if present) and the registered linkers that
-              are available on the current operating system
-            type: string
-          linker_flags:
-            default: []
-            description: Flags that should be passed to the linker during compilation.
-              If nto provided, the linker flags will be determined based on configuration
-              options for the language (if present), the linker defaults, and the
-              default_linker_flags class attribute.
-            items:
-              type: string
-            type: array
-          source_files:
-            default: []
-            description: Source files that should be compiled into an executable.
-              Defaults to an empty list and the driver will search for a source file
-              based on the model executable (the first model argument).
-            items:
-              type: string
-            type: array
-          standard:
-            default: f2003
-            description: Fortran standard that should be used. Defaults to 'f2003'.
-            enum:
-            - f2003
-            - f2008
-            type: string
-        title: yggdrasil.drivers.FortranModelDriver.FortranModelDriver
-        type: object
-      - additionalProperties: true
-        description: Schema for model component ['lpy'] subtype.
-        properties:
-          interpreter:
-            description: Name or path of interpreter executable that should be used
-              to run the model. If not provided, the interpreter will be determined
-              based on configuration options for the language (if present) and the
-              default_interpreter class attribute.
-            type: string
-          interpreter_flags:
-            default: []
-            description: Flags that should be passed to the interpreter when running
-              the model. If not provided, the flags are determined based on configuration
-              options for the language (if present) and the default_interpreter_flags
-              class attribute.
-            items:
-              type: string
-            type: array
-          language:
-            default: executable
-            description: Model is an LPy system.
-            enum:
-            - lpy
-            type: string
-          skip_interpreter:
-            default: false
-            description: If True, no interpreter will be added to the arguments. This
-              should only be used for subclasses that will not be invoking the model
-              via the command line. Defaults to False.
-            type: boolean
-        title: yggdrasil.drivers.LPyModelDriver.LPyModelDriver
-        type: object
-      - additionalProperties: true
-        description: Schema for model component ['mpi'] subtype.
-        properties:
-          language:
-            default: executable
-            description: Model is being run on another MPI process and this driver
-              is used as as stand-in to monitor it on the root process.
-            enum:
-            - mpi
-            type: string
-        title: yggdrasil.drivers.MPIPartnerModel.MPIPartnerModel
-        type: object
-      - additionalProperties: true
-        description: Schema for model component ['make'] subtype.
-        properties:
-          builddir:
-            type: string
-          buildfile:
-            type: string
-          compiler:
-            description: Command or path to executable that should be used to compile
-              the model. If not provided, the compiler will be determined based on
-              configuration options for the language (if present) and the registered
-              compilers that are available on the current operating system.
-            type: string
-          compiler_flags:
-            default: []
-            description: Flags that should be passed to the compiler during compilation.
-              If nto provided, the compiler flags will be determined based on configuration
-              options for the language (if present), the compiler defaults, and the
-              default_compiler_flags class attribute.
-            items:
-              type: string
-            type: array
-          env_compiler:
-            description: Environment variable where the compiler executable should
-              be stored for use within the Makefile. If not provided, this will be
-              determined by the target language driver.
-            type: string
-          env_compiler_flags:
-            description: Environment variable where the compiler flags should be stored
-              (including those required to compile against the |yggdrasil| interface).
-              If not provided, this will be determined by the target language driver.
-            type: string
-          env_linker:
-            description: Environment variable where the linker executable should be
-              stored for use within the Makefile. If not provided, this will be determined
-              by the target language driver.
-            type: string
-          env_linker_flags:
-            description: Environment variable where the linker flags should be stored
-              (including those required to link against the |yggdrasil| interface).
-              If not provided, this will be determined by the target language driver.
-            type: string
-          language:
-            default: executable
-            description: Model is written in C/C++ and has a Makefile for compilation.
-            enum:
-            - make
-            type: string
-          linker:
-            description: Command or path to executable that should be used to link
-              the model. If not provided, the linker will be determined based on configuration
-              options for the language (if present) and the registered linkers that
-              are available on the current operating system
-            type: string
-          linker_flags:
-            default: []
-            description: Flags that should be passed to the linker during compilation.
-              If nto provided, the linker flags will be determined based on configuration
-              options for the language (if present), the linker defaults, and the
-              default_linker_flags class attribute.
-            items:
-              type: string
-            type: array
-          makedir:
-            description: Directory where make should be invoked from if it is not
-              the same as the directory containing the makefile. Defaults to directory
-              containing makefile if provided, otherwise working_dir.
-            type: string
-          makefile:
-            default: Makefile
-            description: Path to make file either absolute, relative to makedir (if
-              provided), or relative to working_dir. Defaults to Makefile.
-            type: string
-          source_files:
-            default: []
-            description: Source files that should be compiled into an executable.
-              Defaults to an empty list and the driver will search for a source file
-              based on the model executable (the first model argument).
-            items:
-              type: string
-            type: array
-          target:
-            description: Make target that should be built to create the model executable.
-              Defaults to None.
-            type: string
-          target_compiler:
-            description: Compilation tool that should be used to compile the target
-              language. Defaults to None and will be set based on the selected language
-              driver.
-            type: string
-          target_compiler_flags:
-            description: Compilation flags that should be passed to the target language
-              compiler. Defaults to [].
-            items:
-              type: string
-            type: array
-          target_language:
-            description: Language that the target is written in. Defaults to None
-              and will be set based on the source files provided.
-            type: string
-          target_linker:
-            description: Compilation tool that should be used to link the target language.
-              Defaults to None and will be set based on the selected language driver.
-            type: string
-          target_linker_flags:
-            description: Linking flags that should be passed to the target language
-              linker. Defaults to [].
-            items:
-              type: string
-            type: array
-        title: yggdrasil.drivers.MakeModelDriver.MakeModelDriver
-        type: object
-      - additionalProperties: true
-        description: Schema for model component ['matlab'] subtype.
-        properties:
-          interpreter:
-            description: Name or path of interpreter executable that should be used
-              to run the model. If not provided, the interpreter will be determined
-              based on configuration options for the language (if present) and the
-              default_interpreter class attribute.
-            type: string
-          interpreter_flags:
-            default: []
-            description: Flags that should be passed to the interpreter when running
-              the model. If not provided, the flags are determined based on configuration
-              options for the language (if present) and the default_interpreter_flags
-              class attribute.
-            items:
-              type: string
-            type: array
-          language:
-            default: executable
-            description: Model is written in Matlab.
-            enum:
-            - matlab
-            type: string
-          skip_interpreter:
-            default: false
-            description: If True, no interpreter will be added to the arguments. This
-              should only be used for subclasses that will not be invoking the model
-              via the command line. Defaults to False.
-            type: boolean
-          use_symunit:
-            default: false
-            description: If True, input/output variables with units will be represented
-              in Matlab using symunit. Defaults to False.
-            type: boolean
-        title: yggdrasil.drivers.MatlabModelDriver.MatlabModelDriver
-        type: object
-      - additionalProperties: true
-        description: Schema for model component ['ode'] subtype.
-        properties:
-          assumptions:
-            additionalProperties:
-              additionalProperties:
-                type: boolean
-              type: object
-            description: Mapping between a variable or parameter name and a map of
-              sympy assumption keywords for that variable. A full list of supported
-              sympy assumptions can be found here https://docs.sympy.org/latest/modules/core.html#module-sympy.core.
-              assumptions
-            type: object
-          boundary_conditions:
-            additionalProperties:
-              type: float
-            description: Mapping between variables and their boundary conditions.
-            type: object
-          compute_method:
-            choices:
-            - integrate
-            - steady_state
-            default: integrate
-            description: 'Method that should be used to compute outputs for received
-              inputs. Valid methods include: integrate: [DEFAULT] Compute the value(s)
-              of the ODE solution for the parameters/independent variable values received
-              as input. steady_state: Determine the steady state solution to the ODE
-              equations based on parameter values received as input.'
-            type: string
-          dependent_vars:
-            description: Names of dependent variables in the provided equations. If
-              not provided, all variables in the equation that are not parameters
-              or the independent variable will be considered a dependent variable.
-            items:
-              type: string
-            type: array
-          encoding:
-            description: Encoding of the file containing equations if one is used.
-              The default is platform dependent and will be set by locale.getpreferredencoding.
-            type: string
-          fsolve_kws:
-            description: Options that should be passed to the scipy fsolve routine
-              when solving for the steady state solution if numeric integration is
-              used (in the event that sympy cannot find a symbolic solution or use_numeric
-              is True).
-            type: object
-          independent_var:
-            description: Name of independent variable. Defaults to 't' if it cannot
-              be inferred from the expression.
-            type: string
-          independent_var_units:
-            description: Units of the independent variable. If not provided, the independent
-              variable is treated as unitless.
-            type: string
-          interpreter:
-            description: Name or path of interpreter executable that should be used
-              to run the model. If not provided, the interpreter will be determined
-              based on configuration options for the language (if present) and the
-              default_interpreter class attribute.
-            type: string
-          interpreter_flags:
-            default: []
-            description: Flags that should be passed to the interpreter when running
-              the model. If not provided, the flags are determined based on configuration
-              options for the language (if present) and the default_interpreter_flags
-              class attribute.
-            items:
-              type: string
-            type: array
-          language:
-            default: executable
-            description: Model is a symbolic ODE model.
-            enum:
-            - ode
-            type: string
-          odeint_kws:
-            description: 'Keyword arguments that should be passed to scipy.integrate.odeint
-              if it is called in integrating the equations numerically. If ''name''
-              in present, scipy.integrate.ode will be used instead and these arguments
-              will be passed to the set_integrator method. In addition, the following
-              keywords are also supported: from_prev (bool, optional): If True, the
-              integration should always begin from the previous end state instead
-              of starting from the initial conditions (default behavior).'
-            type: object
-          parameters:
-            additionalProperties:
-              type: float
-            description: Mapping between named parameters in the equations and their
-              values.
-            type: object
-          skip_interpreter:
-            default: false
-            description: If True, no interpreter will be added to the arguments. This
-              should only be used for subclasses that will not be invoking the model
-              via the command line. Defaults to False.
-            type: boolean
-          use_latex:
-            default: false
-            description: If True, the equations and variables are assumed to be in
-              LaTeX notation. Defaults to False.
-            type: boolean
-          use_numeric:
-            default: false
-            description: If True, numeric methods will be used to find a solution
-              without attempting to find a symbolic solution. Defaults to False.
-            type: boolean
-        title: yggdrasil.drivers.ODEModelDriver.ODEModelDriver
-        type: object
-      - additionalProperties: true
-        description: Schema for model component ['osr'] subtype.
-        properties:
-          copy_xml_to_osr:
-            default: false
-            description: If True, the XML file(s) will be copied to the OSR repository
-              InputFiles direcitory before running. This is necessary if the XML file(s)
-              use any of the files located there since OSR always assumes the included
-              file paths are relative. Defaults to False.
-            type: boolean
-          language:
-            default: executable
-            description: Model is an OSR model.
-            enum:
-            - osr
-            type: string
-          sync_vars_in:
-            default: []
-            description: Variables that should be synchronized from other models.
-              Defaults to [].
-            items:
-              type: string
-            type: array
-          sync_vars_out:
-            default: []
-            description: Variables that should be synchronized to other models. Defaults
-              to [].
-            items:
-              type: string
-            type: array
-          update_interval:
-            additionalProperties:
-              type: float
-            default:
-              timesync: 1.0
-            description: Max simulation interval at which synchronization should occur
-              (in days). Defaults to 1.0 if not provided. If the XML input file loads
-              additional export modules that output at a shorter rate, the existing
-              table of values will be extrapolated.
-=======
         type: array
       skip_interpreter:
         default: false
@@ -5164,7 +3332,6 @@
                 type: array
             required:
             - name
->>>>>>> 5abe5b25
             type: object
         type: array
       update_interval:
@@ -5177,6 +3344,16 @@
           additional export modules that output at a shorter rate, the existing table
           of values will be extrapolated.
         type: object
+      use_latex:
+        default: false
+        description: If True, the equations and variables are assumed to be in LaTeX
+          notation. Defaults to False.
+        type: boolean
+      use_numeric:
+        default: false
+        description: If True, numeric methods will be used to find a solution without
+          attempting to find a symbolic solution. Defaults to False.
+        type: boolean
       use_symunit:
         default: false
         description: If True, input/output variables with units will be represented
@@ -6038,6 +4215,133 @@
     - args
     - language
     title: yggdrasil.drivers.MPIPartnerModel.MPIPartnerModel
+    type: object
+  model-subtype-ode:
+    additionalProperties: true
+    description: Schema for model component ['ode'] subtype.
+    properties:
+      args:
+        allowSingular: true
+        description: The path to the file containing the model program that will be
+          run by the driver for the model's language and/or a list of arguments that
+          should be passed as input to the model program or language executable (e.g.
+          source code or configuration file for a domain specific language).
+        items:
+          type:
+          - string
+          - number
+        type: array
+      assumptions:
+        additionalProperties:
+          additionalProperties:
+            type: boolean
+          type: object
+        description: Mapping between a variable or parameter name and a map of sympy
+          assumption keywords for that variable. A full list of supported sympy assumptions
+          can be found here https://docs.sympy.org/latest/modules/core.html#module-sympy.core.
+          assumptions
+        type: object
+      boundary_conditions:
+        additionalProperties:
+          type: float
+        description: Mapping between variables and their boundary conditions.
+        type: object
+      compute_method:
+        choices:
+        - integrate
+        - steady_state
+        default: integrate
+        description: 'Method that should be used to compute outputs for received inputs.
+          Valid methods include: integrate: [DEFAULT] Compute the value(s) of the
+          ODE solution for the parameters/independent variable values received as
+          input. steady_state: Determine the steady state solution to the ODE equations
+          based on parameter values received as input.'
+        type: string
+      dependent_vars:
+        description: Names of dependent variables in the provided equations. If not
+          provided, all variables in the equation that are not parameters or the independent
+          variable will be considered a dependent variable.
+        items:
+          type: string
+        type: array
+      driver:
+        deprecated: true
+        description: '[DEPRECATED] Name of driver class that should be used.'
+        enum:
+        - ODEModelDriver
+        type: string
+      encoding:
+        description: Encoding of the file containing equations if one is used. The
+          default is platform dependent and will be set by locale.getpreferredencoding.
+        type: string
+      fsolve_kws:
+        description: Options that should be passed to the scipy fsolve routine when
+          solving for the steady state solution if numeric integration is used (in
+          the event that sympy cannot find a symbolic solution or use_numeric is True).
+        type: object
+      independent_var:
+        description: Name of independent variable. Defaults to 't' if it cannot be
+          inferred from the expression.
+        type: string
+      independent_var_units:
+        description: Units of the independent variable. If not provided, the independent
+          variable is treated as unitless.
+        type: string
+      interpreter:
+        description: Name or path of interpreter executable that should be used to
+          run the model. If not provided, the interpreter will be determined based
+          on configuration options for the language (if present) and the default_interpreter
+          class attribute.
+        type: string
+      interpreter_flags:
+        default: []
+        description: Flags that should be passed to the interpreter when running the
+          model. If not provided, the flags are determined based on configuration
+          options for the language (if present) and the default_interpreter_flags
+          class attribute.
+        items:
+          type: string
+        type: array
+      language:
+        default: ode
+        description: Model is a symbolic ODE model.
+        enum:
+        - ode
+        type: string
+      odeint_kws:
+        description: 'Keyword arguments that should be passed to scipy.integrate.odeint
+          if it is called in integrating the equations numerically. If ''name'' in
+          present, scipy.integrate.ode will be used instead and these arguments will
+          be passed to the set_integrator method. In addition, the following keywords
+          are also supported: from_prev (bool, optional): If True, the integration
+          should always begin from the previous end state instead of starting from
+          the initial conditions (default behavior).'
+        type: object
+      parameters:
+        additionalProperties:
+          type: float
+        description: Mapping between named parameters in the equations and their values.
+        type: object
+      skip_interpreter:
+        default: false
+        description: If True, no interpreter will be added to the arguments. This
+          should only be used for subclasses that will not be invoking the model via
+          the command line. Defaults to False.
+        type: boolean
+      use_latex:
+        default: false
+        description: If True, the equations and variables are assumed to be in LaTeX
+          notation. Defaults to False.
+        type: boolean
+      use_numeric:
+        default: false
+        description: If True, numeric methods will be used to find a solution without
+          attempting to find a symbolic solution. Defaults to False.
+        type: boolean
+    required:
+    - args
+    - language
+    title: yggdrasil.drivers.ODEModelDriver.ODEModelDriver
     type: object
   model-subtype-osr:
     additionalProperties: true
