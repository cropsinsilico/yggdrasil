additionalProperties: false
definitions:
  comm:
    allOf:
    - $ref: '#/definitions/comm-subtype-base'
    - anyOf:
      - $ref: '#/definitions/comm-subtype-default'
      - $ref: '#/definitions/comm-subtype-buffer'
      - $ref: '#/definitions/comm-subtype-ipc'
      - $ref: '#/definitions/comm-subtype-mpi'
      - $ref: '#/definitions/comm-subtype-rest'
      - $ref: '#/definitions/comm-subtype-rmq_async'
      - $ref: '#/definitions/comm-subtype-rmq'
      - $ref: '#/definitions/comm-subtype-value'
      - $ref: '#/definitions/comm-subtype-zmq'
    description: Schema for comm components.
    title: complete-comm-commtype
  comm-subtype-base:
    additionalProperties: false
    allowSingular: name
    dependencies:
      driver:
      - args
    description: Base schema for all subtypes of comm components.
    properties:
      address:
        description: Communication info. Default to None and address is taken from
          the environment variable.
        type: string
      args:
        deprecated: true
        description: '[DEPRECATED] Arguments that should be provided to the driver.'
        type: string
      as_array:
        default: false
        description: '[DEPRECATED] If True and the datatype is table-like, tables
          are sent/recieved with either columns rather than row by row. Defaults to
          False.'
        type: boolean
      client_id:
        type: string
      commtype:
        default: default
        description: Communication mechanism that should be used.
        enum:
        - buffer
        - default
        - ipc
        - mpi
        - rest
        - rmq
        - rmq_async
        - value
        - zmq
        type: string
      cookies:
        description: Cookies to send to the server. Defaults to None and is ignored.
        type: object
      count:
        default: 1
        type: integer
      datatype:
        default:
          subtype: string
          type: scalar
        description: 'JSON schema (with expanded core types defined by |yggdrasil|)
          that constrains the type of data that should be sent/received by this object.
          Defaults to {''type'': ''bytes''}. Additional information on specifying
          datatypes can be found :ref:`here <datatypes_rst>`.'
        type: schema
      default_file:
        $ref: '#/definitions/file'
        description: Comm information for a file that input should be drawn from (for
          input comms) or that output should be sent to (for output comms) in the
          event that a yaml does not pair the comm with another model comm or a file.
      default_value:
        description: Value that should be returned in the event that a yaml does not
          pair the comm with another model comm or a file.
        type: any
      dont_copy:
        default: false
        description: If True, the comm will not be duplicated in the even a model
          is duplicated via the 'copies' parameter. Defaults to False except for in
          the case that a model is wrapped and the comm is inside the loop or that
          a model is a RPC input to a model server.
        type: boolean
      driver:
        deprecated: true
        description: '[DEPRECATED] Name of driver class that should be used.'
        enum:
        - IPCInputDriver
        - IPCOutputDriver
        - InputDriver
        - OutputDriver
        - RMQAsyncInputDriver
        - RMQAsyncOutputDriver
        - RMQInputDriver
        - RMQOutputDriver
        - ZMQInputDriver
        - ZMQOutputDriver
        type: string
      field_names:
        aliases:
        - column_names
        allowSingular: true
        description: '[DEPRECATED] Field names that should be used to label fields
          in sent/received tables. This keyword is only valid for table-like datatypes.
          If not provided, field names are created based on the field order.'
        items:
          type: string
        type: array
      field_units:
        aliases:
        - column_units
        allowSingular: true
        description: '[DEPRECATED] Field units that should be used to convert fields
          in sent/received tables. This keyword is only valid for table-like datatypes.
          If not provided, all fields are assumed to be unitless.'
        items:
          type: string
        type: array
      filter:
        $ref: '#/definitions/filter'
        description: Filter that will be used to determine when messages should be
          sent/received. Ignored if not provided.
      for_service:
        default: false
        description: If True, this comm bridges the gap to an integration running
          as a service, possibly on a remote machine. Defaults to False.
        type: boolean
      format_str:
        description: String that should be used to format/parse messages. Default
          to None.
        type: string
      host:
        default: http://localhost:{port}
        type: string
      is_default:
        default: false
        description: If True, this comm was created to handle all input/output variables
          to/from a model. Defaults to False. This variable is used internally and
          should not be set explicitly in the YAML.
        type: boolean
      length_map:
        additionalProperties:
          type: string
        description: Map from pointer variable names to the names of variables where
          their length will be stored. Defaults to {}.
        type: object
      name:
        description: Name used for component in log messages.
        pattern: ^([A-Za-z0-9-_]+:)?[A-Za-z0-9-_]+(::[A-Za-z0-9-_]+)?$
        type: string
      onexit:
        deprecated: true
        description: '[DEPRECATED] Method of input/output driver to call when the
          connection closes'
        type: string
      outside_loop:
        default: false
        description: If True, and the comm is an input/outputs to/from a model being
          wrapped. The receive/send calls for this comm will be outside the loop for
          the model. Defaults to False.
        type: boolean
      params:
        description: Parameters that should be passed via URL. Defaults to None and
          is ignored.
        type: object
      port:
        type: int
      serializer:
        $ref: '#/definitions/serializer'
        description: Class with serialize and deserialize methods that should be used
          to process sent and received messages. Defaults to None and is constructed
          using provided 'serializer_kwargs'.
      transform:
        aliases:
        - recv_converter
        - send_converter
        - transforms
        - translator
        - translators
        allowSingular: true
        description: One or more transformations that will be applied to messages
          that are sent/received. Ignored if not provided.
        items:
          anyOf:
          - $ref: '#/definitions/transform'
          - type:
            - function
            - string
        type: array
      vars:
        allowSingular: true
        description: Names of variables to be sent/received by this comm. Defaults
          to [].
        items:
          allowSingular: name
          properties:
            datatype:
              default:
                subtype: string
                type: scalar
              type: schema
            name:
              type: string
          type: object
        type: array
      working_dir:
        description: Working directory. If not provided, the current working directory
          is used.
        type: string
    pushProperties:
      $properties/datatype: true
      $properties/serializer: true
    required:
    - datatype
    - name
    title: comm_base
    type: object
  comm-subtype-buffer:
    additionalProperties: true
    allowSingular: name
    description: Schema for comm component ['buffer'] subtype.
    properties:
      commtype:
        default: buffer
        description: Communication mechanism that should be used.
        enum:
        - buffer
        type: string
      driver:
        deprecated: true
        description: '[DEPRECATED] Name of driver class that should be used.'
        enum:
        - ''
        type: string
      name:
        description: Name used for component in log messages.
        pattern: ^([A-Za-z0-9-_]+:)?[A-Za-z0-9-_]+(::[A-Za-z0-9-_]+)?$
        type: string
    required:
    - commtype
    title: yggdrasil.communication.BufferComm.BufferComm
    type: object
  comm-subtype-default:
    additionalProperties: true
    allowSingular: name
    description: Schema for comm component ['default'] subtype.
    properties:
      args:
        deprecated: true
        description: '[DEPRECATED] Arguments that should be provided to the driver.'
        type: string
      commtype:
        default: default
        description: Communication mechanism selected based on the current platform.
        enum:
        - default
        type: string
      driver:
        deprecated: true
        description: '[DEPRECATED] Name of driver class that should be used.'
        enum:
        - InputDriver
        - OutputDriver
        type: string
      name:
        description: Name used for component in log messages.
        pattern: ^([A-Za-z0-9-_]+:)?[A-Za-z0-9-_]+(::[A-Za-z0-9-_]+)?$
        type: string
    required:
    - commtype
    title: yggdrasil.communication.DefaultComm.DefaultComm
    type: object
  comm-subtype-ipc:
    additionalProperties: true
    allowSingular: name
    description: Schema for comm component ['ipc'] subtype.
    properties:
      args:
        deprecated: true
        description: '[DEPRECATED] Arguments that should be provided to the driver.'
        type: string
      commtype:
        default: ipc
        description: Interprocess communication (IPC) queue.
        enum:
        - ipc
        type: string
      driver:
        deprecated: true
        description: '[DEPRECATED] Name of driver class that should be used.'
        enum:
        - IPCInputDriver
        - IPCOutputDriver
        type: string
      name:
        description: Name used for component in log messages.
        pattern: ^([A-Za-z0-9-_]+:)?[A-Za-z0-9-_]+(::[A-Za-z0-9-_]+)?$
        type: string
    required:
    - commtype
    title: yggdrasil.communication.IPCComm.IPCComm
    type: object
  comm-subtype-mpi:
    additionalProperties: true
    allowSingular: name
    description: Schema for comm component ['mpi'] subtype.
    properties:
      commtype:
        default: mpi
        description: MPI communicator.
        enum:
        - mpi
        type: string
      driver:
        deprecated: true
        description: '[DEPRECATED] Name of driver class that should be used.'
        enum:
        - ''
        type: string
      name:
        description: Name used for component in log messages.
        pattern: ^([A-Za-z0-9-_]+:)?[A-Za-z0-9-_]+(::[A-Za-z0-9-_]+)?$
        type: string
    required:
    - commtype
    title: yggdrasil.communication.MPIComm.MPIComm
    type: object
  comm-subtype-rest:
    additionalProperties: true
    allowSingular: name
    description: Schema for comm component ['rest'] subtype.
    properties:
      client_id:
        type: string
      commtype:
        default: rest
        description: RESTful API.
        enum:
        - rest
        type: string
      cookies:
        description: Cookies to send to the server. Defaults to None and is ignored.
        type: object
      driver:
        deprecated: true
        description: '[DEPRECATED] Name of driver class that should be used.'
        enum:
        - ''
        type: string
      host:
        default: http://localhost:{port}
        type: string
      name:
        description: Name used for component in log messages.
        pattern: ^([A-Za-z0-9-_]+:)?[A-Za-z0-9-_]+(::[A-Za-z0-9-_]+)?$
        type: string
      params:
        description: Parameters that should be passed via URL. Defaults to None and
          is ignored.
        type: object
      port:
        type: int
    required:
    - commtype
    title: yggdrasil.communication.RESTComm.RESTComm
    type: object
  comm-subtype-rmq:
    additionalProperties: true
    allowSingular: name
    description: Schema for comm component ['rmq'] subtype.
    properties:
      args:
        deprecated: true
        description: '[DEPRECATED] Arguments that should be provided to the driver.'
        type: string
      commtype:
        default: rmq
        description: RabbitMQ connection.
        enum:
        - rmq
        type: string
      driver:
        deprecated: true
        description: '[DEPRECATED] Name of driver class that should be used.'
        enum:
        - RMQInputDriver
        - RMQOutputDriver
        type: string
      name:
        description: Name used for component in log messages.
        pattern: ^([A-Za-z0-9-_]+:)?[A-Za-z0-9-_]+(::[A-Za-z0-9-_]+)?$
        type: string
    required:
    - commtype
    title: yggdrasil.communication.RMQComm.RMQComm
    type: object
  comm-subtype-rmq_async:
    additionalProperties: true
    allowSingular: name
    description: Schema for comm component ['rmq_async'] subtype.
    properties:
      args:
        deprecated: true
        description: '[DEPRECATED] Arguments that should be provided to the driver.'
        type: string
      commtype:
        default: rmq_async
        description: Asynchronous RabbitMQ connection.
        enum:
        - rmq_async
        type: string
      driver:
        deprecated: true
        description: '[DEPRECATED] Name of driver class that should be used.'
        enum:
        - RMQAsyncInputDriver
        - RMQAsyncOutputDriver
        type: string
      name:
        description: Name used for component in log messages.
        pattern: ^([A-Za-z0-9-_]+:)?[A-Za-z0-9-_]+(::[A-Za-z0-9-_]+)?$
        type: string
    required:
    - commtype
    title: yggdrasil.communication.RMQAsyncComm.RMQAsyncComm
    type: object
  comm-subtype-value:
    additionalProperties: true
    allowSingular: name
    description: Schema for comm component ['value'] subtype.
    properties:
      commtype:
        default: value
        description: Constant value.
        enum:
        - value
        type: string
      count:
        default: 1
        type: integer
      driver:
        deprecated: true
        description: '[DEPRECATED] Name of driver class that should be used.'
        enum:
        - ''
        type: string
      name:
        description: Name used for component in log messages.
        pattern: ^([A-Za-z0-9-_]+:)?[A-Za-z0-9-_]+(::[A-Za-z0-9-_]+)?$
        type: string
    required:
    - commtype
    title: yggdrasil.communication.ValueComm.ValueComm
    type: object
  comm-subtype-zmq:
    additionalProperties: true
    allowSingular: name
    description: Schema for comm component ['zmq'] subtype.
    properties:
      args:
        deprecated: true
        description: '[DEPRECATED] Arguments that should be provided to the driver.'
        type: string
      commtype:
        default: zmq
        description: ZeroMQ socket.
        enum:
        - zmq
        type: string
      driver:
        deprecated: true
        description: '[DEPRECATED] Name of driver class that should be used.'
        enum:
        - ZMQInputDriver
        - ZMQOutputDriver
        type: string
      name:
        description: Name used for component in log messages.
        pattern: ^([A-Za-z0-9-_]+:)?[A-Za-z0-9-_]+(::[A-Za-z0-9-_]+)?$
        type: string
    required:
    - commtype
    title: yggdrasil.communication.ZMQComm.ZMQComm
    type: object
  comm_driver:
    allOf:
    - $ref: '#/definitions/comm'
    - properties:
        args:
          deprecated: true
          description: '[DEPRECATED] Arguments that should be provided to the driver.'
          type: string
        driver:
          deprecated: true
          description: '[DEPRECATED] Name of driver class that should be used.'
          type: string
      required:
      - driver
      - args
  connection:
    allOf:
    - $ref: '#/definitions/connection-subtype-base'
    - anyOf:
      - $ref: '#/definitions/connection-subtype-connection'
      - $ref: '#/definitions/connection-subtype-file_input'
      - $ref: '#/definitions/connection-subtype-file_output'
      - $ref: '#/definitions/connection-subtype-input'
      - $ref: '#/definitions/connection-subtype-output'
      - $ref: '#/definitions/connection-subtype-rpc_request'
      - $ref: '#/definitions/connection-subtype-rpc_response'
    description: Schema for connection components.
    title: complete-connection-connection_type
  connection-subtype-base:
    additionalProperties: false
    dependencies:
      driver:
      - args
    description: Base schema for all subtypes of connection components.
    properties:
      args:
        deprecated: true
        description: '[DEPRECATED] Arguments that should be provided to the driver.'
        type: string
      connection_type:
        enum:
        - connection
        - file_input
        - file_output
        - input
        - output
        - rpc_request
        - rpc_response
        type: string
      driver:
        deprecated: true
        description: '[DEPRECATED] Name of driver class that should be used.'
        enum:
        - ConnectionDriver
        - FileInputDriver
        - FileOutputDriver
        - InputDriver
        - OutputDriver
        - RPCRequestDriver
        - RPCResponseDriver
        type: string
      input_pattern:
        default: cycle
        description: 'The communication pattern that should be used to handle incoming
          messages when there is more than one input communicators present. Defaults
          to ''cycle''. Options include: ''cycle'': Receive from the next available
          input communicator. ''gather'': Receive lists of messages with one element
          from each communicator where a message is only returned when there is a
          message from each.'
        enum:
        - cycle
        - gather
        type: string
      inputs:
        aliases:
        - input
        - from
        - input_file
        - input_files
        allowSingular: true
        description: One or more name(s) of model output channel(s) and/or new channel/file
          objects that the connection should receive messages from. A full description
          of file entries and the available options can be found :ref:`here<yaml_file_options>`.
        items:
          anyOf:
          - $ref: '#/definitions/comm'
          - $ref: '#/definitions/file'
        minItems: 1
        type: array
      onexit:
        description: Class method that should be called when a model that the connection
          interacts with exits, but before the connection driver is shut down. Defaults
          to None.
        type: string
      output_pattern:
        default: broadcast
        description: 'The communication pattern that should be used to handling outgoing
          messages when there is more than one output communicator present. Defaults
          to ''broadcast''. Options include: ''cycle'': Rotate through output comms,
          sending one message to each. ''broadcast'': Send the same message to each
          comm. ''scatter'': Send part of message (must be a list) to each comm.'
        enum:
        - cycle
        - broadcast
        - scatter
        type: string
      outputs:
        aliases:
        - output
        - to
        - output_file
        - output_files
        allowSingular: true
        description: One or more name(s) of model input channel(s) and/or new channel/file
          objects that the connection should send messages to. A full description
          of file entries and the available options can be found :ref:`here<yaml_file_options>`.
        items:
          anyOf:
          - $ref: '#/definitions/comm'
          - $ref: '#/definitions/file'
        minItems: 1
        type: array
      read_meth:
        deprecated: true
        enum:
        - all
        - line
        - table_array
        - ascii
        - binary
        - json
        - map
        - mat
        - netcdf
        - obj
        - pandas
        - pickle
        - ply
        - table
        - wofost
        - yaml
        type: string
      transform:
        aliases:
        - transforms
        - translator
        - translators
        allowSingular: true
        description: Function or string specifying function that should be used to
          translate messages from the input communicator before passing them to the
          output communicator. If a string, the format should be "<package.module>:<function>"
          so that <function> can be imported from <package>. Defaults to None and
          messages are passed directly. This can also be a list of functions/strings
          that will be called on the messages in the order they are provided.
        items:
          anyOf:
          - $ref: '#/definitions/transform'
          - type:
            - function
            - string
        type: array
      working_dir:
        description: Working directory. If not provided, the current working directory
          is used.
        type: string
      write_meth:
        deprecated: true
        enum:
        - all
        - line
        - table_array
        - ascii
        - binary
        - json
        - map
        - mat
        - netcdf
        - obj
        - pandas
        - pickle
        - ply
        - table
        - wofost
        - yaml
        type: string
    pushProperties:
      '!$properties/inputs/items':
      - transform
      - onexit
      - read_meth
      - write_meth
      '!$properties/outputs/items/anyOf/1':
      - transform
      - onexit
      - read_meth
      - write_meth
      $properties/inputs/items/anyOf/1/allOf/1/anyOf/0/properties/serializer: true
      $properties/outputs/items/anyOf/1/allOf/1/anyOf/0/properties/serializer: true
    required:
    - inputs
    - outputs
    title: connection_base
    type: object
  connection-subtype-connection:
    additionalProperties: true
    description: Schema for connection component ['connection'] subtype.
    properties:
      connection_type:
        default: connection
        description: Connection between one or more comms/files and one or more comms/files.
        enum:
        - connection
        type: string
      driver:
        deprecated: true
        description: '[DEPRECATED] Name of driver class that should be used.'
        enum:
        - ConnectionDriver
        type: string
    title: yggdrasil.drivers.ConnectionDriver.ConnectionDriver
    type: object
  connection-subtype-file_input:
    additionalProperties: true
    description: Schema for connection component ['file_input'] subtype.
    properties:
      connection_type:
        default: file_input
        description: Connection between a file and a model.
        enum:
        - file_input
        type: string
      driver:
        deprecated: true
        description: '[DEPRECATED] Name of driver class that should be used.'
        enum:
        - FileInputDriver
        type: string
    title: yggdrasil.drivers.FileInputDriver.FileInputDriver
    type: object
  connection-subtype-file_output:
    additionalProperties: true
    description: Schema for connection component ['file_output'] subtype.
    properties:
      connection_type:
        default: file_output
        description: Connection between a model and a file.
        enum:
        - file_output
        type: string
      driver:
        deprecated: true
        description: '[DEPRECATED] Name of driver class that should be used.'
        enum:
        - FileOutputDriver
        type: string
    title: yggdrasil.drivers.FileOutputDriver.FileOutputDriver
    type: object
  connection-subtype-input:
    additionalProperties: true
    description: Schema for connection component ['input'] subtype.
    properties:
      connection_type:
        default: input
        description: Connection between one or more comms/files and a model.
        enum:
        - input
        type: string
      driver:
        deprecated: true
        description: '[DEPRECATED] Name of driver class that should be used.'
        enum:
        - InputDriver
        type: string
    title: yggdrasil.drivers.InputDriver.InputDriver
    type: object
  connection-subtype-output:
    additionalProperties: true
    description: Schema for connection component ['output'] subtype.
    properties:
      connection_type:
        default: output
        description: Connection between a model and one or more comms/files.
        enum:
        - output
        type: string
      driver:
        deprecated: true
        description: '[DEPRECATED] Name of driver class that should be used.'
        enum:
        - OutputDriver
        type: string
    title: yggdrasil.drivers.OutputDriver.OutputDriver
    type: object
  connection-subtype-rpc_request:
    additionalProperties: true
    description: Schema for connection component ['rpc_request'] subtype.
    properties:
      connection_type:
        default: rpc_request
        description: Connection between one or more comms/files and one or more comms/files.
        enum:
        - rpc_request
        type: string
      driver:
        deprecated: true
        description: '[DEPRECATED] Name of driver class that should be used.'
        enum:
        - RPCRequestDriver
        type: string
    title: yggdrasil.drivers.RPCRequestDriver.RPCRequestDriver
    type: object
  connection-subtype-rpc_response:
    additionalProperties: true
    description: Schema for connection component ['rpc_response'] subtype.
    properties:
      connection_type:
        default: rpc_response
        description: Connection between one or more comms/files and one or more comms/files.
        enum:
        - rpc_response
        type: string
      driver:
        deprecated: true
        description: '[DEPRECATED] Name of driver class that should be used.'
        enum:
        - RPCResponseDriver
        type: string
    title: yggdrasil.drivers.RPCResponseDriver.RPCResponseDriver
    type: object
  connection_driver:
    allOf:
    - $ref: '#/definitions/connection'
    - properties:
        args:
          deprecated: true
          description: '[DEPRECATED] Arguments that should be provided to the driver.'
          type: string
        driver:
          deprecated: true
          description: '[DEPRECATED] Name of driver class that should be used.'
          type: string
      required:
      - driver
      - args
  file:
    allOf:
    - $ref: '#/definitions/file-subtype-base'
    - anyOf:
      - $ref: '#/definitions/file-subtype-binary'
      - $ref: '#/definitions/file-subtype-ascii'
      - $ref: '#/definitions/file-subtype-map'
      - $ref: '#/definitions/file-subtype-table'
      - $ref: '#/definitions/file-subtype-json'
      - $ref: '#/definitions/file-subtype-mat'
      - $ref: '#/definitions/file-subtype-netcdf'
      - $ref: '#/definitions/file-subtype-obj'
      - $ref: '#/definitions/file-subtype-pandas'
      - $ref: '#/definitions/file-subtype-pickle'
      - $ref: '#/definitions/file-subtype-ply'
      - $ref: '#/definitions/file-subtype-wofost'
      - $ref: '#/definitions/file-subtype-yaml'
    description: Schema for file components.
    title: complete-file-filetype
  file-subtype-ascii:
    additionalProperties: true
    allowSingular: name
    description: Schema for file component ['ascii'] subtype.
    properties:
      args:
        deprecated: true
        description: '[DEPRECATED] Arguments that should be provided to the driver.'
        type: string
      comment:
        default: '# '
        description: One or more characters indicating a comment. Defaults to '# '.
        type: string
      datatype:
        description: JSON schema defining the type of object that the serializer will
          be used to serialize/deserialize. Defaults to default_datatype.
        type: schema
      driver:
        deprecated: true
        description: '[DEPRECATED] Name of driver class that should be used.'
        enum:
        - AsciiFileInputDriver
        - AsciiFileOutputDriver
        type: string
      filetype:
        default: ascii
        description: This file is read/written as encoded text one line at a time.
        enum:
        - ascii
        type: string
      name:
        description: Name used for component in log messages.
        pattern: ^([A-Za-z0-9-_]+:)?\.?[A-Za-z0-9-_\\\/]+\.[A-Za-z0-9-_]+(::[A-Za-z0-9-_]+)?$
        type: string
      newline:
        default: '

          '
        description: One or more characters indicating a newline. Defaults to '\n'.
        type: string
    required:
    - filetype
    title: yggdrasil.communication.AsciiFileComm.AsciiFileComm
    type: object
  file-subtype-base:
    additionalProperties: false
    allowSingular: name
    dependencies:
      driver:
      - args
    description: Base schema for all subtypes of file components.
    properties:
      address:
        description: Communication info. Default to None and address is taken from
          the environment variable.
        type: string
      append:
        default: false
        description: If True and writing, file is openned in append mode. If True
          and reading, file is kept open even if the end of the file is reached to
          allow for another process to write to the file in append mode. Defaults
          to False.
        type: boolean
      args:
        deprecated: true
        description: '[DEPRECATED] Arguments that should be provided to the driver.'
        type: string
      as_array:
        default: false
        description: '[DEPRECATED] If True and the datatype is table-like, tables
          are sent/recieved with either columns rather than row by row. Defaults to
          False.'
        type: boolean
      comment:
        default: '# '
        description: One or more characters indicating a comment. Defaults to '# '.
        type: string
      datatype:
        description: JSON schema defining the type of object that the serializer will
          be used to serialize/deserialize. Defaults to default_datatype.
        type: schema
      default_flow_style:
        default: false
        description: If True, nested collections will be serialized in the block style.
          If False, they will always be serialized in the flow style. See `PyYAML
          Documentation <https://pyyaml.org/wiki/PyYAMLDocumentation>`_.
        type: boolean
      delimiter:
        default: "\t"
        description: Delimiter that should be used to separate name/value pairs in
          the map. Defaults to \t.
        type: string
      driver:
        deprecated: true
        description: '[DEPRECATED] Name of driver class that should be used.'
        enum:
        - AsciiFileInputDriver
        - AsciiFileOutputDriver
        - AsciiMapInputDriver
        - AsciiMapOutputDriver
        - AsciiTableInputDriver
        - AsciiTableOutputDriver
        - FileInputDriver
        - FileOutputDriver
        - MatInputDriver
        - MatOutputDriver
        - ObjFileInputDriver
        - ObjFileOutputDriver
        - PandasFileInputDriver
        - PandasFileOutputDriver
        - PickleFileInputDriver
        - PickleFileOutputDriver
        - PlyFileInputDriver
        - PlyFileOutputDriver
        type: string
      encoding:
        default: utf-8
        description: Encoding that should be used to serialize the object. Defaults
          to 'utf-8'.
        type: string
      field_names:
        aliases:
        - column_names
        allowSingular: true
        description: '[DEPRECATED] Field names that should be used to label fields
          in sent/received tables. This keyword is only valid for table-like datatypes.
          If not provided, field names are created based on the field order.'
        items:
          type: string
        type: array
      field_units:
        aliases:
        - column_units
        allowSingular: true
        description: '[DEPRECATED] Field units that should be used to convert fields
          in sent/received tables. This keyword is only valid for table-like datatypes.
          If not provided, all fields are assumed to be unitless.'
        items:
          type: string
        type: array
      filetype:
        default: binary
        description: The type of file that will be read from or written to.
        enum:
        - ascii
        - binary
        - json
        - map
        - mat
        - netcdf
        - obj
        - pandas
        - pickle
        - ply
        - table
        - wofost
        - yaml
        type: string
      filter:
        $ref: '#/definitions/filter'
        description: Filter that will be used to determine when messages should be
          sent/received. Ignored if not provided.
      for_service:
        default: false
        description: If True, this comm bridges the gap to an integration running
          as a service, possibly on a remote machine. Defaults to False.
        type: boolean
      format_str:
        description: String that should be used to format/parse messages. Default
          to None.
        type: string
      in_temp:
        default: false
        description: If True, the path will be considered relative to the platform
          temporary directory. Defaults to False.
        type: boolean
      indent:
        default: "\t"
        description: String or number of spaces that should be used to indent each
          level within the seiralized structure. Defaults to '\t'.
        type:
        - string
        - int
      is_series:
        default: false
        description: If True, input/output will be done to a series of files. If reading,
          each file will be processed until the end is reached. If writing, each output
          will be to a new file in the series. The addressed is assumed to contain
          a format for the index of the file. Defaults to False.
        type: boolean
      length_map:
        additionalProperties:
          type: string
        description: Map from pointer variable names to the names of variables where
          their length will be stored. Defaults to {}.
        type: object
      name:
        description: Name used for component in log messages.
        pattern: ^([A-Za-z0-9-_]+:)?\.?[A-Za-z0-9-_\\\/]+\.[A-Za-z0-9-_]+(::[A-Za-z0-9-_]+)?$
        type: string
      newline:
        default: '

          '
        description: One or more characters indicating a newline. Defaults to '\n'.
        type: string
      no_header:
        default: false
        description: If True, headers will not be read or serialized from/to tables.
          Defaults to False.
        type: boolean
      onexit:
        deprecated: true
        description: '[DEPRECATED] Method of input/output driver to call when the
          connection closes'
        type: string
      read_attributes:
        default: false
        description: If True, the attributes are read in as well as the variables.
          Defaults to False.
        type: boolean
      read_meth:
        default: read
        deprecated: true
        description: Method that should be used to read data from the file. Defaults
          to 'read'. Ignored if direction is 'send'.
        enum:
        - read
        - readline
        type: string
      serializer:
        allOf:
        - default: {}
        - $ref: '#/definitions/serializer'
        description: Class with serialize and deserialize methods that should be used
          to process sent and received messages. Defaults to None and is constructed
          using provided 'serializer_kwargs'.
      sort_keys:
        default: true
        description: If True, the serialization of dictionaries will be in key sorted
          order. Defaults to True.
        type: boolean
      str_as_bytes:
        default: false
        description: If True, strings in columns are read as bytes. Defaults to False.
        type: boolean
      transform:
        aliases:
        - recv_converter
        - send_converter
        - transforms
        - translator
        - translators
        allowSingular: true
        description: One or more transformations that will be applied to messages
          that are sent/received. Ignored if not provided.
        items:
          anyOf:
          - $ref: '#/definitions/transform'
          - type:
            - function
            - string
        type: array
      use_astropy:
        default: false
        description: If True, the astropy package will be used to serialize/deserialize
          table. Defaults to False.
        type: boolean
      variables:
        description: List of variables to read in. If not provided, all variables
          will be read.
        items:
          type: string
        type: array
      vars:
        allowSingular: true
        description: Names of variables to be sent/received by this comm. Defaults
          to [].
        items:
          allowSingular: name
          properties:
            datatype:
              default:
                subtype: string
                type: scalar
              type: schema
            name:
              type: string
          type: object
        type: array
      version:
        default: 1
        description: Version of netCDF format that should be used. Defaults to 1.
          Options are 1 (classic format) and 2 (64-bit offset format).
        enum:
        - 1
        - 2
        type: integer
      wait_for_creation:
        default: 0.0
        description: Time (in seconds) that should be waited before opening for the
          file to be created if it dosn't exist. Defaults to 0 s and file will attempt
          to be opened immediately.
        type: number
      working_dir:
        description: Working directory. If not provided, the current working directory
          is used.
        type: string
    required:
    - name
    - working_dir
    title: file_base
    type: object
  file-subtype-binary:
    additionalProperties: true
    allowSingular: name
    description: Schema for file component ['binary'] subtype.
    properties:
      args:
        deprecated: true
        description: '[DEPRECATED] Arguments that should be provided to the driver.'
        type: string
      driver:
        deprecated: true
        description: '[DEPRECATED] Name of driver class that should be used.'
        enum:
        - FileInputDriver
        - FileOutputDriver
        type: string
      filetype:
        default: binary
        description: The entire file is read/written all at once as bytes.
        enum:
        - binary
        type: string
      name:
        description: Name used for component in log messages.
        pattern: ^([A-Za-z0-9-_]+:)?\.?[A-Za-z0-9-_\\\/]+\.[A-Za-z0-9-_]+(::[A-Za-z0-9-_]+)?$
        type: string
      read_meth:
        default: read
        deprecated: true
        description: Method that should be used to read data from the file. Defaults
          to 'read'. Ignored if direction is 'send'.
        enum:
        - read
        - readline
        type: string
      serializer:
        allOf:
        - default: {}
        - $ref: '#/definitions/serializer'
        description: Class with serialize and deserialize methods that should be used
          to process sent and received messages. Defaults to None and is constructed
          using provided 'serializer_kwargs'.
    pushProperties:
      $properties/serializer: true
    required:
    - filetype
    - serializer
    title: yggdrasil.communication.FileComm.FileComm
    type: object
  file-subtype-json:
    additionalProperties: true
    allowSingular: name
    description: Schema for file component ['json'] subtype.
    properties:
      comment:
        default: '# '
        description: One or more characters indicating a comment. Defaults to '# '.
        type: string
      datatype:
        description: JSON schema defining the type of object that the serializer will
          be used to serialize/deserialize. Defaults to default_datatype.
        type: schema
      driver:
        deprecated: true
        description: '[DEPRECATED] Name of driver class that should be used.'
        enum:
        - ''
        type: string
      filetype:
        default: json
        description: The file contains a JSON serialized object.
        enum:
        - json
        type: string
      indent:
        default: "\t"
        description: String or number of spaces that should be used to indent each
          level within the seiralized structure. Defaults to '\t'.
        type:
        - string
        - int
      name:
        description: Name used for component in log messages.
        pattern: ^([A-Za-z0-9-_]+:)?\.?[A-Za-z0-9-_\\\/]+\.[A-Za-z0-9-_]+(::[A-Za-z0-9-_]+)?$
        type: string
      newline:
        default: '

          '
        description: One or more characters indicating a newline. Defaults to '\n'.
        type: string
      sort_keys:
        default: true
        description: If True, the serialization of dictionaries will be in key sorted
          order. Defaults to True.
        type: boolean
    required:
    - filetype
    title: yggdrasil.communication.JSONFileComm.JSONFileComm
    type: object
  file-subtype-map:
    additionalProperties: true
    allowSingular: name
    description: Schema for file component ['map'] subtype.
    properties:
      args:
        deprecated: true
        description: '[DEPRECATED] Arguments that should be provided to the driver.'
        type: string
      comment:
        default: '# '
        description: One or more characters indicating a comment. Defaults to '# '.
        type: string
      datatype:
        description: JSON schema defining the type of object that the serializer will
          be used to serialize/deserialize. Defaults to default_datatype.
        type: schema
      delimiter:
        default: "\t"
        description: Delimiter that should be used to separate name/value pairs in
          the map. Defaults to \t.
        type: string
      driver:
        deprecated: true
        description: '[DEPRECATED] Name of driver class that should be used.'
        enum:
        - AsciiMapInputDriver
        - AsciiMapOutputDriver
        type: string
      filetype:
        default: map
        description: The file contains a key/value mapping with one key/value pair
          per line and separated by some delimiter.
        enum:
        - map
        type: string
      name:
        description: Name used for component in log messages.
        pattern: ^([A-Za-z0-9-_]+:)?\.?[A-Za-z0-9-_\\\/]+\.[A-Za-z0-9-_]+(::[A-Za-z0-9-_]+)?$
        type: string
      newline:
        default: '

          '
        description: One or more characters indicating a newline. Defaults to '\n'.
        type: string
    required:
    - filetype
    title: yggdrasil.communication.AsciiMapComm.AsciiMapComm
    type: object
  file-subtype-mat:
    additionalProperties: true
    allowSingular: name
    description: Schema for file component ['mat'] subtype.
    properties:
      args:
        deprecated: true
        description: '[DEPRECATED] Arguments that should be provided to the driver.'
        type: string
      comment:
        default: '# '
        description: One or more characters indicating a comment. Defaults to '# '.
        type: string
      datatype:
        description: JSON schema defining the type of object that the serializer will
          be used to serialize/deserialize. Defaults to default_datatype.
        type: schema
      driver:
        deprecated: true
        description: '[DEPRECATED] Name of driver class that should be used.'
        enum:
        - MatInputDriver
        - MatOutputDriver
        type: string
      filetype:
        default: mat
        description: The file is a Matlab .mat file containing one or more serialized
          Matlab variables.
        enum:
        - mat
        type: string
      name:
        description: Name used for component in log messages.
        pattern: ^([A-Za-z0-9-_]+:)?\.?[A-Za-z0-9-_\\\/]+\.[A-Za-z0-9-_]+(::[A-Za-z0-9-_]+)?$
        type: string
      newline:
        default: '

          '
        description: One or more characters indicating a newline. Defaults to '\n'.
        type: string
    required:
    - filetype
    title: yggdrasil.communication.MatFileComm.MatFileComm
    type: object
  file-subtype-netcdf:
    additionalProperties: true
    allowSingular: name
    description: Schema for file component ['netcdf'] subtype.
    properties:
      comment:
        default: '# '
        description: One or more characters indicating a comment. Defaults to '# '.
        type: string
      datatype:
        description: JSON schema defining the type of object that the serializer will
          be used to serialize/deserialize. Defaults to default_datatype.
        type: schema
      driver:
        deprecated: true
        description: '[DEPRECATED] Name of driver class that should be used.'
        enum:
        - ''
        type: string
      filetype:
        default: netcdf
        description: The file is read/written as netCDF.
        enum:
        - netcdf
        type: string
      name:
        description: Name used for component in log messages.
        pattern: ^([A-Za-z0-9-_]+:)?\.?[A-Za-z0-9-_\\\/]+\.[A-Za-z0-9-_]+(::[A-Za-z0-9-_]+)?$
        type: string
      newline:
        default: '

          '
        description: One or more characters indicating a newline. Defaults to '\n'.
        type: string
      read_attributes:
        default: false
        description: If True, the attributes are read in as well as the variables.
          Defaults to False.
        type: boolean
      variables:
        description: List of variables to read in. If not provided, all variables
          will be read.
        items:
          type: string
        type: array
      version:
        default: 1
        description: Version of netCDF format that should be used. Defaults to 1.
          Options are 1 (classic format) and 2 (64-bit offset format).
        enum:
        - 1
        - 2
        type: integer
    required:
    - filetype
    title: yggdrasil.communication.NetCDFFileComm.NetCDFFileComm
    type: object
  file-subtype-obj:
    additionalProperties: true
    allowSingular: name
    description: Schema for file component ['obj'] subtype.
    properties:
      args:
        deprecated: true
        description: '[DEPRECATED] Arguments that should be provided to the driver.'
        type: string
      comment:
        default: '# '
        description: One or more characters indicating a comment. Defaults to '# '.
        type: string
      datatype:
        description: JSON schema defining the type of object that the serializer will
          be used to serialize/deserialize. Defaults to default_datatype.
        type: schema
      driver:
        deprecated: true
        description: '[DEPRECATED] Name of driver class that should be used.'
        enum:
        - ObjFileInputDriver
        - ObjFileOutputDriver
        type: string
      filetype:
        default: obj
        description: The file is in the `Obj <http://paulbourke.net/dataformats/obj/>`_
          data format for 3D structures.
        enum:
        - obj
        type: string
      name:
        description: Name used for component in log messages.
        pattern: ^([A-Za-z0-9-_]+:)?\.?[A-Za-z0-9-_\\\/]+\.[A-Za-z0-9-_]+(::[A-Za-z0-9-_]+)?$
        type: string
      newline:
        default: '

          '
        description: One or more characters indicating a newline. Defaults to '\n'.
        type: string
    required:
    - filetype
    title: yggdrasil.communication.ObjFileComm.ObjFileComm
    type: object
  file-subtype-pandas:
    additionalProperties: true
    allowSingular: name
    description: Schema for file component ['pandas'] subtype.
    properties:
      args:
        deprecated: true
        description: '[DEPRECATED] Arguments that should be provided to the driver.'
        type: string
      comment:
        default: '# '
        description: One or more characters indicating a comment. Defaults to '# '.
        type: string
      datatype:
        description: JSON schema defining the type of object that the serializer will
          be used to serialize/deserialize. Defaults to default_datatype.
        type: schema
      delimiter:
        aliases:
        - column
        default: "\t"
        description: Character(s) that should be used to separate columns. Defaults
          to '\t'.
        type: string
      driver:
        deprecated: true
        description: '[DEPRECATED] Name of driver class that should be used.'
        enum:
        - PandasFileInputDriver
        - PandasFileOutputDriver
        type: string
      filetype:
        default: pandas
        description: The file is a Pandas frame output as a table.
        enum:
        - pandas
        type: string
      name:
        description: Name used for component in log messages.
        pattern: ^([A-Za-z0-9-_]+:)?\.?[A-Za-z0-9-_\\\/]+\.[A-Za-z0-9-_]+(::[A-Za-z0-9-_]+)?$
        type: string
      newline:
        default: '

          '
        description: One or more characters indicating a newline. Defaults to '\n'.
        type: string
      no_header:
        default: false
        description: If True, headers will not be read or serialized from/to tables.
          Defaults to False.
        type: boolean
      str_as_bytes:
        default: false
        description: If True, strings in columns are read as bytes. Defaults to False.
        type: boolean
      use_astropy:
        default: false
        description: If True, the astropy package will be used to serialize/deserialize
          table. Defaults to False.
        type: boolean
    required:
    - filetype
    title: yggdrasil.communication.PandasFileComm.PandasFileComm
    type: object
  file-subtype-pickle:
    additionalProperties: true
    allowSingular: name
    description: Schema for file component ['pickle'] subtype.
    properties:
      args:
        deprecated: true
        description: '[DEPRECATED] Arguments that should be provided to the driver.'
        type: string
      comment:
        default: '# '
        description: One or more characters indicating a comment. Defaults to '# '.
        type: string
      datatype:
        description: JSON schema defining the type of object that the serializer will
          be used to serialize/deserialize. Defaults to default_datatype.
        type: schema
      driver:
        deprecated: true
        description: '[DEPRECATED] Name of driver class that should be used.'
        enum:
        - PickleFileInputDriver
        - PickleFileOutputDriver
        type: string
      filetype:
        default: pickle
        description: The file contains one or more pickled Python objects.
        enum:
        - pickle
        type: string
      name:
        description: Name used for component in log messages.
        pattern: ^([A-Za-z0-9-_]+:)?\.?[A-Za-z0-9-_\\\/]+\.[A-Za-z0-9-_]+(::[A-Za-z0-9-_]+)?$
        type: string
      newline:
        default: '

          '
        description: One or more characters indicating a newline. Defaults to '\n'.
        type: string
    required:
    - filetype
    title: yggdrasil.communication.PickleFileComm.PickleFileComm
    type: object
  file-subtype-ply:
    additionalProperties: true
    allowSingular: name
    description: Schema for file component ['ply'] subtype.
    properties:
      args:
        deprecated: true
        description: '[DEPRECATED] Arguments that should be provided to the driver.'
        type: string
      comment:
        default: '# '
        description: One or more characters indicating a comment. Defaults to '# '.
        type: string
      datatype:
        description: JSON schema defining the type of object that the serializer will
          be used to serialize/deserialize. Defaults to default_datatype.
        type: schema
      driver:
        deprecated: true
        description: '[DEPRECATED] Name of driver class that should be used.'
        enum:
        - PlyFileInputDriver
        - PlyFileOutputDriver
        type: string
      filetype:
        default: ply
        description: The file is in the `Ply <http://paulbourke.net/dataformats/ply/>`_
          data format for 3D structures.
        enum:
        - ply
        type: string
      name:
        description: Name used for component in log messages.
        pattern: ^([A-Za-z0-9-_]+:)?\.?[A-Za-z0-9-_\\\/]+\.[A-Za-z0-9-_]+(::[A-Za-z0-9-_]+)?$
        type: string
      newline:
        default: '

          '
        description: One or more characters indicating a newline. Defaults to '\n'.
        type: string
    required:
    - filetype
    title: yggdrasil.communication.PlyFileComm.PlyFileComm
    type: object
  file-subtype-table:
    additionalProperties: true
    allowSingular: name
    description: Schema for file component ['table'] subtype.
    properties:
      args:
        deprecated: true
        description: '[DEPRECATED] Arguments that should be provided to the driver.'
        type: string
      comment:
        default: '# '
        description: One or more characters indicating a comment. Defaults to '# '.
        type: string
      datatype:
        description: JSON schema defining the type of object that the serializer will
          be used to serialize/deserialize. Defaults to default_datatype.
        type: schema
      delimiter:
        aliases:
        - column
        default: "\t"
        description: Character(s) that should be used to separate columns. Defaults
          to '\t'.
        type: string
      driver:
        deprecated: true
        description: '[DEPRECATED] Name of driver class that should be used.'
        enum:
        - AsciiTableInputDriver
        - AsciiTableOutputDriver
        type: string
      filetype:
        default: table
        description: The file is an ASCII table that will be read/written one row
          at a time. If ``as_array`` is ``True``, the table will be read/written all
          at once.
        enum:
        - table
        type: string
      name:
        description: Name used for component in log messages.
        pattern: ^([A-Za-z0-9-_]+:)?\.?[A-Za-z0-9-_\\\/]+\.[A-Za-z0-9-_]+(::[A-Za-z0-9-_]+)?$
        type: string
      newline:
        default: '

          '
        description: One or more characters indicating a newline. Defaults to '\n'.
        type: string
      use_astropy:
        default: false
        description: If True, the astropy package will be used to serialize/deserialize
          table. Defaults to False.
        type: boolean
    required:
    - filetype
    title: yggdrasil.communication.AsciiTableComm.AsciiTableComm
    type: object
  file-subtype-wofost:
    additionalProperties: true
    allowSingular: name
    description: Schema for file component ['wofost'] subtype.
    properties:
      comment:
        default: '# '
        description: One or more characters indicating a comment. Defaults to '# '.
        type: string
      datatype:
        description: JSON schema defining the type of object that the serializer will
          be used to serialize/deserialize. Defaults to default_datatype.
        type: schema
      delimiter:
        default: ' = '
        description: Delimiter that should be used to separate name/value pairs in
          the map. Defaults to \t.
        type: string
      driver:
        deprecated: true
        description: '[DEPRECATED] Name of driver class that should be used.'
        enum:
        - ''
        type: string
      filetype:
        default: wofost
        description: The file is a WOFOST parameter file.
        enum:
        - wofost
        type: string
      name:
        description: Name used for component in log messages.
        pattern: ^([A-Za-z0-9-_]+:)?\.?[A-Za-z0-9-_\\\/]+\.[A-Za-z0-9-_]+(::[A-Za-z0-9-_]+)?$
        type: string
      newline:
        default: '

          '
        description: One or more characters indicating a newline. Defaults to '\n'.
        type: string
    required:
    - filetype
    title: yggdrasil.communication.WOFOSTParamFileComm.WOFOSTParamFileComm
    type: object
  file-subtype-yaml:
    additionalProperties: true
    allowSingular: name
    description: Schema for file component ['yaml'] subtype.
    properties:
      comment:
        default: '# '
        description: One or more characters indicating a comment. Defaults to '# '.
        type: string
      datatype:
        description: JSON schema defining the type of object that the serializer will
          be used to serialize/deserialize. Defaults to default_datatype.
        type: schema
      default_flow_style:
        default: false
        description: If True, nested collections will be serialized in the block style.
          If False, they will always be serialized in the flow style. See `PyYAML
          Documentation <https://pyyaml.org/wiki/PyYAMLDocumentation>`_.
        type: boolean
      driver:
        deprecated: true
        description: '[DEPRECATED] Name of driver class that should be used.'
        enum:
        - ''
        type: string
      encoding:
        default: utf-8
        description: Encoding that should be used to serialize the object. Defaults
          to 'utf-8'.
        type: string
      filetype:
        default: yaml
        description: The file contains a YAML serialized object.
        enum:
        - yaml
        type: string
      indent:
        default: "\t"
        description: String or number of spaces that should be used to indent each
          level within the seiralized structure. Defaults to '\t'.
        type:
        - string
        - int
      name:
        description: Name used for component in log messages.
        pattern: ^([A-Za-z0-9-_]+:)?\.?[A-Za-z0-9-_\\\/]+\.[A-Za-z0-9-_]+(::[A-Za-z0-9-_]+)?$
        type: string
      newline:
        default: '

          '
        description: One or more characters indicating a newline. Defaults to '\n'.
        type: string
    required:
    - filetype
    title: yggdrasil.communication.YAMLFileComm.YAMLFileComm
    type: object
  file_driver:
    allOf:
    - $ref: '#/definitions/file'
    - properties:
        args:
          deprecated: true
          description: '[DEPRECATED] Arguments that should be provided to the driver.'
          type: string
        driver:
          deprecated: true
          description: '[DEPRECATED] Name of driver class that should be used.'
          type: string
        working_dir:
          type: string
      required:
      - driver
      - args
      - working_dir
  filter:
    allOf:
    - $ref: '#/definitions/filter-subtype-base'
    - anyOf:
      - $ref: '#/definitions/filter-subtype-direct'
      - $ref: '#/definitions/filter-subtype-function'
      - $ref: '#/definitions/filter-subtype-statement'
    description: Schema for filter components.
    title: complete-filter-filtertype
  filter-subtype-base:
    additionalProperties: false
    description: Base schema for all subtypes of filter components.
    properties:
      filtertype:
        enum:
        - direct
        - function
        - statement
      function:
        description: The handle for a callable Python object (e.g. function) that
          should be used to determine if a message should be filtered or a string
          of the form "<function file>:<function name>" identifying a function where
          "<function file>" is the module or Python file containing the function and
          "<function name>" is the name of the function. The function should take
          the message as input and return a boolean, True if the message should pass
          through the filter, False if it should not.
        type: function
      statement:
        description: Python statement in terms of the message as represented by the
          string "%x%" that should evaluate to a boolean, True if the message should
          pass through the filter, False if it should not. The statement should only
          use a limited set of builtins and the math library (See yggdrasil.tools.safe_eval).
          If more complex relationships are required, use the FunctionFilter class.
        type: string
    title: filter_base
    type: object
  filter-subtype-direct:
    additionalProperties: true
    description: Schema for filter component ['direct'] subtype.
    properties:
      filtertype:
        default: direct
        enum:
        - direct
    title: yggdrasil.communication.filters.DirectFilter.DirectFilter
    type: object
  filter-subtype-function:
    additionalProperties: true
    description: Schema for filter component ['function'] subtype.
    properties:
      filtertype:
        default: function
        enum:
        - function
      function:
        description: The handle for a callable Python object (e.g. function) that
          should be used to determine if a message should be filtered or a string
          of the form "<function file>:<function name>" identifying a function where
          "<function file>" is the module or Python file containing the function and
          "<function name>" is the name of the function. The function should take
          the message as input and return a boolean, True if the message should pass
          through the filter, False if it should not.
        type: function
    required:
    - function
    title: yggdrasil.communication.filters.FunctionFilter.FunctionFilter
    type: object
  filter-subtype-statement:
    additionalProperties: true
    description: Schema for filter component ['statement'] subtype.
    properties:
      filtertype:
        default: statement
        enum:
        - statement
      statement:
        description: Python statement in terms of the message as represented by the
          string "%x%" that should evaluate to a boolean, True if the message should
          pass through the filter, False if it should not. The statement should only
          use a limited set of builtins and the math library (See yggdrasil.tools.safe_eval).
          If more complex relationships are required, use the FunctionFilter class.
        type: string
    required:
    - statement
    title: yggdrasil.communication.filters.StatementFilter.StatementFilter
    type: object
  model:
    allOf:
    - $ref: '#/definitions/model-subtype-base'
    - anyOf:
      - $ref: '#/definitions/model-subtype-executable'
      - $ref: '#/definitions/model-subtype-cmake'
      - $ref: '#/definitions/model-subtype-c'
      - $ref: '#/definitions/model-subtype-cpp'
      - $ref: '#/definitions/model-subtype-dummy'
      - $ref: '#/definitions/model-subtype-fortran'
      - $ref: '#/definitions/model-subtype-lpy'
      - $ref: '#/definitions/model-subtype-mpi'
      - $ref: '#/definitions/model-subtype-make'
      - $ref: '#/definitions/model-subtype-matlab'
      - $ref: '#/definitions/model-subtype-osr'
      - $ref: '#/definitions/model-subtype-python'
      - $ref: '#/definitions/model-subtype-R'
      - $ref: '#/definitions/model-subtype-sbml'
      - $ref: '#/definitions/model-subtype-timesync'
    description: Schema for model components.
    title: complete-model-language
  model-subtype-R:
    additionalProperties: true
    description: Schema for model component ['R', 'r'] subtype.
    properties:
      args:
        allowSingular: true
        description: The path to the file containing the model program that will be
          run by the driver for the model's language and/or a list of arguments that
          should be passed as input to the model program or language executable (e.g.
          source code or configuration file for a domain specific language).
        items:
          type:
          - string
          - number
        type: array
      driver:
        deprecated: true
        description: '[DEPRECATED] Name of driver class that should be used.'
        enum:
        - RModelDriver
        type: string
      interpreter:
        description: Name or path of interpreter executable that should be used to
          run the model. If not provided, the interpreter will be determined based
          on configuration options for the language (if present) and the default_interpreter
          class attribute.
        type: string
      interpreter_flags:
        default: []
        description: Flags that should be passed to the interpreter when running the
          model. If not provided, the flags are determined based on configuration
          options for the language (if present) and the default_interpreter_flags
          class attribute.
        items:
          type: string
        type: array
      language:
        default: R
        description: Model is written in R.
        enum:
        - R
        - r
        type: string
      skip_interpreter:
        default: false
        description: If True, no interpreter will be added to the arguments. This
          should only be used for subclasses that will not be invoking the model via
          the command line. Defaults to False.
        type: boolean
    required:
    - args
    - language
    title: yggdrasil.drivers.RModelDriver.RModelDriver
    type: object
  model-subtype-base:
    additionalProperties: false
    dependencies:
      driver:
      - args
    description: Base schema for all subtypes of model components.
    properties:
      additional_dependencies:
        additionalProperties:
          items:
            oneOf:
            - type: string
            - additionalProperties: false
              properties:
                arguments:
                  type: string
                package:
                  type: string
                package_manager:
                  type: string
              required:
              - package
              type: object
          type: array
        description: A mapping between languages and lists of packages in those languages
          that are required by the model.
        type: object
      additional_variables:
        additionalProperties:
          items:
            type: string
          type: array
        default: {}
        type: object
      aggregation:
        anyOf:
        - type: function
        - type: string
        - additionalProperties:
            anyOf:
            - type: function
            - type: string
          type: object
        default: mean
      allow_threading:
        description: If True, comm connections will be set up so that the model-side
          comms can be used by more than one thread. Defaults to False.
        type: boolean
      args:
        allowSingular: true
        description: The path to the file containing the model program that will be
          run by the driver for the model's language and/or a list of arguments that
          should be passed as input to the model program or language executable (e.g.
          source code or configuration file for a domain specific language).
        items:
          type:
          - string
          - number
        type: array
      builddir:
        description: Directory where the build should be saved. Defaults to <sourcedir>/build.
          It can be relative to working_dir or absolute.
        type: string
      buildfile:
        type: string
      client_of:
        allowSingular: true
        default: []
        description: The names of one or more models that this model will call as
          a server. If there are more than one, this should be specified as a sequence
          collection (list). The corresponding channel(s) that should be passed to
          the yggdrasil API will be the name of the server model joined with the name
          of the client model with an underscore `<server_model>_<client_model>`.
          There will be one channel created for each server the model is a client
          of. Defaults to empty list. Use of `client_of` with `function` is not currently
          supported.
        items:
          type: string
        type: array
      compiler:
        description: Command or path to executable that should be used to compile
          the model. If not provided, the compiler will be determined based on configuration
          options for the language (if present) and the registered compilers that
          are available on the current operating system.
        type: string
      compiler_flags:
        default: []
        description: Flags that should be passed to the compiler during compilation.
          If nto provided, the compiler flags will be determined based on configuration
          options for the language (if present), the compiler defaults, and the default_compiler_flags
          class attribute.
        items:
          type: string
        type: array
      configuration:
        default: Release
        description: Build type/configuration that should be built. Defaults to 'Release'.
        type: string
      contact_email:
        description: Email address that should be used to contact the maintainer of
          the model. This parameter is only used in the model repository.
        type: string
      copies:
        default: 1
        description: The number of copies of the model that should be created. Defaults
          to 1.
        minimum: 1
        type: integer
      copy_xml_to_osr:
        default: false
        description: If True, the XML file(s) will be copied to the OSR repository
          InputFiles direcitory before running. This is necessary if the XML file(s)
          use any of the files located there since OSR always assumes the included
          file paths are relative. Defaults to False.
        type: boolean
      dependencies:
        description: A list of packages required by the model that are written in
          the same language as the model. If the package requires dependencies outside
          the language of the model. use the additional_dependencies parameter to
          provide them. If you need a version of the package from a specific package
          manager, a mapping with 'package' and 'package_manager' fields can be provided
          instead of just the name of the package.
        items:
          oneOf:
          - type: string
          - additionalProperties: false
            properties:
              arguments:
                type: string
              package:
                type: string
              package_manager:
                type: string
            required:
            - package
            type: object
        type: array
      description:
        description: Description of the model. This parameter is only used in the
          model repository or when providing the model as a service.
        type: string
      disable_python_c_api:
        description: If True, the Python C API will be disabled. Defaults to False.
        type: boolean
      driver:
        deprecated: true
        description: '[DEPRECATED] Name of driver class that should be used.'
        enum:
        - CMakeModelDriver
        - CModelDriver
        - CPPModelDriver
        - DummyModelDriver
        - ExecutableModelDriver
        - FortranModelDriver
        - GCCModelDriver
        - LPyModelDriver
        - MPIPartnerModel
        - MakeModelDriver
        - MatlabModelDriver
        - OSRModelDriver
        - PythonModelDriver
        - RModelDriver
        - SBMLModelDriver
        - TimeSyncModelDriver
        type: string
      env:
        additional_properties:
          type: string
        default: {}
        description: Dictionary of environment variables that should be set when the
          driver starts. Defaults to {}.
        type: object
      env_compiler:
        description: Environment variable where the compiler executable should be
          stored for use within the Makefile. If not provided, this will be determined
          by the target language driver.
        type: string
      env_compiler_flags:
        description: Environment variable where the compiler flags should be stored
          (including those required to compile against the |yggdrasil| interface).
          If not provided, this will be determined by the target language driver.
        type: string
      env_linker:
        description: Environment variable where the linker executable should be stored
          for use within the Makefile. If not provided, this will be determined by
          the target language driver.
        type: string
      env_linker_flags:
        description: Environment variable where the linker flags should be stored
          (including those required to link against the |yggdrasil| interface). If
          not provided, this will be determined by the target language driver.
        type: string
      function:
        description: If provided, an integrated model is created by wrapping the function
          named here. The function must be located within the file specified by the
          source file listed in the first argument. If not provided, the model must
          contain it's own calls to the |yggdrasil| interface.
        type: string
      inputs:
        aliases:
        - input
        - input_file
        - input_files
        allowSingular: true
        default:
        - commtype: default
          datatype:
            subtype: string
            type: scalar
          is_default: true
          name: input
        description: Zero or more channels carrying input to the model. A full description
          of channel entries and the options available for channels can be found :ref:`here<yaml_comm_options>`.
        items:
          anyOf:
          - $ref: '#/definitions/comm'
          - $ref: '#/definitions/comm_driver'
          - $ref: '#/definitions/file_driver'
        type: array
      integrator:
        default: cvode
        description: Name of integrator that should be used. Valid options include
          ['cvode', 'gillespie', 'rk4', 'rk45']. Defaults to 'cvode'.
        enum:
        - cvode
        - gillespie
        - rk4
        - rk45
        type: string
      integrator_settings:
        default: {}
        description: Settings for the integrator. Defaults to empty dict.
        type: object
      interpolation:
        anyOf:
        - type: string
        - additionalProperties:
            oneOf:
            - type: string
<<<<<<< HEAD
            - additionalProperties: false
              properties:
                arguments:
                  type: string
                package:
                  type: string
                package_manager:
                  type: string
              required:
              - package
              type: object
          type: array
        description:
          description: Description of the model. This parameter is only used in the
            model repository or when providing the model as a service.
          type: string
        disable_python_c_api:
          description: If True, the Python C API will be disabled. Defaults to False.
          type: boolean
        driver:
          deprecated: true
          description: '[DEPRECATED] Name of driver class that should be used.'
          enum:
          - CMakeModelDriver
          - CModelDriver
          - CPPModelDriver
          - DummyModelDriver
          - ExecutableModelDriver
          - FortranModelDriver
          - GCCModelDriver
          - JuliaModelDriver
          - LPyModelDriver
          - MPIPartnerModel
          - MakeModelDriver
          - MatlabModelDriver
          - OSRModelDriver
          - PythonModelDriver
          - RModelDriver
          - SBMLModelDriver
          - TimeSyncModelDriver
          type: string
        env:
          additional_properties:
            type: string
          default: {}
          description: Dictionary of environment variables that should be set when
            the driver starts. Defaults to {}.
          type: object
        env_compiler:
          description: Environment variable where the compiler executable should be
            stored for use within the Makefile. If not provided, this will be determined
            by the target language driver.
          type: string
        env_compiler_flags:
          description: Environment variable where the compiler flags should be stored
            (including those required to compile against the |yggdrasil| interface).
            If not provided, this will be determined by the target language driver.
          type: string
        env_linker:
          description: Environment variable where the linker executable should be
            stored for use within the Makefile. If not provided, this will be determined
            by the target language driver.
          type: string
        env_linker_flags:
          description: Environment variable where the linker flags should be stored
            (including those required to link against the |yggdrasil| interface).
            If not provided, this will be determined by the target language driver.
          type: string
        function:
          description: If provided, an integrated model is created by wrapping the
            function named here. The function must be located within the file specified
            by the source file listed in the first argument. If not provided, the
            model must contain it's own calls to the |yggdrasil| interface.
          type: string
        inputs:
          aliases:
          - input
          - input_file
          - input_files
          allowSingular: true
          default:
          - commtype: default
            datatype:
              subtype: string
              type: scalar
            is_default: true
            name: input
          description: Zero or more channels carrying input to the model. A full description
            of channel entries and the options available for channels can be found
            :ref:`here<yaml_comm_options>`.
          items:
            anyOf:
            - $ref: '#/definitions/comm'
            - $ref: '#/definitions/comm_driver'
            - $ref: '#/definitions/file_driver'
          type: array
        integrator:
          default: cvode
          description: Name of integrator that should be used. Valid options include
            ['cvode', 'gillespie', 'rk4', 'rk45']. Defaults to 'cvode'.
          enum:
          - cvode
          - gillespie
          - rk4
          - rk45
          type: string
        integrator_settings:
          default: {}
          description: Settings for the integrator. Defaults to empty dict.
          type: object
        interpolation:
          anyOf:
          - type: string
          - additionalProperties:
              oneOf:
              - type: string
              - properties:
                  method:
                    type: string
                required:
                - method
                type: object
            type: object
          - properties:
              method:
                type: string
            required:
            - method
            type: object
          default: index
        interpreter:
          description: Name or path of interpreter executable that should be used
            to run the model. If not provided, the interpreter will be determined
            based on configuration options for the language (if present) and the default_interpreter
            class attribute.
          type: string
        interpreter_flags:
          default: []
          description: Flags that should be passed to the interpreter when running
            the model. If not provided, the flags are determined based on configuration
            options for the language (if present) and the default_interpreter_flags
            class attribute.
          items:
            type: string
          type: array
        is_server:
          anyOf:
          - type: boolean
          - additionalProperties: false
            properties:
              input:
                type: string
              output:
                type: string
            type: object
          default: false
          description: 'If `True`, the model is assumed to be a server for one or
            more client models and an instance of :class:`yggdrasil.drivers.ServerDriver`
            is started. The corresponding channel that should be passed to the yggdrasil
            API will be the name of the model. If is_server is a dictionary, it should
            contain an ''input'' key and an ''output'' key. These are required to
            be the names of existing input and output channels in the model that will
            be co-opted by the server. (Note: This requires that the co-opted output
            channel''s send method is called once for each time the co-opted input
            channel''s recv method is called. If used with the `function` parameter,
            `is_server` must be a dictionary. Defaults to False.'
        iter_function_over:
          default: []
          description: Variable(s) that should be received or sent as an array, but
            iterated over. Defaults to an empty array and is ignored.
          items:
            type: string
          type: array
        language:
          default: executable
          description: The programming language that the model is written in. A list
            of available languages can be found :ref:`here <schema_table_model_subtype_rst>`.
          enum:
          - R
          - c
          - c++
          - cmake
          - cpp
          - cxx
          - dummy
          - executable
          - fortran
          - julia
          - lpy
          - make
          - matlab
          - mpi
          - osr
          - python
          - r
          - sbml
          - timesync
          type: string
        linker:
          description: Command or path to executable that should be used to link the
            model. If not provided, the linker will be determined based on configuration
            options for the language (if present) and the registered linkers that
            are available on the current operating system
          type: string
        linker_flags:
          default: []
          description: Flags that should be passed to the linker during compilation.
            If not provided, the linker flags will be determined based on configuration
            options for the language (if present), the linker defaults, and the default_linker_flags
            class attribute.
          items:
            type: string
          type: array
        logging_level:
          default: ''
          description: The level of logging messages that should be displayed by the
            model. Defaults to the logging level as determined by the configuration
            file and environment variables.
          type: string
        makedir:
          description: Directory where make should be invoked from if it is not the
            same as the directory containing the makefile. Defaults to directory containing
            makefile if provided, otherwise working_dir.
          type: string
        makefile:
          default: Makefile
          description: Path to make file either absolute, relative to makedir (if
            provided), or relative to working_dir. Defaults to Makefile.
          type: string
        name:
          description: Name used for component in log messages.
          type: string
        only_output_final_step:
          default: false
          description: If True, only the final timestep is output. Defaults to False.
          type: boolean
        outputs:
          aliases:
          - output
          - output_file
          - output_files
          allowSingular: true
          default:
          - commtype: default
            datatype:
              subtype: string
              type: scalar
            is_default: true
            name: output
          description: Zero or more channels carrying output from the model. A full
            description of channel entries and the options available for channels
            can be found :ref:`here<yaml_comm_options>`.
          items:
            anyOf:
            - $ref: '#/definitions/comm'
            - $ref: '#/definitions/comm_driver'
            - $ref: '#/definitions/file_driver'
          type: array
        outputs_in_inputs:
          description: If True, outputs from wrapped model functions are passed by
            pointer as inputs for modification and the return value will be a flag.
            If False, outputs are limited to return values. Defaults to the value
            of the class attribute outputs_in_inputs.
          type: boolean
        overwrite:
          description: If True, any existing model products (compilation products,
            wrapper scripts, etc.) are removed prior to the run. If False, the products
            are not removed. Defaults to True. Setting this to False can improve the
            performance, particularly for models that take a long time to compile,
            but this should only be done once the model has been fully debugged to
            ensure that each run is tested on a clean copy of the model. The value
            of this keyword also determines whether or not products are removed after
            a run.
          type: boolean
        preserve_cache:
          default: false
          description: If True model products will be kept following the run, otherwise
            all products will be cleaned up. Defaults to False. This keyword is superceeded
            by overwrite.
          type: boolean
        products:
          default: []
          description: Paths to files created by the model that should be cleaned
            up when the model exits. Entries can be absolute paths or paths relative
            to the working directory. Defaults to [].
          items:
            type: string
          type: array
        repository_commit:
          description: Commit that should be checked out in the model repository specified
            by repository_url. If not provided, the most recent commit on the default
            branch will be used.
          type: string
        repository_url:
          description: URL for the git repository containing the model source code.
            If provided, relative paths in the model YAML definition will be considered
            relative to the repository root directory.
          type: string
        reset:
          default: false
          description: If True, the simulation will be reset to it's initial values
            before each call (including the start time). Defaults to False.
          type: boolean
        selections:
          default: []
          description: Variables to include in the output. Defaults to None and the
            time/floating selections will be returned.
          items:
            type: string
          type: array
        skip_interpreter:
          default: false
          description: If True, no interpreter will be added to the arguments. This
            should only be used for subclasses that will not be invoking the model
            via the command line. Defaults to False.
          type: boolean
        skip_start_time:
          default: false
          description: If True, the results for the initial time step will not be
            output. Defaults to False. This option is ignored if only_output_final_step
            is True.
          type: boolean
        source_files:
          default: []
          description: Source files that should be compiled into an executable. Defaults
            to an empty list and the driver will search for a source file based on
            the model executable (the first model argument).
          items:
            type: string
          type: array
        source_products:
          default: []
          description: Files created by running the model that are source files. These
            files will be removed without checking their extension so users should
            avoid adding files to this list unless they are sure they should be deleted.
            Defaults to [].
          items:
            type: string
          type: array
        sourcedir:
          description: Source directory to call cmake on. If not provided it is set
            to working_dir. This should be the directory containing the CMakeLists.txt
            file. It can be relative to working_dir or absolute.
          type: string
        standard:
          default: f2003
          description: Fortran standard that should be used. Defaults to 'f2003'.
          enum:
          - f2003
          - f2008
          type: string
        start_time:
          default: 0.0
          description: Time that simulation should be started from. If 'reset' is
            True, the start time will always be the provided value, otherwise, the
            start time will be the end of the previous call after the first call.
            Defaults to 0.0.
          type: number
        steps:
          default: 1
          description: Number of steps that should be output. Defaults to None.
          type: integer
        strace_flags:
          default:
          - -e
          - trace=memory
          description: Flags to pass to strace (or dtrace). Defaults to [].
          items:
            type: string
          type: array
        sync_vars_in:
          default: []
          description: Variables that should be synchronized from other models. Defaults
            to [].
          items:
            type: string
          type: array
        sync_vars_out:
          default: []
          description: Variables that should be synchronized to other models. Defaults
            to [].
          items:
            type: string
          type: array
        synonyms:
          additionalProperties:
            additionalProperties:
              anyOf:
              - type: string
              - properties:
                  alt:
                    anyOf:
                    - type: string
                    - items:
                        type: string
                      type: array
                  alt2base:
                    type: function
                  base2alt:
                    type: function
                required:
                - alt
                - alt2base
                - base2alt
                type: object
            type: object
          default: {}
          description: 'Mapping from model names to mappings from base variables names
            to information about one or more alternate variable names used by the
            named model that should be converted to the base variable. Values for
            providing information about alternate variables can either be strings
            (implies equivalence with the base variable in everything but name and
            units) or mappings with the keys:'
          type: object
        target:
          description: Make target that should be built to create the model executable.
            Defaults to None.
          type: string
        target_compiler:
          description: Compilation tool that should be used to compile the target
            language. Defaults to None and will be set based on the selected language
            driver.
          type: string
        target_compiler_flags:
          description: Compilation flags that should be passed to the target language
            compiler. Defaults to [].
          items:
            type: string
          type: array
        target_language:
          description: Language that the target is written in. Defaults to None and
            will be set based on the source files provided.
          type: string
        target_linker:
          description: Compilation tool that should be used to link the target language.
            Defaults to None and will be set based on the selected language driver.
          type: string
        target_linker_flags:
          description: Linking flags that should be passed to the target language
            linker. Defaults to [].
          items:
            type: string
          type: array
        timesync:
          allowSingular: true
          default:
          - false
          description: If set, the model is assumed to call a send then receive of
            the state at each timestep for syncronization with other models that are
            also integrating in time. If a string is provided, it is assumed to be
            the name of the server that will handle timestep synchronization. If a
            boolean is provided, the name of the server will be assumed to be 'timestep'.
            Defaults to False.
          items:
            anyOf:
            - type: string
            - type: boolean
=======
>>>>>>> cee9eb07
            - properties:
                method:
                  type: string
              required:
              - method
              type: object
          type: object
        - properties:
            method:
              type: string
<<<<<<< HEAD
            type: array
          language:
            default: dummy
            description: The programming language that the model is written in. A
              list of available languages can be found :ref:`here <schema_table_model_subtype_rst>`.
            enum:
            - dummy
            type: string
          skip_interpreter:
            default: false
            description: If True, no interpreter will be added to the arguments. This
              should only be used for subclasses that will not be invoking the model
              via the command line. Defaults to False.
            type: boolean
        required:
        - args
        - language
        title: yggdrasil.drivers.DummyModelDriver.DummyModelDriver
        type: object
      - additionalProperties: true
        description: Schema for model component ['fortran'] subtype.
        properties:
          compiler:
            description: Command or path to executable that should be used to compile
              the model. If not provided, the compiler will be determined based on
              configuration options for the language (if present) and the registered
              compilers that are available on the current operating system.
            type: string
          compiler_flags:
            default: []
            description: Flags that should be passed to the compiler during compilation.
              If nto provided, the compiler flags will be determined based on configuration
              options for the language (if present), the compiler defaults, and the
              default_compiler_flags class attribute.
            items:
              type: string
            type: array
          disable_python_c_api:
            description: If True, the Python C API will be disabled. Defaults to False.
            type: boolean
          driver:
            deprecated: true
            description: '[DEPRECATED] Name of driver class that should be used.'
            enum:
            - FortranModelDriver
            type: string
          language:
            default: fortran
            description: Model is written in Fortran.
            enum:
            - fortran
            type: string
          linker:
            description: Command or path to executable that should be used to link
              the model. If not provided, the linker will be determined based on configuration
              options for the language (if present) and the registered linkers that
              are available on the current operating system
            type: string
          linker_flags:
            default: []
            description: Flags that should be passed to the linker during compilation.
              If not provided, the linker flags will be determined based on configuration
              options for the language (if present), the linker defaults, and the
              default_linker_flags class attribute.
            items:
              type: string
            type: array
          source_files:
            default: []
            description: Source files that should be compiled into an executable.
              Defaults to an empty list and the driver will search for a source file
              based on the model executable (the first model argument).
            items:
              type: string
            type: array
          standard:
            default: f2003
            description: Fortran standard that should be used. Defaults to 'f2003'.
            enum:
            - f2003
            - f2008
            type: string
          with_asan:
            description: If True, the model will be compiled and linked with the address
              sanitizer enabled (if there is one available for the selected compiler).
            type: boolean
        required:
        - args
        - language
        title: yggdrasil.drivers.FortranModelDriver.FortranModelDriver
        type: object
      - additionalProperties: true
        description: Schema for model component ['julia'] subtype.
        properties:
          driver:
            deprecated: true
            description: '[DEPRECATED] Name of driver class that should be used.'
            enum:
            - JuliaModelDriver
            type: string
          interpreter:
            description: Name or path of interpreter executable that should be used
              to run the model. If not provided, the interpreter will be determined
              based on configuration options for the language (if present) and the
              default_interpreter class attribute.
            type: string
          interpreter_flags:
            default: []
            description: Flags that should be passed to the interpreter when running
              the model. If not provided, the flags are determined based on configuration
              options for the language (if present) and the default_interpreter_flags
              class attribute.
            items:
              type: string
            type: array
          language:
            default: julia
            description: Model is written in Julia.
            enum:
            - julia
            type: string
          skip_interpreter:
            default: false
            description: If True, no interpreter will be added to the arguments. This
              should only be used for subclasses that will not be invoking the model
              via the command line. Defaults to False.
            type: boolean
        required:
        - args
        - language
        title: yggdrasil.drivers.JuliaModelDriver.JuliaModelDriver
        type: object
      - additionalProperties: true
        description: Schema for model component ['lpy'] subtype.
        properties:
          driver:
            deprecated: true
            description: '[DEPRECATED] Name of driver class that should be used.'
            enum:
            - LPyModelDriver
            type: string
          interpreter:
            description: Name or path of interpreter executable that should be used
              to run the model. If not provided, the interpreter will be determined
              based on configuration options for the language (if present) and the
              default_interpreter class attribute.
            type: string
          interpreter_flags:
            default: []
            description: Flags that should be passed to the interpreter when running
              the model. If not provided, the flags are determined based on configuration
              options for the language (if present) and the default_interpreter_flags
              class attribute.
            items:
              type: string
            type: array
          language:
            default: lpy
            description: Model is an LPy system.
            enum:
            - lpy
            type: string
          skip_interpreter:
            default: false
            description: If True, no interpreter will be added to the arguments. This
              should only be used for subclasses that will not be invoking the model
              via the command line. Defaults to False.
            type: boolean
        required:
        - args
        - language
        title: yggdrasil.drivers.LPyModelDriver.LPyModelDriver
        type: object
      - additionalProperties: true
        description: Schema for model component ['mpi'] subtype.
        properties:
          driver:
            deprecated: true
            description: '[DEPRECATED] Name of driver class that should be used.'
            enum:
            - MPIPartnerModel
            type: string
          language:
            default: mpi
            description: Model is being run on another MPI process and this driver
              is used as as stand-in to monitor it on the root process.
            enum:
            - mpi
            type: string
        required:
        - args
        - language
        title: yggdrasil.drivers.MPIPartnerModel.MPIPartnerModel
        type: object
      - additionalProperties: true
        description: Schema for model component ['make'] subtype.
        properties:
          builddir:
            type: string
          buildfile:
            type: string
          compiler:
            description: Command or path to executable that should be used to compile
              the model. If not provided, the compiler will be determined based on
              configuration options for the language (if present) and the registered
              compilers that are available on the current operating system.
            type: string
          compiler_flags:
            default: []
            description: Flags that should be passed to the compiler during compilation.
              If nto provided, the compiler flags will be determined based on configuration
              options for the language (if present), the compiler defaults, and the
              default_compiler_flags class attribute.
            items:
              type: string
            type: array
          disable_python_c_api:
            description: If True, the Python C API will be disabled. Defaults to False.
            type: boolean
          driver:
            deprecated: true
            description: '[DEPRECATED] Name of driver class that should be used.'
            enum:
            - MakeModelDriver
            type: string
          env_compiler:
            description: Environment variable where the compiler executable should
              be stored for use within the Makefile. If not provided, this will be
              determined by the target language driver.
            type: string
          env_compiler_flags:
            description: Environment variable where the compiler flags should be stored
              (including those required to compile against the |yggdrasil| interface).
              If not provided, this will be determined by the target language driver.
            type: string
          env_linker:
            description: Environment variable where the linker executable should be
              stored for use within the Makefile. If not provided, this will be determined
              by the target language driver.
            type: string
          env_linker_flags:
            description: Environment variable where the linker flags should be stored
              (including those required to link against the |yggdrasil| interface).
              If not provided, this will be determined by the target language driver.
            type: string
          language:
            default: make
            description: Model is written in C/C++ and has a Makefile for compilation.
            enum:
            - make
            type: string
          linker:
            description: Command or path to executable that should be used to link
              the model. If not provided, the linker will be determined based on configuration
              options for the language (if present) and the registered linkers that
              are available on the current operating system
            type: string
          linker_flags:
            default: []
            description: Flags that should be passed to the linker during compilation.
              If not provided, the linker flags will be determined based on configuration
              options for the language (if present), the linker defaults, and the
              default_linker_flags class attribute.
            items:
              type: string
            type: array
          makedir:
            description: Directory where make should be invoked from if it is not
              the same as the directory containing the makefile. Defaults to directory
              containing makefile if provided, otherwise working_dir.
            type: string
          makefile:
            default: Makefile
            description: Path to make file either absolute, relative to makedir (if
              provided), or relative to working_dir. Defaults to Makefile.
            type: string
          source_files:
            default: []
            description: Source files that should be compiled into an executable.
              Defaults to an empty list and the driver will search for a source file
              based on the model executable (the first model argument).
            items:
              type: string
            type: array
          target:
            description: Make target that should be built to create the model executable.
              Defaults to None.
            type: string
          target_compiler:
            description: Compilation tool that should be used to compile the target
              language. Defaults to None and will be set based on the selected language
              driver.
            type: string
          target_compiler_flags:
            description: Compilation flags that should be passed to the target language
              compiler. Defaults to [].
            items:
              type: string
            type: array
          target_language:
            description: Language that the target is written in. Defaults to None
              and will be set based on the source files provided.
            type: string
          target_linker:
            description: Compilation tool that should be used to link the target language.
              Defaults to None and will be set based on the selected language driver.
            type: string
          target_linker_flags:
            description: Linking flags that should be passed to the target language
              linker. Defaults to [].
            items:
              type: string
            type: array
          with_asan:
            description: If True, the model will be compiled and linked with the address
              sanitizer enabled (if there is one available for the selected compiler).
            type: boolean
        required:
        - args
        - language
        title: yggdrasil.drivers.MakeModelDriver.MakeModelDriver
        type: object
      - additionalProperties: true
        description: Schema for model component ['matlab'] subtype.
        properties:
          driver:
            deprecated: true
            description: '[DEPRECATED] Name of driver class that should be used.'
            enum:
            - MatlabModelDriver
            type: string
          interpreter:
            description: Name or path of interpreter executable that should be used
              to run the model. If not provided, the interpreter will be determined
              based on configuration options for the language (if present) and the
              default_interpreter class attribute.
            type: string
          interpreter_flags:
            default: []
            description: Flags that should be passed to the interpreter when running
              the model. If not provided, the flags are determined based on configuration
              options for the language (if present) and the default_interpreter_flags
              class attribute.
            items:
              type: string
            type: array
          language:
            default: matlab
            description: Model is written in Matlab.
            enum:
            - matlab
            type: string
          skip_interpreter:
            default: false
            description: If True, no interpreter will be added to the arguments. This
              should only be used for subclasses that will not be invoking the model
              via the command line. Defaults to False.
            type: boolean
          use_symunit:
            default: false
            description: If True, input/output variables with units will be represented
              in Matlab using symunit. Defaults to False.
            type: boolean
        required:
        - args
        - language
        title: yggdrasil.drivers.MatlabModelDriver.MatlabModelDriver
        type: object
      - additionalProperties: true
        description: Schema for model component ['osr'] subtype.
        properties:
          copy_xml_to_osr:
            default: false
            description: If True, the XML file(s) will be copied to the OSR repository
              InputFiles direcitory before running. This is necessary if the XML file(s)
              use any of the files located there since OSR always assumes the included
              file paths are relative. Defaults to False.
            type: boolean
          disable_python_c_api:
            type: boolean
          driver:
            deprecated: true
            description: '[DEPRECATED] Name of driver class that should be used.'
            enum:
            - OSRModelDriver
            type: string
          language:
            default: osr
            description: Model is an OSR model.
            enum:
            - osr
            type: string
          sync_vars_in:
            default: []
            description: Variables that should be synchronized from other models.
              Defaults to [].
            items:
=======
          required:
          - method
          type: object
        default: index
      interpreter:
        description: Name or path of interpreter executable that should be used to
          run the model. If not provided, the interpreter will be determined based
          on configuration options for the language (if present) and the default_interpreter
          class attribute.
        type: string
      interpreter_flags:
        default: []
        description: Flags that should be passed to the interpreter when running the
          model. If not provided, the flags are determined based on configuration
          options for the language (if present) and the default_interpreter_flags
          class attribute.
        items:
          type: string
        type: array
      is_server:
        anyOf:
        - type: boolean
        - additionalProperties: false
          properties:
            input:
>>>>>>> cee9eb07
              type: string
            output:
              type: string
          type: object
        default: false
        description: 'If `True`, the model is assumed to be a server for one or more
          client models and an instance of :class:`yggdrasil.drivers.ServerDriver`
          is started. The corresponding channel that should be passed to the yggdrasil
          API will be the name of the model. If is_server is a dictionary, it should
          contain an ''input'' key and an ''output'' key. These are required to be
          the names of existing input and output channels in the model that will be
          co-opted by the server. (Note: This requires that the co-opted output channel''s
          send method is called once for each time the co-opted input channel''s recv
          method is called. If used with the `function` parameter, `is_server` must
          be a dictionary. Defaults to False.'
      iter_function_over:
        default: []
        description: Variable(s) that should be received or sent as an array, but
          iterated over. Defaults to an empty array and is ignored.
        items:
          type: string
        type: array
      language:
        default: executable
        description: The programming language that the model is written in. A list
          of available languages can be found :ref:`here <schema_table_model_subtype_rst>`.
        enum:
        - R
        - c
        - c++
        - cmake
        - cpp
        - cxx
        - dummy
        - executable
        - fortran
        - lpy
        - make
        - matlab
        - mpi
        - osr
        - python
        - r
        - sbml
        - timesync
        type: string
      linker:
        description: Command or path to executable that should be used to link the
          model. If not provided, the linker will be determined based on configuration
          options for the language (if present) and the registered linkers that are
          available on the current operating system
        type: string
      linker_flags:
        default: []
        description: Flags that should be passed to the linker during compilation.
          If not provided, the linker flags will be determined based on configuration
          options for the language (if present), the linker defaults, and the default_linker_flags
          class attribute.
        items:
          type: string
        type: array
      logging_level:
        default: ''
        description: The level of logging messages that should be displayed by the
          model. Defaults to the logging level as determined by the configuration
          file and environment variables.
        type: string
      makedir:
        description: Directory where make should be invoked from if it is not the
          same as the directory containing the makefile. Defaults to directory containing
          makefile if provided, otherwise working_dir.
        type: string
      makefile:
        default: Makefile
        description: Path to make file either absolute, relative to makedir (if provided),
          or relative to working_dir. Defaults to Makefile.
        type: string
      name:
        description: Name used for component in log messages.
        type: string
      only_output_final_step:
        default: false
        description: If True, only the final timestep is output. Defaults to False.
        type: boolean
      outputs:
        aliases:
        - output
        - output_file
        - output_files
        allowSingular: true
        default:
        - commtype: default
          datatype:
            subtype: string
            type: scalar
          is_default: true
          name: output
        description: Zero or more channels carrying output from the model. A full
          description of channel entries and the options available for channels can
          be found :ref:`here<yaml_comm_options>`.
        items:
          anyOf:
          - $ref: '#/definitions/comm'
          - $ref: '#/definitions/comm_driver'
          - $ref: '#/definitions/file_driver'
        type: array
      outputs_in_inputs:
        description: If True, outputs from wrapped model functions are passed by pointer
          as inputs for modification and the return value will be a flag. If False,
          outputs are limited to return values. Defaults to the value of the class
          attribute outputs_in_inputs.
        type: boolean
      overwrite:
        description: If True, any existing model products (compilation products, wrapper
          scripts, etc.) are removed prior to the run. If False, the products are
          not removed. Defaults to True. Setting this to False can improve the performance,
          particularly for models that take a long time to compile, but this should
          only be done once the model has been fully debugged to ensure that each
          run is tested on a clean copy of the model. The value of this keyword also
          determines whether or not products are removed after a run.
        type: boolean
      preserve_cache:
        default: false
        description: If True model products will be kept following the run, otherwise
          all products will be cleaned up. Defaults to False. This keyword is superceeded
          by overwrite.
        type: boolean
      products:
        default: []
        description: Paths to files created by the model that should be cleaned up
          when the model exits. Entries can be absolute paths or paths relative to
          the working directory. Defaults to [].
        items:
          type: string
        type: array
      repository_commit:
        description: Commit that should be checked out in the model repository specified
          by repository_url. If not provided, the most recent commit on the default
          branch will be used.
        type: string
      repository_url:
        description: URL for the git repository containing the model source code.
          If provided, relative paths in the model YAML definition will be considered
          relative to the repository root directory.
        type: string
      reset:
        default: false
        description: If True, the simulation will be reset to it's initial values
          before each call (including the start time). Defaults to False.
        type: boolean
      selections:
        default: []
        description: Variables to include in the output. Defaults to None and the
          time/floating selections will be returned.
        items:
          type: string
        type: array
      skip_interpreter:
        default: false
        description: If True, no interpreter will be added to the arguments. This
          should only be used for subclasses that will not be invoking the model via
          the command line. Defaults to False.
        type: boolean
      skip_start_time:
        default: false
        description: If True, the results for the initial time step will not be output.
          Defaults to False. This option is ignored if only_output_final_step is True.
        type: boolean
      source_files:
        default: []
        description: Source files that should be compiled into an executable. Defaults
          to an empty list and the driver will search for a source file based on the
          model executable (the first model argument).
        items:
          type: string
        type: array
      source_products:
        default: []
        description: Files created by running the model that are source files. These
          files will be removed without checking their extension so users should avoid
          adding files to this list unless they are sure they should be deleted. Defaults
          to [].
        items:
          type: string
        type: array
      sourcedir:
        description: Source directory to call cmake on. If not provided it is set
          to working_dir. This should be the directory containing the CMakeLists.txt
          file. It can be relative to working_dir or absolute.
        type: string
      standard:
        default: f2003
        description: Fortran standard that should be used. Defaults to 'f2003'.
        enum:
        - f2003
        - f2008
        type: string
      start_time:
        default: 0.0
        description: Time that simulation should be started from. If 'reset' is True,
          the start time will always be the provided value, otherwise, the start time
          will be the end of the previous call after the first call. Defaults to 0.0.
        type: number
      steps:
        default: 1
        description: Number of steps that should be output. Defaults to None.
        type: integer
      strace_flags:
        default:
        - -e
        - trace=memory
        description: Flags to pass to strace (or dtrace). Defaults to [].
        items:
          type: string
        type: array
      sync_vars_in:
        default: []
        description: Variables that should be synchronized from other models. Defaults
          to [].
        items:
          type: string
        type: array
      sync_vars_out:
        default: []
        description: Variables that should be synchronized to other models. Defaults
          to [].
        items:
          type: string
        type: array
      synonyms:
        additionalProperties:
          additionalProperties:
            anyOf:
            - type: string
            - properties:
                alt:
                  anyOf:
                  - type: string
                  - items:
                      type: string
                    type: array
                alt2base:
                  type: function
                base2alt:
                  type: function
              required:
              - alt
              - alt2base
              - base2alt
              type: object
          type: object
        default: {}
        description: 'Mapping from model names to mappings from base variables names
          to information about one or more alternate variable names used by the named
          model that should be converted to the base variable. Values for providing
          information about alternate variables can either be strings (implies equivalence
          with the base variable in everything but name and units) or mappings with
          the keys:'
        type: object
      target:
        description: Make target that should be built to create the model executable.
          Defaults to None.
        type: string
      target_compiler:
        description: Compilation tool that should be used to compile the target language.
          Defaults to None and will be set based on the selected language driver.
        type: string
      target_compiler_flags:
        description: Compilation flags that should be passed to the target language
          compiler. Defaults to [].
        items:
          type: string
        type: array
      target_language:
        description: Language that the target is written in. Defaults to None and
          will be set based on the source files provided.
        type: string
      target_linker:
        description: Compilation tool that should be used to link the target language.
          Defaults to None and will be set based on the selected language driver.
        type: string
      target_linker_flags:
        description: Linking flags that should be passed to the target language linker.
          Defaults to [].
        items:
          type: string
        type: array
      timesync:
        allowSingular: true
        default:
        - false
        description: If set, the model is assumed to call a send then receive of the
          state at each timestep for syncronization with other models that are also
          integrating in time. If a string is provided, it is assumed to be the name
          of the server that will handle timestep synchronization. If a boolean is
          provided, the name of the server will be assumed to be 'timestep'. Defaults
          to False.
        items:
          anyOf:
          - type: string
          - type: boolean
          - properties:
              inputs:
                aliases:
                - input
                allowSingular: true
                items:
                  type: string
                type: array
              name:
                default: timesync
                type: string
              outputs:
                aliases:
                - output
                allowSingular: true
                items:
                  type: string
                type: array
            required:
            - name
            type: object
        type: array
      update_interval:
        additionalProperties:
          type: float
        default:
          timesync: 1.0
        description: Max simulation interval at which synchronization should occur
          (in days). Defaults to 1.0 if not provided. If the XML input file loads
          additional export modules that output at a shorter rate, the existing table
          of values will be extrapolated.
        type: object
      use_symunit:
        default: false
        description: If True, input/output variables with units will be represented
          in Matlab using symunit. Defaults to False.
        type: boolean
      valgrind_flags:
        default:
        - --leak-check=full
        - --show-leak-kinds=all
        description: Flags to pass to valgrind. Defaults to [].
        items:
          type: string
        type: array
      validation_command:
        description: Path to a validation command that can be used to verify that
          the model ran as expected. A non-zero return code is taken to indicate failure.
        type: string
      with_asan:
        description: If True, the model will be compiled and linked with the address
          sanitizer enabled (if there is one available for the selected compiler).
        type: boolean
      with_debugger:
        description: Debugger tool that should be used to run models. This string
          should include the tool executable and any flags that should be passed to
          it.
        type: string
      with_strace:
        default: false
        description: If True, the command is run with strace (on Linux) or dtrace
          (on MacOS). Defaults to False.
        type: boolean
      with_valgrind:
        default: false
        description: If True, the command is run with valgrind. Defaults to False.
        type: boolean
      working_dir:
        description: Working directory. If not provided, the current working directory
          is used.
        type: string
    pushProperties:
      $properties/inputs/items/anyOf/0/allOf/0/properties/default_file:
      - working_dir
      $properties/inputs/items/anyOf/2:
      - working_dir
      $properties/outputs/items/anyOf/0/allOf/0/properties/default_file:
      - working_dir
      $properties/outputs/items/anyOf/2:
      - working_dir
    required:
    - inputs
    - name
    - outputs
    - working_dir
    title: model_base
    type: object
  model-subtype-c:
    additionalProperties: true
    description: Schema for model component ['c'] subtype.
    properties:
      args:
        allowSingular: true
        description: The path to the file containing the model program that will be
          run by the driver for the model's language and/or a list of arguments that
          should be passed as input to the model program or language executable (e.g.
          source code or configuration file for a domain specific language).
        items:
          type:
          - string
          - number
        type: array
      compiler:
        description: Command or path to executable that should be used to compile
          the model. If not provided, the compiler will be determined based on configuration
          options for the language (if present) and the registered compilers that
          are available on the current operating system.
        type: string
      compiler_flags:
        default: []
        description: Flags that should be passed to the compiler during compilation.
          If nto provided, the compiler flags will be determined based on configuration
          options for the language (if present), the compiler defaults, and the default_compiler_flags
          class attribute.
        items:
          type: string
        type: array
      disable_python_c_api:
        description: If True, the Python C API will be disabled. Defaults to False.
        type: boolean
      driver:
        deprecated: true
        description: '[DEPRECATED] Name of driver class that should be used.'
        enum:
        - GCCModelDriver
        - CModelDriver
        type: string
      language:
        default: c
        description: Model is written in C.
        enum:
        - c
        type: string
      linker:
        description: Command or path to executable that should be used to link the
          model. If not provided, the linker will be determined based on configuration
          options for the language (if present) and the registered linkers that are
          available on the current operating system
        type: string
      linker_flags:
        default: []
        description: Flags that should be passed to the linker during compilation.
          If not provided, the linker flags will be determined based on configuration
          options for the language (if present), the linker defaults, and the default_linker_flags
          class attribute.
        items:
          type: string
        type: array
      source_files:
        default: []
        description: Source files that should be compiled into an executable. Defaults
          to an empty list and the driver will search for a source file based on the
          model executable (the first model argument).
        items:
          type: string
        type: array
      with_asan:
        description: If True, the model will be compiled and linked with the address
          sanitizer enabled (if there is one available for the selected compiler).
        type: boolean
    required:
    - args
    - language
    title: yggdrasil.drivers.CModelDriver.CModelDriver
    type: object
  model-subtype-cmake:
    additionalProperties: true
    description: Schema for model component ['cmake'] subtype.
    properties:
      args:
        allowSingular: true
        description: The path to the file containing the model program that will be
          run by the driver for the model's language and/or a list of arguments that
          should be passed as input to the model program or language executable (e.g.
          source code or configuration file for a domain specific language).
        items:
          type:
          - string
          - number
        type: array
      builddir:
        description: Directory where the build should be saved. Defaults to <sourcedir>/build.
          It can be relative to working_dir or absolute.
        type: string
      buildfile:
        type: string
      compiler:
        description: Command or path to executable that should be used to compile
          the model. If not provided, the compiler will be determined based on configuration
          options for the language (if present) and the registered compilers that
          are available on the current operating system.
        type: string
      compiler_flags:
        default: []
        description: Flags that should be passed to the compiler during compilation.
          If nto provided, the compiler flags will be determined based on configuration
          options for the language (if present), the compiler defaults, and the default_compiler_flags
          class attribute.
        items:
          type: string
        type: array
      configuration:
        default: Release
        description: Build type/configuration that should be built. Defaults to 'Release'.
        type: string
      disable_python_c_api:
        description: If True, the Python C API will be disabled. Defaults to False.
        type: boolean
      driver:
        deprecated: true
        description: '[DEPRECATED] Name of driver class that should be used.'
        enum:
        - CMakeModelDriver
        type: string
      env_compiler:
        description: Environment variable where the compiler executable should be
          stored for use within the Makefile. If not provided, this will be determined
          by the target language driver.
        type: string
      env_compiler_flags:
        description: Environment variable where the compiler flags should be stored
          (including those required to compile against the |yggdrasil| interface).
          If not provided, this will be determined by the target language driver.
        type: string
      env_linker:
        description: Environment variable where the linker executable should be stored
          for use within the Makefile. If not provided, this will be determined by
          the target language driver.
        type: string
      env_linker_flags:
        description: Environment variable where the linker flags should be stored
          (including those required to link against the |yggdrasil| interface). If
          not provided, this will be determined by the target language driver.
        type: string
      language:
        default: cmake
        description: Model is written in C/C++ and has a CMake build system.
        enum:
        - cmake
        type: string
      linker:
        description: Command or path to executable that should be used to link the
          model. If not provided, the linker will be determined based on configuration
          options for the language (if present) and the registered linkers that are
          available on the current operating system
        type: string
      linker_flags:
        default: []
        description: Flags that should be passed to the linker during compilation.
          If not provided, the linker flags will be determined based on configuration
          options for the language (if present), the linker defaults, and the default_linker_flags
          class attribute.
        items:
          type: string
        type: array
      source_files:
        default: []
        description: Source files that should be compiled into an executable. Defaults
          to an empty list and the driver will search for a source file based on the
          model executable (the first model argument).
        items:
          type: string
        type: array
      sourcedir:
        description: Source directory to call cmake on. If not provided it is set
          to working_dir. This should be the directory containing the CMakeLists.txt
          file. It can be relative to working_dir or absolute.
        type: string
      target:
        description: Make target that should be built to create the model executable.
          Defaults to None.
        type: string
      target_compiler:
        description: Compilation tool that should be used to compile the target language.
          Defaults to None and will be set based on the selected language driver.
        type: string
      target_compiler_flags:
        description: Compilation flags that should be passed to the target language
          compiler. Defaults to [].
        items:
          type: string
        type: array
      target_language:
        description: Language that the target is written in. Defaults to None and
          will be set based on the source files provided.
        type: string
      target_linker:
        description: Compilation tool that should be used to link the target language.
          Defaults to None and will be set based on the selected language driver.
        type: string
      target_linker_flags:
        description: Linking flags that should be passed to the target language linker.
          Defaults to [].
        items:
          type: string
        type: array
      with_asan:
        description: If True, the model will be compiled and linked with the address
          sanitizer enabled (if there is one available for the selected compiler).
        type: boolean
    required:
    - args
    - language
    title: yggdrasil.drivers.CMakeModelDriver.CMakeModelDriver
    type: object
  model-subtype-cpp:
    additionalProperties: true
    description: Schema for model component ['c++', 'cpp', 'cxx'] subtype.
    properties:
      args:
        allowSingular: true
        description: The path to the file containing the model program that will be
          run by the driver for the model's language and/or a list of arguments that
          should be passed as input to the model program or language executable (e.g.
          source code or configuration file for a domain specific language).
        items:
          type:
          - string
          - number
        type: array
      compiler:
        description: Command or path to executable that should be used to compile
          the model. If not provided, the compiler will be determined based on configuration
          options for the language (if present) and the registered compilers that
          are available on the current operating system.
        type: string
      compiler_flags:
        default: []
        description: Flags that should be passed to the compiler during compilation.
          If nto provided, the compiler flags will be determined based on configuration
          options for the language (if present), the compiler defaults, and the default_compiler_flags
          class attribute.
        items:
          type: string
        type: array
      disable_python_c_api:
        description: If True, the Python C API will be disabled. Defaults to False.
        type: boolean
      driver:
        deprecated: true
        description: '[DEPRECATED] Name of driver class that should be used.'
        enum:
        - GCCModelDriver
        - CPPModelDriver
        type: string
      language:
        default: c++
        description: Model is written in C++.
        enum:
        - c++
        - cpp
        - cxx
        type: string
      linker:
        description: Command or path to executable that should be used to link the
          model. If not provided, the linker will be determined based on configuration
          options for the language (if present) and the registered linkers that are
          available on the current operating system
        type: string
      linker_flags:
        default: []
        description: Flags that should be passed to the linker during compilation.
          If not provided, the linker flags will be determined based on configuration
          options for the language (if present), the linker defaults, and the default_linker_flags
          class attribute.
        items:
          type: string
        type: array
      source_files:
        default: []
        description: Source files that should be compiled into an executable. Defaults
          to an empty list and the driver will search for a source file based on the
          model executable (the first model argument).
        items:
          type: string
        type: array
      with_asan:
        description: If True, the model will be compiled and linked with the address
          sanitizer enabled (if there is one available for the selected compiler).
        type: boolean
    required:
    - args
    - language
    title: yggdrasil.drivers.CPPModelDriver.CPPModelDriver
    type: object
  model-subtype-dummy:
    additionalProperties: true
    description: Schema for model component ['dummy'] subtype.
    properties:
      args:
        allowSingular: true
        description: The path to the file containing the model program that will be
          run by the driver for the model's language and/or a list of arguments that
          should be passed as input to the model program or language executable (e.g.
          source code or configuration file for a domain specific language).
        items:
          type:
          - string
          - number
        type: array
      driver:
        deprecated: true
        description: '[DEPRECATED] Name of driver class that should be used.'
        enum:
        - DummyModelDriver
        type: string
      interpreter:
        description: Name or path of interpreter executable that should be used to
          run the model. If not provided, the interpreter will be determined based
          on configuration options for the language (if present) and the default_interpreter
          class attribute.
        type: string
      interpreter_flags:
        default: []
        description: Flags that should be passed to the interpreter when running the
          model. If not provided, the flags are determined based on configuration
          options for the language (if present) and the default_interpreter_flags
          class attribute.
        items:
          type: string
        type: array
      language:
        default: dummy
        description: The programming language that the model is written in. A list
          of available languages can be found :ref:`here <schema_table_model_subtype_rst>`.
        enum:
        - dummy
        type: string
      skip_interpreter:
        default: false
        description: If True, no interpreter will be added to the arguments. This
          should only be used for subclasses that will not be invoking the model via
          the command line. Defaults to False.
        type: boolean
    required:
    - args
    - language
    title: yggdrasil.drivers.DummyModelDriver.DummyModelDriver
    type: object
  model-subtype-executable:
    additionalProperties: true
    description: Schema for model component ['executable'] subtype.
    properties:
      args:
        allowSingular: true
        description: The path to the file containing the model program that will be
          run by the driver for the model's language and/or a list of arguments that
          should be passed as input to the model program or language executable (e.g.
          source code or configuration file for a domain specific language).
        items:
          type:
          - string
          - number
        type: array
      driver:
        deprecated: true
        description: '[DEPRECATED] Name of driver class that should be used.'
        enum:
        - ExecutableModelDriver
        type: string
      language:
        default: executable
        description: Model is an executable.
        enum:
        - executable
        type: string
    required:
    - args
    - language
    title: yggdrasil.drivers.ExecutableModelDriver.ExecutableModelDriver
    type: object
  model-subtype-fortran:
    additionalProperties: true
    description: Schema for model component ['fortran'] subtype.
    properties:
      args:
        allowSingular: true
        description: The path to the file containing the model program that will be
          run by the driver for the model's language and/or a list of arguments that
          should be passed as input to the model program or language executable (e.g.
          source code or configuration file for a domain specific language).
        items:
          type:
          - string
          - number
        type: array
      compiler:
        description: Command or path to executable that should be used to compile
          the model. If not provided, the compiler will be determined based on configuration
          options for the language (if present) and the registered compilers that
          are available on the current operating system.
        type: string
      compiler_flags:
        default: []
        description: Flags that should be passed to the compiler during compilation.
          If nto provided, the compiler flags will be determined based on configuration
          options for the language (if present), the compiler defaults, and the default_compiler_flags
          class attribute.
        items:
          type: string
        type: array
      disable_python_c_api:
        description: If True, the Python C API will be disabled. Defaults to False.
        type: boolean
      driver:
        deprecated: true
        description: '[DEPRECATED] Name of driver class that should be used.'
        enum:
        - FortranModelDriver
        type: string
      language:
        default: fortran
        description: Model is written in Fortran.
        enum:
        - fortran
        type: string
      linker:
        description: Command or path to executable that should be used to link the
          model. If not provided, the linker will be determined based on configuration
          options for the language (if present) and the registered linkers that are
          available on the current operating system
        type: string
      linker_flags:
        default: []
        description: Flags that should be passed to the linker during compilation.
          If not provided, the linker flags will be determined based on configuration
          options for the language (if present), the linker defaults, and the default_linker_flags
          class attribute.
        items:
          type: string
        type: array
      source_files:
        default: []
        description: Source files that should be compiled into an executable. Defaults
          to an empty list and the driver will search for a source file based on the
          model executable (the first model argument).
        items:
          type: string
        type: array
      standard:
        default: f2003
        description: Fortran standard that should be used. Defaults to 'f2003'.
        enum:
        - f2003
        - f2008
        type: string
      with_asan:
        description: If True, the model will be compiled and linked with the address
          sanitizer enabled (if there is one available for the selected compiler).
        type: boolean
    required:
    - args
    - language
    title: yggdrasil.drivers.FortranModelDriver.FortranModelDriver
    type: object
  model-subtype-lpy:
    additionalProperties: true
    description: Schema for model component ['lpy'] subtype.
    properties:
      args:
        allowSingular: true
        description: The path to the file containing the model program that will be
          run by the driver for the model's language and/or a list of arguments that
          should be passed as input to the model program or language executable (e.g.
          source code or configuration file for a domain specific language).
        items:
          type:
          - string
          - number
        type: array
      driver:
        deprecated: true
        description: '[DEPRECATED] Name of driver class that should be used.'
        enum:
        - LPyModelDriver
        type: string
      interpreter:
        description: Name or path of interpreter executable that should be used to
          run the model. If not provided, the interpreter will be determined based
          on configuration options for the language (if present) and the default_interpreter
          class attribute.
        type: string
      interpreter_flags:
        default: []
        description: Flags that should be passed to the interpreter when running the
          model. If not provided, the flags are determined based on configuration
          options for the language (if present) and the default_interpreter_flags
          class attribute.
        items:
          type: string
        type: array
      language:
        default: lpy
        description: Model is an LPy system.
        enum:
        - lpy
        type: string
      skip_interpreter:
        default: false
        description: If True, no interpreter will be added to the arguments. This
          should only be used for subclasses that will not be invoking the model via
          the command line. Defaults to False.
        type: boolean
    required:
    - args
    - language
    title: yggdrasil.drivers.LPyModelDriver.LPyModelDriver
    type: object
  model-subtype-make:
    additionalProperties: true
    description: Schema for model component ['make'] subtype.
    properties:
      args:
        allowSingular: true
        description: The path to the file containing the model program that will be
          run by the driver for the model's language and/or a list of arguments that
          should be passed as input to the model program or language executable (e.g.
          source code or configuration file for a domain specific language).
        items:
          type:
          - string
          - number
        type: array
      builddir:
        type: string
      buildfile:
        type: string
      compiler:
        description: Command or path to executable that should be used to compile
          the model. If not provided, the compiler will be determined based on configuration
          options for the language (if present) and the registered compilers that
          are available on the current operating system.
        type: string
      compiler_flags:
        default: []
        description: Flags that should be passed to the compiler during compilation.
          If nto provided, the compiler flags will be determined based on configuration
          options for the language (if present), the compiler defaults, and the default_compiler_flags
          class attribute.
        items:
          type: string
        type: array
      disable_python_c_api:
        description: If True, the Python C API will be disabled. Defaults to False.
        type: boolean
      driver:
        deprecated: true
        description: '[DEPRECATED] Name of driver class that should be used.'
        enum:
        - MakeModelDriver
        type: string
      env_compiler:
        description: Environment variable where the compiler executable should be
          stored for use within the Makefile. If not provided, this will be determined
          by the target language driver.
        type: string
      env_compiler_flags:
        description: Environment variable where the compiler flags should be stored
          (including those required to compile against the |yggdrasil| interface).
          If not provided, this will be determined by the target language driver.
        type: string
      env_linker:
        description: Environment variable where the linker executable should be stored
          for use within the Makefile. If not provided, this will be determined by
          the target language driver.
        type: string
      env_linker_flags:
        description: Environment variable where the linker flags should be stored
          (including those required to link against the |yggdrasil| interface). If
          not provided, this will be determined by the target language driver.
        type: string
      language:
        default: make
        description: Model is written in C/C++ and has a Makefile for compilation.
        enum:
        - make
        type: string
      linker:
        description: Command or path to executable that should be used to link the
          model. If not provided, the linker will be determined based on configuration
          options for the language (if present) and the registered linkers that are
          available on the current operating system
        type: string
      linker_flags:
        default: []
        description: Flags that should be passed to the linker during compilation.
          If not provided, the linker flags will be determined based on configuration
          options for the language (if present), the linker defaults, and the default_linker_flags
          class attribute.
        items:
          type: string
        type: array
      makedir:
        description: Directory where make should be invoked from if it is not the
          same as the directory containing the makefile. Defaults to directory containing
          makefile if provided, otherwise working_dir.
        type: string
      makefile:
        default: Makefile
        description: Path to make file either absolute, relative to makedir (if provided),
          or relative to working_dir. Defaults to Makefile.
        type: string
      source_files:
        default: []
        description: Source files that should be compiled into an executable. Defaults
          to an empty list and the driver will search for a source file based on the
          model executable (the first model argument).
        items:
          type: string
        type: array
      target:
        description: Make target that should be built to create the model executable.
          Defaults to None.
        type: string
      target_compiler:
        description: Compilation tool that should be used to compile the target language.
          Defaults to None and will be set based on the selected language driver.
        type: string
      target_compiler_flags:
        description: Compilation flags that should be passed to the target language
          compiler. Defaults to [].
        items:
          type: string
        type: array
      target_language:
        description: Language that the target is written in. Defaults to None and
          will be set based on the source files provided.
        type: string
      target_linker:
        description: Compilation tool that should be used to link the target language.
          Defaults to None and will be set based on the selected language driver.
        type: string
      target_linker_flags:
        description: Linking flags that should be passed to the target language linker.
          Defaults to [].
        items:
          type: string
        type: array
      with_asan:
        description: If True, the model will be compiled and linked with the address
          sanitizer enabled (if there is one available for the selected compiler).
        type: boolean
    required:
    - args
    - language
    title: yggdrasil.drivers.MakeModelDriver.MakeModelDriver
    type: object
  model-subtype-matlab:
    additionalProperties: true
    description: Schema for model component ['matlab'] subtype.
    properties:
      args:
        allowSingular: true
        description: The path to the file containing the model program that will be
          run by the driver for the model's language and/or a list of arguments that
          should be passed as input to the model program or language executable (e.g.
          source code or configuration file for a domain specific language).
        items:
          type:
          - string
          - number
        type: array
      driver:
        deprecated: true
        description: '[DEPRECATED] Name of driver class that should be used.'
        enum:
        - MatlabModelDriver
        type: string
      interpreter:
        description: Name or path of interpreter executable that should be used to
          run the model. If not provided, the interpreter will be determined based
          on configuration options for the language (if present) and the default_interpreter
          class attribute.
        type: string
      interpreter_flags:
        default: []
        description: Flags that should be passed to the interpreter when running the
          model. If not provided, the flags are determined based on configuration
          options for the language (if present) and the default_interpreter_flags
          class attribute.
        items:
          type: string
        type: array
      language:
        default: matlab
        description: Model is written in Matlab.
        enum:
        - matlab
        type: string
      skip_interpreter:
        default: false
        description: If True, no interpreter will be added to the arguments. This
          should only be used for subclasses that will not be invoking the model via
          the command line. Defaults to False.
        type: boolean
      use_symunit:
        default: false
        description: If True, input/output variables with units will be represented
          in Matlab using symunit. Defaults to False.
        type: boolean
    required:
    - args
    - language
    title: yggdrasil.drivers.MatlabModelDriver.MatlabModelDriver
    type: object
  model-subtype-mpi:
    additionalProperties: true
    description: Schema for model component ['mpi'] subtype.
    properties:
      args:
        allowSingular: true
        description: The path to the file containing the model program that will be
          run by the driver for the model's language and/or a list of arguments that
          should be passed as input to the model program or language executable (e.g.
          source code or configuration file for a domain specific language).
        items:
          type:
          - string
          - number
        type: array
      driver:
        deprecated: true
        description: '[DEPRECATED] Name of driver class that should be used.'
        enum:
        - MPIPartnerModel
        type: string
      language:
        default: mpi
        description: Model is being run on another MPI process and this driver is
          used as as stand-in to monitor it on the root process.
        enum:
        - mpi
        type: string
    required:
    - args
    - language
    title: yggdrasil.drivers.MPIPartnerModel.MPIPartnerModel
    type: object
  model-subtype-osr:
    additionalProperties: true
    description: Schema for model component ['osr'] subtype.
    properties:
      args:
        allowSingular: true
        description: The path to the file containing the model program that will be
          run by the driver for the model's language and/or a list of arguments that
          should be passed as input to the model program or language executable (e.g.
          source code or configuration file for a domain specific language).
        items:
          type:
          - string
          - number
        type: array
      copy_xml_to_osr:
        default: false
        description: If True, the XML file(s) will be copied to the OSR repository
          InputFiles direcitory before running. This is necessary if the XML file(s)
          use any of the files located there since OSR always assumes the included
          file paths are relative. Defaults to False.
        type: boolean
      disable_python_c_api:
        type: boolean
      driver:
        deprecated: true
        description: '[DEPRECATED] Name of driver class that should be used.'
        enum:
        - OSRModelDriver
        type: string
      language:
        default: osr
        description: Model is an OSR model.
        enum:
        - osr
        type: string
      sync_vars_in:
        default: []
        description: Variables that should be synchronized from other models. Defaults
          to [].
        items:
          type: string
        type: array
      sync_vars_out:
        default: []
        description: Variables that should be synchronized to other models. Defaults
          to [].
        items:
          type: string
        type: array
      update_interval:
        additionalProperties:
          type: float
        default:
          timesync: 1.0
        description: Max simulation interval at which synchronization should occur
          (in days). Defaults to 1.0 if not provided. If the XML input file loads
          additional export modules that output at a shorter rate, the existing table
          of values will be extrapolated.
        type: object
      with_asan:
        type: boolean
    required:
    - args
    - language
    title: yggdrasil.drivers.OSRModelDriver.OSRModelDriver
    type: object
  model-subtype-python:
    additionalProperties: true
    description: Schema for model component ['python'] subtype.
    properties:
      args:
        allowSingular: true
        description: The path to the file containing the model program that will be
          run by the driver for the model's language and/or a list of arguments that
          should be passed as input to the model program or language executable (e.g.
          source code or configuration file for a domain specific language).
        items:
          type:
          - string
          - number
        type: array
      driver:
        deprecated: true
        description: '[DEPRECATED] Name of driver class that should be used.'
        enum:
        - PythonModelDriver
        type: string
      interpreter:
        description: Name or path of interpreter executable that should be used to
          run the model. If not provided, the interpreter will be determined based
          on configuration options for the language (if present) and the default_interpreter
          class attribute.
        type: string
      interpreter_flags:
        default: []
        description: Flags that should be passed to the interpreter when running the
          model. If not provided, the flags are determined based on configuration
          options for the language (if present) and the default_interpreter_flags
          class attribute.
        items:
          type: string
        type: array
      language:
        default: python
        description: Model is written in Python.
        enum:
        - python
        type: string
      skip_interpreter:
        default: false
        description: If True, no interpreter will be added to the arguments. This
          should only be used for subclasses that will not be invoking the model via
          the command line. Defaults to False.
        type: boolean
    required:
    - args
    - language
    title: yggdrasil.drivers.PythonModelDriver.PythonModelDriver
    type: object
  model-subtype-sbml:
    additionalProperties: true
    description: Schema for model component ['sbml'] subtype.
    properties:
      args:
        allowSingular: true
        description: The path to the file containing the model program that will be
          run by the driver for the model's language and/or a list of arguments that
          should be passed as input to the model program or language executable (e.g.
          source code or configuration file for a domain specific language).
        items:
          type:
          - string
          - number
        type: array
      driver:
        deprecated: true
        description: '[DEPRECATED] Name of driver class that should be used.'
        enum:
        - SBMLModelDriver
        type: string
      integrator:
        default: cvode
        description: Name of integrator that should be used. Valid options include
          ['cvode', 'gillespie', 'rk4', 'rk45']. Defaults to 'cvode'.
        enum:
        - cvode
        - gillespie
        - rk4
        - rk45
        type: string
      integrator_settings:
        default: {}
        description: Settings for the integrator. Defaults to empty dict.
        type: object
      interpreter:
        description: Name or path of interpreter executable that should be used to
          run the model. If not provided, the interpreter will be determined based
          on configuration options for the language (if present) and the default_interpreter
          class attribute.
        type: string
      interpreter_flags:
        default: []
        description: Flags that should be passed to the interpreter when running the
          model. If not provided, the flags are determined based on configuration
          options for the language (if present) and the default_interpreter_flags
          class attribute.
        items:
          type: string
        type: array
      language:
        default: sbml
        description: Model is an SBML model.
        enum:
        - sbml
        type: string
      only_output_final_step:
        default: false
        description: If True, only the final timestep is output. Defaults to False.
        type: boolean
      reset:
        default: false
        description: If True, the simulation will be reset to it's initial values
          before each call (including the start time). Defaults to False.
        type: boolean
      selections:
        default: []
        description: Variables to include in the output. Defaults to None and the
          time/floating selections will be returned.
        items:
          type: string
        type: array
      skip_interpreter:
        default: false
        description: If True, no interpreter will be added to the arguments. This
          should only be used for subclasses that will not be invoking the model via
          the command line. Defaults to False.
        type: boolean
      skip_start_time:
        default: false
        description: If True, the results for the initial time step will not be output.
          Defaults to False. This option is ignored if only_output_final_step is True.
        type: boolean
      start_time:
        default: 0.0
        description: Time that simulation should be started from. If 'reset' is True,
          the start time will always be the provided value, otherwise, the start time
          will be the end of the previous call after the first call. Defaults to 0.0.
        type: number
      steps:
        default: 1
        description: Number of steps that should be output. Defaults to None.
        type: integer
    required:
    - args
    - language
    title: yggdrasil.drivers.SBMLModelDriver.SBMLModelDriver
    type: object
  model-subtype-timesync:
    additionalProperties: true
    description: Schema for model component ['timesync'] subtype.
    properties:
      additional_variables:
        additionalProperties:
          items:
            type: string
          type: array
        default: {}
        type: object
      aggregation:
        anyOf:
        - type: function
        - type: string
        - additionalProperties:
            anyOf:
            - type: function
            - type: string
          type: object
        default: mean
      args:
        allowSingular: true
        default: []
        description: The path to the file containing the model program that will be
          run by the driver for the model's language and/or a list of arguments that
          should be passed as input to the model program or language executable (e.g.
          source code or configuration file for a domain specific language).
        items:
          type:
          - string
          - number
        type: array
      driver:
        deprecated: true
        description: '[DEPRECATED] Name of driver class that should be used.'
        enum:
        - TimeSyncModelDriver
        type: string
      interpolation:
        anyOf:
        - type: string
        - additionalProperties:
            oneOf:
            - type: string
            - properties:
                method:
                  type: string
              required:
              - method
              type: object
          type: object
        - properties:
            method:
              type: string
          required:
          - method
          type: object
        default: index
      interpreter:
        description: Name or path of interpreter executable that should be used to
          run the model. If not provided, the interpreter will be determined based
          on configuration options for the language (if present) and the default_interpreter
          class attribute.
        type: string
      interpreter_flags:
        default: []
        description: Flags that should be passed to the interpreter when running the
          model. If not provided, the flags are determined based on configuration
          options for the language (if present) and the default_interpreter_flags
          class attribute.
        items:
          type: string
        type: array
      language:
        description: Model is dedicated to synchronizingtimesteps between other models.
        enum:
        - timesync
        type: string
      skip_interpreter:
        default: false
        description: If True, no interpreter will be added to the arguments. This
          should only be used for subclasses that will not be invoking the model via
          the command line. Defaults to False.
        type: boolean
      synonyms:
        additionalProperties:
          additionalProperties:
            anyOf:
            - type: string
            - properties:
                alt:
                  anyOf:
                  - type: string
                  - items:
                      type: string
                    type: array
                alt2base:
                  type: function
                base2alt:
                  type: function
              required:
              - alt
              - alt2base
              - base2alt
              type: object
          type: object
        default: {}
        description: 'Mapping from model names to mappings from base variables names
          to information about one or more alternate variable names used by the named
          model that should be converted to the base variable. Values for providing
          information about alternate variables can either be strings (implies equivalence
          with the base variable in everything but name and units) or mappings with
          the keys:'
        type: object
    required:
    - args
    - language
    title: yggdrasil.drivers.TimeSyncModelDriver.TimeSyncModelDriver
    type: object
  model_driver:
    allOf:
    - $ref: '#/definitions/model'
    - properties:
        args:
          deprecated: true
          description: '[DEPRECATED] Arguments that should be provided to the driver.'
          type: string
        driver:
          deprecated: true
          description: '[DEPRECATED] Name of driver class that should be used.'
          type: string
      required:
      - driver
      - args
  serializer:
    allOf:
    - $ref: '#/definitions/serializer-subtype-base'
    - anyOf:
      - $ref: '#/definitions/serializer-subtype-default'
      - $ref: '#/definitions/serializer-subtype-map'
      - $ref: '#/definitions/serializer-subtype-table'
      - $ref: '#/definitions/serializer-subtype-direct'
      - $ref: '#/definitions/serializer-subtype-functional'
      - $ref: '#/definitions/serializer-subtype-json'
      - $ref: '#/definitions/serializer-subtype-mat'
      - $ref: '#/definitions/serializer-subtype-obj'
      - $ref: '#/definitions/serializer-subtype-pandas'
      - $ref: '#/definitions/serializer-subtype-pickle'
      - $ref: '#/definitions/serializer-subtype-ply'
      - $ref: '#/definitions/serializer-subtype-wofost'
      - $ref: '#/definitions/serializer-subtype-yaml'
    description: Schema for serializer components.
    title: complete-serializer-seritype
  serializer-subtype-base:
    additionalProperties: false
    description: Base schema for all subtypes of serializer components.
    properties:
      as_array:
        default: false
        description: If True, each of the arguments being serialized/deserialized
          will be arrays that are converted to/from bytes in column major ('F') order.
          Otherwise, each argument should be a scalar. Defaults to False.
        type: boolean
      comment:
        default: '# '
        description: One or more characters indicating a comment. Defaults to '# '.
        type: string
      datatype:
        description: JSON schema defining the type of object that the serializer will
          be used to serialize/deserialize. Defaults to default_datatype.
        type: schema
      default_flow_style:
        default: false
        description: If True, nested collections will be serialized in the block style.
          If False, they will always be serialized in the flow style. See `PyYAML
          Documentation <https://pyyaml.org/wiki/PyYAMLDocumentation>`_.
        type: boolean
      delimiter:
        default: "\t"
        description: Delimiter that should be used to separate name/value pairs in
          the map. Defaults to \t.
        type: string
      encoded_datatype:
        description: JSON schema describing the type that serialized objects should
          conform to. Defaults to the class attribute default_encoded_datatype. If
          either func_serialize or func_deserialize are not provided, this needs to
          be specified in order to serialize non-bytes objects.
        type: schema
      encoding:
        default: utf-8
        description: Encoding that should be used to serialize the object. Defaults
          to 'utf-8'.
        type: string
      field_names:
        aliases:
        - column_names
        allowSingular: true
        description: The names of fields in the format string. If not provided, names
          are set based on the order of the fields in the format string.
        items:
          type: string
        type: array
      field_units:
        aliases:
        - column_units
        allowSingular: true
        description: The units of fields in the format string. If not provided, all
          fields are assumed to be dimensionless.
        items:
          type: string
        type: array
      format_str:
        description: If provided, this string will be used to format messages from
          a list of arguments and parse messages to get a list of arguments in C printf/scanf
          style. Defaults to None and messages are assumed to already be bytes.
        type: string
      func_deserialize:
        description: Callable object that takes objects of a type that conforms to
          encoded_datatype and returns a deserialized Python object. Defaults to None
          and the default deserialization for encoded_datatype will be used.
        type: function
      func_serialize:
        description: Callable object that takes Python objects as input and returns
          a representation that conforms to encoded_datatype. Defaults to None and
          the default serialization for encoded_datatype will be used.
        type: function
      indent:
        default: "\t"
        description: String or number of spaces that should be used to indent each
          level within the seiralized structure. Defaults to '\t'.
        type:
        - string
        - int
      newline:
        default: '

          '
        description: One or more characters indicating a newline. Defaults to '\n'.
        type: string
      no_header:
        default: false
        description: If True, headers will not be read or serialized from/to tables.
          Defaults to False.
        type: boolean
      seritype:
        default: default
        description: Serializer type.
        enum:
        - default
        - direct
        - functional
        - json
        - map
        - mat
        - obj
        - pandas
        - pickle
        - ply
        - table
        - wofost
        - yaml
        type: string
      sort_keys:
        default: true
        description: If True, the serialization of dictionaries will be in key sorted
          order. Defaults to True.
        type: boolean
      str_as_bytes:
        default: false
        description: If True, strings in columns are read as bytes. Defaults to False.
        type: boolean
      use_astropy:
        default: false
        description: If True, the astropy package will be used to serialize/deserialize
          table. Defaults to False.
        type: boolean
    title: serializer_base
    type: object
  serializer-subtype-default:
    additionalProperties: true
    description: Schema for serializer component ['default'] subtype.
    properties:
      seritype:
        default: default
        description: Default serializer that uses |yggdrasil|'s extended JSON serialization
          based on a provided type definition (See discussion :ref:`here <serialization_rst>`).
        enum:
        - default
        type: string
    required:
    - seritype
    title: yggdrasil.serialize.DefaultSerialize.DefaultSerialize
    type: object
  serializer-subtype-direct:
    additionalProperties: true
    description: Schema for serializer component ['direct'] subtype.
    properties:
      seritype:
        default: direct
        description: Direct serialization of bytes.
        enum:
        - direct
        type: string
    required:
    - seritype
    title: yggdrasil.serialize.DirectSerialize.DirectSerialize
    type: object
  serializer-subtype-functional:
    additionalProperties: true
    description: Schema for serializer component ['functional'] subtype.
    properties:
      encoded_datatype:
        description: JSON schema describing the type that serialized objects should
          conform to. Defaults to the class attribute default_encoded_datatype. If
          either func_serialize or func_deserialize are not provided, this needs to
          be specified in order to serialize non-bytes objects.
        type: schema
      func_deserialize:
        description: Callable object that takes objects of a type that conforms to
          encoded_datatype and returns a deserialized Python object. Defaults to None
          and the default deserialization for encoded_datatype will be used.
        type: function
      func_serialize:
        description: Callable object that takes Python objects as input and returns
          a representation that conforms to encoded_datatype. Defaults to None and
          the default serialization for encoded_datatype will be used.
        type: function
      seritype:
        default: functional
        description: Serializer that uses provied function to serialize messages.
        enum:
        - functional
        type: string
    required:
    - seritype
    title: yggdrasil.serialize.FunctionalSerialize.FunctionalSerialize
    type: object
  serializer-subtype-json:
    additionalProperties: true
    description: Schema for serializer component ['json'] subtype.
    properties:
      indent:
        default: "\t"
        description: String or number of spaces that should be used to indent each
          level within the seiralized structure. Defaults to '\t'.
        type:
        - string
        - int
      seritype:
        default: json
        description: Serializes Python objects using the JSON standard.
        enum:
        - json
        type: string
      sort_keys:
        default: true
        description: If True, the serialization of dictionaries will be in key sorted
          order. Defaults to True.
        type: boolean
    required:
    - seritype
    title: yggdrasil.serialize.JSONSerialize.JSONSerialize
    type: object
  serializer-subtype-map:
    additionalProperties: true
    description: Schema for serializer component ['map'] subtype.
    properties:
      delimiter:
        default: "\t"
        description: Delimiter that should be used to separate name/value pairs in
          the map. Defaults to \t.
        type: string
      seritype:
        default: map
        description: Serialzation of mapping between key/value pairs with one pair
          per line and using a character delimiter to separate keys and values.
        enum:
        - map
        type: string
    required:
    - seritype
    title: yggdrasil.serialize.AsciiMapSerialize.AsciiMapSerialize
    type: object
  serializer-subtype-mat:
    additionalProperties: true
    description: Schema for serializer component ['mat'] subtype.
    properties:
      seritype:
        default: mat
        description: Serializes objects using the Matlab .mat format.
        enum:
        - mat
        type: string
    required:
    - seritype
    title: yggdrasil.serialize.MatSerialize.MatSerialize
    type: object
  serializer-subtype-obj:
    additionalProperties: true
    description: Schema for serializer component ['obj'] subtype.
    properties:
      seritype:
        default: obj
        description: Serialize 3D structures using Obj format.
        enum:
        - obj
        type: string
    required:
    - seritype
    title: yggdrasil.serialize.ObjSerialize.ObjSerialize
    type: object
  serializer-subtype-pandas:
    additionalProperties: true
    description: Schema for serializer component ['pandas'] subtype.
    properties:
      delimiter:
        aliases:
        - column
        default: "\t"
        description: Character(s) that should be used to separate columns. Defaults
          to '\t'.
        type: string
      field_names:
        aliases:
        - column_names
        allowSingular: true
        description: The names of fields in the format string. If not provided, names
          are set based on the order of the fields in the format string.
        items:
          type: string
        type: array
      field_units:
        aliases:
        - column_units
        allowSingular: true
        description: The units of fields in the format string. If not provided, all
          fields are assumed to be dimensionless.
        items:
          type: string
        type: array
      format_str:
        description: If provided, this string will be used to format messages from
          a list of arguments and parse messages to get a list of arguments in C printf/scanf
          style. Defaults to None and messages are assumed to already be bytes.
        type: string
      no_header:
        default: false
        description: If True, headers will not be read or serialized from/to tables.
          Defaults to False.
        type: boolean
      seritype:
        default: pandas
        description: Serializes tables using the pandas package.
        enum:
        - pandas
        type: string
      str_as_bytes:
        default: false
        description: If True, strings in columns are read as bytes. Defaults to False.
        type: boolean
      use_astropy:
        default: false
        description: If True, the astropy package will be used to serialize/deserialize
          table. Defaults to False.
        type: boolean
    required:
    - seritype
    title: yggdrasil.serialize.PandasSerialize.PandasSerialize
    type: object
  serializer-subtype-pickle:
    additionalProperties: true
    description: Schema for serializer component ['pickle'] subtype.
    properties:
      seritype:
        default: pickle
        description: Serialize any Python object using a Python pickle.
        enum:
        - pickle
        type: string
    required:
    - seritype
    title: yggdrasil.serialize.PickleSerialize.PickleSerialize
    type: object
  serializer-subtype-ply:
    additionalProperties: true
    description: Schema for serializer component ['ply'] subtype.
    properties:
      seritype:
        default: ply
        description: Serialize 3D structures using Ply format.
        enum:
        - ply
        type: string
    required:
    - seritype
    title: yggdrasil.serialize.PlySerialize.PlySerialize
    type: object
  serializer-subtype-table:
    additionalProperties: true
    description: Schema for serializer component ['table'] subtype.
    properties:
      as_array:
        default: false
        description: If True, each of the arguments being serialized/deserialized
          will be arrays that are converted to/from bytes in column major ('F') order.
          Otherwise, each argument should be a scalar. Defaults to False.
        type: boolean
      delimiter:
        aliases:
        - column
        default: "\t"
        description: Character(s) that should be used to separate columns. Defaults
          to '\t'.
        type: string
      field_names:
        aliases:
        - column_names
        allowSingular: true
        description: The names of fields in the format string. If not provided, names
          are set based on the order of the fields in the format string.
        items:
          type: string
        type: array
      field_units:
        aliases:
        - column_units
        allowSingular: true
        description: The units of fields in the format string. If not provided, all
          fields are assumed to be dimensionless.
        items:
          type: string
        type: array
      format_str:
        description: If provided, this string will be used to format messages from
          a list of arguments and parse messages to get a list of arguments in C printf/scanf
          style. Defaults to None and messages are assumed to already be bytes.
        type: string
      seritype:
        default: table
        description: ASCII tab (or otherwise) delimited table.
        enum:
        - table
        type: string
      use_astropy:
        default: false
        description: If True, the astropy package will be used to serialize/deserialize
          table. Defaults to False.
        type: boolean
    required:
    - seritype
    title: yggdrasil.serialize.AsciiTableSerialize.AsciiTableSerialize
    type: object
  serializer-subtype-wofost:
    additionalProperties: true
    description: Schema for serializer component ['wofost'] subtype.
    properties:
      delimiter:
        default: ' = '
        description: Delimiter that should be used to separate name/value pairs in
          the map. Defaults to \t.
        type: string
      seritype:
        default: wofost
        description: Serialization of mapping between keys and scalar or array values
          as used in the WOFOST parameter files.
        enum:
        - wofost
        type: string
    required:
    - seritype
    title: yggdrasil.serialize.WOFOSTParamSerialize.WOFOSTParamSerialize
    type: object
  serializer-subtype-yaml:
    additionalProperties: true
    description: Schema for serializer component ['yaml'] subtype.
    properties:
      default_flow_style:
        default: false
        description: If True, nested collections will be serialized in the block style.
          If False, they will always be serialized in the flow style. See `PyYAML
          Documentation <https://pyyaml.org/wiki/PyYAMLDocumentation>`_.
        type: boolean
      encoding:
        default: utf-8
        description: Encoding that should be used to serialize the object. Defaults
          to 'utf-8'.
        type: string
      indent:
        default: "\t"
        description: String or number of spaces that should be used to indent each
          level within the seiralized structure. Defaults to '\t'.
        type:
        - string
        - int
      seritype:
        default: yaml
        description: Serializes Python objects using the YAML standard.
        enum:
        - yaml
        type: string
    required:
    - seritype
    title: yggdrasil.serialize.YAMLSerialize.YAMLSerialize
    type: object
  transform:
    allOf:
    - $ref: '#/definitions/transform-subtype-base'
    - anyOf:
      - $ref: '#/definitions/transform-subtype-array'
      - $ref: '#/definitions/transform-subtype-direct'
      - $ref: '#/definitions/transform-subtype-filter'
      - $ref: '#/definitions/transform-subtype-function'
      - $ref: '#/definitions/transform-subtype-iterate'
      - $ref: '#/definitions/transform-subtype-map_fields'
      - $ref: '#/definitions/transform-subtype-pandas'
      - $ref: '#/definitions/transform-subtype-select_fields'
      - $ref: '#/definitions/transform-subtype-select_scalar'
      - $ref: '#/definitions/transform-subtype-statement'
    description: Schema for transform components.
    title: complete-transform-transformtype
  transform-subtype-array:
    additionalProperties: true
    allowSingular: transformtype
    description: Schema for transform component ['array'] subtype.
    properties:
      field_names:
        items:
          type: string
        type: array
      transformtype:
        default: array
        enum:
        - array
    title: yggdrasil.communication.transforms.ArrayTransform.ArrayTransform
    type: object
  transform-subtype-base:
    additionalProperties: false
    allowSingular: transformtype
    description: Base schema for all subtypes of transform components.
    properties:
      field_names:
        items:
          type: string
        type: array
      filter:
        $ref: '#/definitions/filter'
      function:
        description: The handle for a callable Python object (e.g. function) that
          should be used to transform messages or a string of the form "<function
          file>:<function name>" identifying a function where "<function file>" is
          the module or Python file containing the function and "<function name>"
          is the name of the function. The function should take the message as input
          and return the transformed message.
        type: function
      index:
        default: 0
        description: Array index or dictionary key to select. Defaults to selecting
          the first element in an array or the first key alphabetically.
        type:
        - integer
        - string
      map:
        additionalProperties:
          type: string
        description: A mapping from original field name to new field names.
        type: object
      original_datatype:
        description: Datatype associated with expected messages. Defaults to None.
        type: schema
      original_order:
        description: The original order of fields that should be used for selecting
          from lists/tuples.
        items:
          type: string
        type: array
      selected:
        description: A list of fields that should be selected.
        items:
          type: string
        type: array
      single_as_scalar:
        description: If True and only a single field is selected, the transformed
          messages will be scalars rather than arrays with single elements. Defaults
          to False.
        type: boolean
      statement:
        description: Python statement in terms of the message as represented by the
          string "%x%" that should evaluate to the transformed message. The statement
          should only use a limited set of builtins and the math library (See yggdrasil.tools.safe_eval).
          If more complex relationships are required, use the FunctionTransform class.
        type: string
      transformtype:
        enum:
        - array
        - direct
        - filter
        - function
        - iterate
        - map_fields
        - pandas
        - select_fields
        - select_scalar
        - statement
    title: transform_base
    type: object
  transform-subtype-direct:
    additionalProperties: true
    allowSingular: transformtype
    description: Schema for transform component ['direct'] subtype.
    properties:
      transformtype:
        default: direct
        enum:
        - direct
    title: yggdrasil.communication.transforms.DirectTransform.DirectTransform
    type: object
  transform-subtype-filter:
    additionalProperties: true
    allowSingular: transformtype
    description: Schema for transform component ['filter'] subtype.
    properties:
      filter:
        $ref: '#/definitions/filter'
      transformtype:
        default: filter
        enum:
        - filter
    required:
    - filter
    title: yggdrasil.communication.transforms.FilterTransform.FilterTransform
    type: object
  transform-subtype-function:
    additionalProperties: true
    allowSingular: transformtype
    description: Schema for transform component ['function'] subtype.
    properties:
      function:
        description: The handle for a callable Python object (e.g. function) that
          should be used to transform messages or a string of the form "<function
          file>:<function name>" identifying a function where "<function file>" is
          the module or Python file containing the function and "<function name>"
          is the name of the function. The function should take the message as input
          and return the transformed message.
        type: function
      transformtype:
        default: function
        enum:
        - function
    required:
    - function
    title: yggdrasil.communication.transforms.FunctionTransform.FunctionTransform
    type: object
  transform-subtype-iterate:
    additionalProperties: true
    allowSingular: transformtype
    description: Schema for transform component ['iterate'] subtype.
    properties:
      transformtype:
        default: iterate
        enum:
        - iterate
    title: yggdrasil.communication.transforms.IterateTransform.IterateTransform
    type: object
  transform-subtype-map_fields:
    additionalProperties: true
    allowSingular: transformtype
    description: Schema for transform component ['map_fields'] subtype.
    properties:
      map:
        additionalProperties:
          type: string
        description: A mapping from original field name to new field names.
        type: object
      transformtype:
        default: map_fields
        enum:
        - map_fields
    required:
    - map
    title: yggdrasil.communication.transforms.MapFieldsTransform.MapFieldsTransform
    type: object
  transform-subtype-pandas:
    additionalProperties: true
    allowSingular: transformtype
    description: Schema for transform component ['pandas'] subtype.
    properties:
      field_names:
        items:
          type: string
        type: array
      transformtype:
        default: pandas
        enum:
        - pandas
    title: yggdrasil.communication.transforms.PandasTransform.PandasTransform
    type: object
  transform-subtype-select_fields:
    additionalProperties: true
    allowSingular: transformtype
    description: Schema for transform component ['select_fields'] subtype.
    properties:
      original_order:
        description: The original order of fields that should be used for selecting
          from lists/tuples.
        items:
          type: string
        type: array
      selected:
        description: A list of fields that should be selected.
        items:
          type: string
        type: array
      single_as_scalar:
        description: If True and only a single field is selected, the transformed
          messages will be scalars rather than arrays with single elements. Defaults
          to False.
        type: boolean
      transformtype:
        default: select_fields
        enum:
        - select_fields
    required:
    - selected
    title: yggdrasil.communication.transforms.SelectFieldsTransform.SelectFieldsTransform
    type: object
  transform-subtype-select_scalar:
    additionalProperties: true
    allowSingular: transformtype
    description: Schema for transform component ['select_scalar'] subtype.
    properties:
      index:
        default: 0
        description: Array index or dictionary key to select. Defaults to selecting
          the first element in an array or the first key alphabetically.
        type:
        - integer
        - string
      original_order:
        description: The original order of fields that should be used for selecting
          from lists/tuples.
        items:
          type: string
        type: array
      transformtype:
        default: select_scalar
        enum:
        - select_scalar
    title: yggdrasil.communication.transforms.SelectScalarTransform.SelectScalarTransform
    type: object
  transform-subtype-statement:
    additionalProperties: true
    allowSingular: transformtype
    description: Schema for transform component ['statement'] subtype.
    properties:
      statement:
        description: Python statement in terms of the message as represented by the
          string "%x%" that should evaluate to the transformed message. The statement
          should only use a limited set of builtins and the math library (See yggdrasil.tools.safe_eval).
          If more complex relationships are required, use the FunctionTransform class.
        type: string
      transformtype:
        default: statement
        enum:
        - statement
    required:
    - statement
    title: yggdrasil.communication.transforms.StatementTransform.StatementTransform
    type: object
description: Schema for yggdrasil YAML input files.
properties:
  connections:
    aliases:
    - connection
    allowSingular: true
    default: []
    items:
      anyOf:
      - $ref: '#/definitions/connection'
      - $ref: '#/definitions/connection_driver'
    type: array
  models:
    aliases:
    - model
    allowSingular: true
    items:
      anyOf:
      - $ref: '#/definitions/model'
      - $ref: '#/definitions/model_driver'
    minItems: 1
    type: array
  working_dir:
    type: string
pushProperties:
  $properties/connections/items:
  - working_dir
  $properties/models/items:
  - working_dir
required:
- models
- connections
title: YAML Schema
type: object<|MERGE_RESOLUTION|>--- conflicted
+++ resolved
@@ -1886,6 +1886,7 @@
       - $ref: '#/definitions/model-subtype-cpp'
       - $ref: '#/definitions/model-subtype-dummy'
       - $ref: '#/definitions/model-subtype-fortran'
+      - $ref: '#/definitions/model-subtype-julia'
       - $ref: '#/definitions/model-subtype-lpy'
       - $ref: '#/definitions/model-subtype-mpi'
       - $ref: '#/definitions/model-subtype-make'
@@ -2106,6 +2107,7 @@
         - ExecutableModelDriver
         - FortranModelDriver
         - GCCModelDriver
+        - JuliaModelDriver
         - LPyModelDriver
         - MPIPartnerModel
         - MakeModelDriver
@@ -2190,466 +2192,6 @@
         - additionalProperties:
             oneOf:
             - type: string
-<<<<<<< HEAD
-            - additionalProperties: false
-              properties:
-                arguments:
-                  type: string
-                package:
-                  type: string
-                package_manager:
-                  type: string
-              required:
-              - package
-              type: object
-          type: array
-        description:
-          description: Description of the model. This parameter is only used in the
-            model repository or when providing the model as a service.
-          type: string
-        disable_python_c_api:
-          description: If True, the Python C API will be disabled. Defaults to False.
-          type: boolean
-        driver:
-          deprecated: true
-          description: '[DEPRECATED] Name of driver class that should be used.'
-          enum:
-          - CMakeModelDriver
-          - CModelDriver
-          - CPPModelDriver
-          - DummyModelDriver
-          - ExecutableModelDriver
-          - FortranModelDriver
-          - GCCModelDriver
-          - JuliaModelDriver
-          - LPyModelDriver
-          - MPIPartnerModel
-          - MakeModelDriver
-          - MatlabModelDriver
-          - OSRModelDriver
-          - PythonModelDriver
-          - RModelDriver
-          - SBMLModelDriver
-          - TimeSyncModelDriver
-          type: string
-        env:
-          additional_properties:
-            type: string
-          default: {}
-          description: Dictionary of environment variables that should be set when
-            the driver starts. Defaults to {}.
-          type: object
-        env_compiler:
-          description: Environment variable where the compiler executable should be
-            stored for use within the Makefile. If not provided, this will be determined
-            by the target language driver.
-          type: string
-        env_compiler_flags:
-          description: Environment variable where the compiler flags should be stored
-            (including those required to compile against the |yggdrasil| interface).
-            If not provided, this will be determined by the target language driver.
-          type: string
-        env_linker:
-          description: Environment variable where the linker executable should be
-            stored for use within the Makefile. If not provided, this will be determined
-            by the target language driver.
-          type: string
-        env_linker_flags:
-          description: Environment variable where the linker flags should be stored
-            (including those required to link against the |yggdrasil| interface).
-            If not provided, this will be determined by the target language driver.
-          type: string
-        function:
-          description: If provided, an integrated model is created by wrapping the
-            function named here. The function must be located within the file specified
-            by the source file listed in the first argument. If not provided, the
-            model must contain it's own calls to the |yggdrasil| interface.
-          type: string
-        inputs:
-          aliases:
-          - input
-          - input_file
-          - input_files
-          allowSingular: true
-          default:
-          - commtype: default
-            datatype:
-              subtype: string
-              type: scalar
-            is_default: true
-            name: input
-          description: Zero or more channels carrying input to the model. A full description
-            of channel entries and the options available for channels can be found
-            :ref:`here<yaml_comm_options>`.
-          items:
-            anyOf:
-            - $ref: '#/definitions/comm'
-            - $ref: '#/definitions/comm_driver'
-            - $ref: '#/definitions/file_driver'
-          type: array
-        integrator:
-          default: cvode
-          description: Name of integrator that should be used. Valid options include
-            ['cvode', 'gillespie', 'rk4', 'rk45']. Defaults to 'cvode'.
-          enum:
-          - cvode
-          - gillespie
-          - rk4
-          - rk45
-          type: string
-        integrator_settings:
-          default: {}
-          description: Settings for the integrator. Defaults to empty dict.
-          type: object
-        interpolation:
-          anyOf:
-          - type: string
-          - additionalProperties:
-              oneOf:
-              - type: string
-              - properties:
-                  method:
-                    type: string
-                required:
-                - method
-                type: object
-            type: object
-          - properties:
-              method:
-                type: string
-            required:
-            - method
-            type: object
-          default: index
-        interpreter:
-          description: Name or path of interpreter executable that should be used
-            to run the model. If not provided, the interpreter will be determined
-            based on configuration options for the language (if present) and the default_interpreter
-            class attribute.
-          type: string
-        interpreter_flags:
-          default: []
-          description: Flags that should be passed to the interpreter when running
-            the model. If not provided, the flags are determined based on configuration
-            options for the language (if present) and the default_interpreter_flags
-            class attribute.
-          items:
-            type: string
-          type: array
-        is_server:
-          anyOf:
-          - type: boolean
-          - additionalProperties: false
-            properties:
-              input:
-                type: string
-              output:
-                type: string
-            type: object
-          default: false
-          description: 'If `True`, the model is assumed to be a server for one or
-            more client models and an instance of :class:`yggdrasil.drivers.ServerDriver`
-            is started. The corresponding channel that should be passed to the yggdrasil
-            API will be the name of the model. If is_server is a dictionary, it should
-            contain an ''input'' key and an ''output'' key. These are required to
-            be the names of existing input and output channels in the model that will
-            be co-opted by the server. (Note: This requires that the co-opted output
-            channel''s send method is called once for each time the co-opted input
-            channel''s recv method is called. If used with the `function` parameter,
-            `is_server` must be a dictionary. Defaults to False.'
-        iter_function_over:
-          default: []
-          description: Variable(s) that should be received or sent as an array, but
-            iterated over. Defaults to an empty array and is ignored.
-          items:
-            type: string
-          type: array
-        language:
-          default: executable
-          description: The programming language that the model is written in. A list
-            of available languages can be found :ref:`here <schema_table_model_subtype_rst>`.
-          enum:
-          - R
-          - c
-          - c++
-          - cmake
-          - cpp
-          - cxx
-          - dummy
-          - executable
-          - fortran
-          - julia
-          - lpy
-          - make
-          - matlab
-          - mpi
-          - osr
-          - python
-          - r
-          - sbml
-          - timesync
-          type: string
-        linker:
-          description: Command or path to executable that should be used to link the
-            model. If not provided, the linker will be determined based on configuration
-            options for the language (if present) and the registered linkers that
-            are available on the current operating system
-          type: string
-        linker_flags:
-          default: []
-          description: Flags that should be passed to the linker during compilation.
-            If not provided, the linker flags will be determined based on configuration
-            options for the language (if present), the linker defaults, and the default_linker_flags
-            class attribute.
-          items:
-            type: string
-          type: array
-        logging_level:
-          default: ''
-          description: The level of logging messages that should be displayed by the
-            model. Defaults to the logging level as determined by the configuration
-            file and environment variables.
-          type: string
-        makedir:
-          description: Directory where make should be invoked from if it is not the
-            same as the directory containing the makefile. Defaults to directory containing
-            makefile if provided, otherwise working_dir.
-          type: string
-        makefile:
-          default: Makefile
-          description: Path to make file either absolute, relative to makedir (if
-            provided), or relative to working_dir. Defaults to Makefile.
-          type: string
-        name:
-          description: Name used for component in log messages.
-          type: string
-        only_output_final_step:
-          default: false
-          description: If True, only the final timestep is output. Defaults to False.
-          type: boolean
-        outputs:
-          aliases:
-          - output
-          - output_file
-          - output_files
-          allowSingular: true
-          default:
-          - commtype: default
-            datatype:
-              subtype: string
-              type: scalar
-            is_default: true
-            name: output
-          description: Zero or more channels carrying output from the model. A full
-            description of channel entries and the options available for channels
-            can be found :ref:`here<yaml_comm_options>`.
-          items:
-            anyOf:
-            - $ref: '#/definitions/comm'
-            - $ref: '#/definitions/comm_driver'
-            - $ref: '#/definitions/file_driver'
-          type: array
-        outputs_in_inputs:
-          description: If True, outputs from wrapped model functions are passed by
-            pointer as inputs for modification and the return value will be a flag.
-            If False, outputs are limited to return values. Defaults to the value
-            of the class attribute outputs_in_inputs.
-          type: boolean
-        overwrite:
-          description: If True, any existing model products (compilation products,
-            wrapper scripts, etc.) are removed prior to the run. If False, the products
-            are not removed. Defaults to True. Setting this to False can improve the
-            performance, particularly for models that take a long time to compile,
-            but this should only be done once the model has been fully debugged to
-            ensure that each run is tested on a clean copy of the model. The value
-            of this keyword also determines whether or not products are removed after
-            a run.
-          type: boolean
-        preserve_cache:
-          default: false
-          description: If True model products will be kept following the run, otherwise
-            all products will be cleaned up. Defaults to False. This keyword is superceeded
-            by overwrite.
-          type: boolean
-        products:
-          default: []
-          description: Paths to files created by the model that should be cleaned
-            up when the model exits. Entries can be absolute paths or paths relative
-            to the working directory. Defaults to [].
-          items:
-            type: string
-          type: array
-        repository_commit:
-          description: Commit that should be checked out in the model repository specified
-            by repository_url. If not provided, the most recent commit on the default
-            branch will be used.
-          type: string
-        repository_url:
-          description: URL for the git repository containing the model source code.
-            If provided, relative paths in the model YAML definition will be considered
-            relative to the repository root directory.
-          type: string
-        reset:
-          default: false
-          description: If True, the simulation will be reset to it's initial values
-            before each call (including the start time). Defaults to False.
-          type: boolean
-        selections:
-          default: []
-          description: Variables to include in the output. Defaults to None and the
-            time/floating selections will be returned.
-          items:
-            type: string
-          type: array
-        skip_interpreter:
-          default: false
-          description: If True, no interpreter will be added to the arguments. This
-            should only be used for subclasses that will not be invoking the model
-            via the command line. Defaults to False.
-          type: boolean
-        skip_start_time:
-          default: false
-          description: If True, the results for the initial time step will not be
-            output. Defaults to False. This option is ignored if only_output_final_step
-            is True.
-          type: boolean
-        source_files:
-          default: []
-          description: Source files that should be compiled into an executable. Defaults
-            to an empty list and the driver will search for a source file based on
-            the model executable (the first model argument).
-          items:
-            type: string
-          type: array
-        source_products:
-          default: []
-          description: Files created by running the model that are source files. These
-            files will be removed without checking their extension so users should
-            avoid adding files to this list unless they are sure they should be deleted.
-            Defaults to [].
-          items:
-            type: string
-          type: array
-        sourcedir:
-          description: Source directory to call cmake on. If not provided it is set
-            to working_dir. This should be the directory containing the CMakeLists.txt
-            file. It can be relative to working_dir or absolute.
-          type: string
-        standard:
-          default: f2003
-          description: Fortran standard that should be used. Defaults to 'f2003'.
-          enum:
-          - f2003
-          - f2008
-          type: string
-        start_time:
-          default: 0.0
-          description: Time that simulation should be started from. If 'reset' is
-            True, the start time will always be the provided value, otherwise, the
-            start time will be the end of the previous call after the first call.
-            Defaults to 0.0.
-          type: number
-        steps:
-          default: 1
-          description: Number of steps that should be output. Defaults to None.
-          type: integer
-        strace_flags:
-          default:
-          - -e
-          - trace=memory
-          description: Flags to pass to strace (or dtrace). Defaults to [].
-          items:
-            type: string
-          type: array
-        sync_vars_in:
-          default: []
-          description: Variables that should be synchronized from other models. Defaults
-            to [].
-          items:
-            type: string
-          type: array
-        sync_vars_out:
-          default: []
-          description: Variables that should be synchronized to other models. Defaults
-            to [].
-          items:
-            type: string
-          type: array
-        synonyms:
-          additionalProperties:
-            additionalProperties:
-              anyOf:
-              - type: string
-              - properties:
-                  alt:
-                    anyOf:
-                    - type: string
-                    - items:
-                        type: string
-                      type: array
-                  alt2base:
-                    type: function
-                  base2alt:
-                    type: function
-                required:
-                - alt
-                - alt2base
-                - base2alt
-                type: object
-            type: object
-          default: {}
-          description: 'Mapping from model names to mappings from base variables names
-            to information about one or more alternate variable names used by the
-            named model that should be converted to the base variable. Values for
-            providing information about alternate variables can either be strings
-            (implies equivalence with the base variable in everything but name and
-            units) or mappings with the keys:'
-          type: object
-        target:
-          description: Make target that should be built to create the model executable.
-            Defaults to None.
-          type: string
-        target_compiler:
-          description: Compilation tool that should be used to compile the target
-            language. Defaults to None and will be set based on the selected language
-            driver.
-          type: string
-        target_compiler_flags:
-          description: Compilation flags that should be passed to the target language
-            compiler. Defaults to [].
-          items:
-            type: string
-          type: array
-        target_language:
-          description: Language that the target is written in. Defaults to None and
-            will be set based on the source files provided.
-          type: string
-        target_linker:
-          description: Compilation tool that should be used to link the target language.
-            Defaults to None and will be set based on the selected language driver.
-          type: string
-        target_linker_flags:
-          description: Linking flags that should be passed to the target language
-            linker. Defaults to [].
-          items:
-            type: string
-          type: array
-        timesync:
-          allowSingular: true
-          default:
-          - false
-          description: If set, the model is assumed to call a send then receive of
-            the state at each timestep for syncronization with other models that are
-            also integrating in time. If a string is provided, it is assumed to be
-            the name of the server that will handle timestep synchronization. If a
-            boolean is provided, the name of the server will be assumed to be 'timestep'.
-            Defaults to False.
-          items:
-            anyOf:
-            - type: string
-            - type: boolean
-=======
->>>>>>> cee9eb07
             - properties:
                 method:
                   type: string
@@ -2660,405 +2202,6 @@
         - properties:
             method:
               type: string
-<<<<<<< HEAD
-            type: array
-          language:
-            default: dummy
-            description: The programming language that the model is written in. A
-              list of available languages can be found :ref:`here <schema_table_model_subtype_rst>`.
-            enum:
-            - dummy
-            type: string
-          skip_interpreter:
-            default: false
-            description: If True, no interpreter will be added to the arguments. This
-              should only be used for subclasses that will not be invoking the model
-              via the command line. Defaults to False.
-            type: boolean
-        required:
-        - args
-        - language
-        title: yggdrasil.drivers.DummyModelDriver.DummyModelDriver
-        type: object
-      - additionalProperties: true
-        description: Schema for model component ['fortran'] subtype.
-        properties:
-          compiler:
-            description: Command or path to executable that should be used to compile
-              the model. If not provided, the compiler will be determined based on
-              configuration options for the language (if present) and the registered
-              compilers that are available on the current operating system.
-            type: string
-          compiler_flags:
-            default: []
-            description: Flags that should be passed to the compiler during compilation.
-              If nto provided, the compiler flags will be determined based on configuration
-              options for the language (if present), the compiler defaults, and the
-              default_compiler_flags class attribute.
-            items:
-              type: string
-            type: array
-          disable_python_c_api:
-            description: If True, the Python C API will be disabled. Defaults to False.
-            type: boolean
-          driver:
-            deprecated: true
-            description: '[DEPRECATED] Name of driver class that should be used.'
-            enum:
-            - FortranModelDriver
-            type: string
-          language:
-            default: fortran
-            description: Model is written in Fortran.
-            enum:
-            - fortran
-            type: string
-          linker:
-            description: Command or path to executable that should be used to link
-              the model. If not provided, the linker will be determined based on configuration
-              options for the language (if present) and the registered linkers that
-              are available on the current operating system
-            type: string
-          linker_flags:
-            default: []
-            description: Flags that should be passed to the linker during compilation.
-              If not provided, the linker flags will be determined based on configuration
-              options for the language (if present), the linker defaults, and the
-              default_linker_flags class attribute.
-            items:
-              type: string
-            type: array
-          source_files:
-            default: []
-            description: Source files that should be compiled into an executable.
-              Defaults to an empty list and the driver will search for a source file
-              based on the model executable (the first model argument).
-            items:
-              type: string
-            type: array
-          standard:
-            default: f2003
-            description: Fortran standard that should be used. Defaults to 'f2003'.
-            enum:
-            - f2003
-            - f2008
-            type: string
-          with_asan:
-            description: If True, the model will be compiled and linked with the address
-              sanitizer enabled (if there is one available for the selected compiler).
-            type: boolean
-        required:
-        - args
-        - language
-        title: yggdrasil.drivers.FortranModelDriver.FortranModelDriver
-        type: object
-      - additionalProperties: true
-        description: Schema for model component ['julia'] subtype.
-        properties:
-          driver:
-            deprecated: true
-            description: '[DEPRECATED] Name of driver class that should be used.'
-            enum:
-            - JuliaModelDriver
-            type: string
-          interpreter:
-            description: Name or path of interpreter executable that should be used
-              to run the model. If not provided, the interpreter will be determined
-              based on configuration options for the language (if present) and the
-              default_interpreter class attribute.
-            type: string
-          interpreter_flags:
-            default: []
-            description: Flags that should be passed to the interpreter when running
-              the model. If not provided, the flags are determined based on configuration
-              options for the language (if present) and the default_interpreter_flags
-              class attribute.
-            items:
-              type: string
-            type: array
-          language:
-            default: julia
-            description: Model is written in Julia.
-            enum:
-            - julia
-            type: string
-          skip_interpreter:
-            default: false
-            description: If True, no interpreter will be added to the arguments. This
-              should only be used for subclasses that will not be invoking the model
-              via the command line. Defaults to False.
-            type: boolean
-        required:
-        - args
-        - language
-        title: yggdrasil.drivers.JuliaModelDriver.JuliaModelDriver
-        type: object
-      - additionalProperties: true
-        description: Schema for model component ['lpy'] subtype.
-        properties:
-          driver:
-            deprecated: true
-            description: '[DEPRECATED] Name of driver class that should be used.'
-            enum:
-            - LPyModelDriver
-            type: string
-          interpreter:
-            description: Name or path of interpreter executable that should be used
-              to run the model. If not provided, the interpreter will be determined
-              based on configuration options for the language (if present) and the
-              default_interpreter class attribute.
-            type: string
-          interpreter_flags:
-            default: []
-            description: Flags that should be passed to the interpreter when running
-              the model. If not provided, the flags are determined based on configuration
-              options for the language (if present) and the default_interpreter_flags
-              class attribute.
-            items:
-              type: string
-            type: array
-          language:
-            default: lpy
-            description: Model is an LPy system.
-            enum:
-            - lpy
-            type: string
-          skip_interpreter:
-            default: false
-            description: If True, no interpreter will be added to the arguments. This
-              should only be used for subclasses that will not be invoking the model
-              via the command line. Defaults to False.
-            type: boolean
-        required:
-        - args
-        - language
-        title: yggdrasil.drivers.LPyModelDriver.LPyModelDriver
-        type: object
-      - additionalProperties: true
-        description: Schema for model component ['mpi'] subtype.
-        properties:
-          driver:
-            deprecated: true
-            description: '[DEPRECATED] Name of driver class that should be used.'
-            enum:
-            - MPIPartnerModel
-            type: string
-          language:
-            default: mpi
-            description: Model is being run on another MPI process and this driver
-              is used as as stand-in to monitor it on the root process.
-            enum:
-            - mpi
-            type: string
-        required:
-        - args
-        - language
-        title: yggdrasil.drivers.MPIPartnerModel.MPIPartnerModel
-        type: object
-      - additionalProperties: true
-        description: Schema for model component ['make'] subtype.
-        properties:
-          builddir:
-            type: string
-          buildfile:
-            type: string
-          compiler:
-            description: Command or path to executable that should be used to compile
-              the model. If not provided, the compiler will be determined based on
-              configuration options for the language (if present) and the registered
-              compilers that are available on the current operating system.
-            type: string
-          compiler_flags:
-            default: []
-            description: Flags that should be passed to the compiler during compilation.
-              If nto provided, the compiler flags will be determined based on configuration
-              options for the language (if present), the compiler defaults, and the
-              default_compiler_flags class attribute.
-            items:
-              type: string
-            type: array
-          disable_python_c_api:
-            description: If True, the Python C API will be disabled. Defaults to False.
-            type: boolean
-          driver:
-            deprecated: true
-            description: '[DEPRECATED] Name of driver class that should be used.'
-            enum:
-            - MakeModelDriver
-            type: string
-          env_compiler:
-            description: Environment variable where the compiler executable should
-              be stored for use within the Makefile. If not provided, this will be
-              determined by the target language driver.
-            type: string
-          env_compiler_flags:
-            description: Environment variable where the compiler flags should be stored
-              (including those required to compile against the |yggdrasil| interface).
-              If not provided, this will be determined by the target language driver.
-            type: string
-          env_linker:
-            description: Environment variable where the linker executable should be
-              stored for use within the Makefile. If not provided, this will be determined
-              by the target language driver.
-            type: string
-          env_linker_flags:
-            description: Environment variable where the linker flags should be stored
-              (including those required to link against the |yggdrasil| interface).
-              If not provided, this will be determined by the target language driver.
-            type: string
-          language:
-            default: make
-            description: Model is written in C/C++ and has a Makefile for compilation.
-            enum:
-            - make
-            type: string
-          linker:
-            description: Command or path to executable that should be used to link
-              the model. If not provided, the linker will be determined based on configuration
-              options for the language (if present) and the registered linkers that
-              are available on the current operating system
-            type: string
-          linker_flags:
-            default: []
-            description: Flags that should be passed to the linker during compilation.
-              If not provided, the linker flags will be determined based on configuration
-              options for the language (if present), the linker defaults, and the
-              default_linker_flags class attribute.
-            items:
-              type: string
-            type: array
-          makedir:
-            description: Directory where make should be invoked from if it is not
-              the same as the directory containing the makefile. Defaults to directory
-              containing makefile if provided, otherwise working_dir.
-            type: string
-          makefile:
-            default: Makefile
-            description: Path to make file either absolute, relative to makedir (if
-              provided), or relative to working_dir. Defaults to Makefile.
-            type: string
-          source_files:
-            default: []
-            description: Source files that should be compiled into an executable.
-              Defaults to an empty list and the driver will search for a source file
-              based on the model executable (the first model argument).
-            items:
-              type: string
-            type: array
-          target:
-            description: Make target that should be built to create the model executable.
-              Defaults to None.
-            type: string
-          target_compiler:
-            description: Compilation tool that should be used to compile the target
-              language. Defaults to None and will be set based on the selected language
-              driver.
-            type: string
-          target_compiler_flags:
-            description: Compilation flags that should be passed to the target language
-              compiler. Defaults to [].
-            items:
-              type: string
-            type: array
-          target_language:
-            description: Language that the target is written in. Defaults to None
-              and will be set based on the source files provided.
-            type: string
-          target_linker:
-            description: Compilation tool that should be used to link the target language.
-              Defaults to None and will be set based on the selected language driver.
-            type: string
-          target_linker_flags:
-            description: Linking flags that should be passed to the target language
-              linker. Defaults to [].
-            items:
-              type: string
-            type: array
-          with_asan:
-            description: If True, the model will be compiled and linked with the address
-              sanitizer enabled (if there is one available for the selected compiler).
-            type: boolean
-        required:
-        - args
-        - language
-        title: yggdrasil.drivers.MakeModelDriver.MakeModelDriver
-        type: object
-      - additionalProperties: true
-        description: Schema for model component ['matlab'] subtype.
-        properties:
-          driver:
-            deprecated: true
-            description: '[DEPRECATED] Name of driver class that should be used.'
-            enum:
-            - MatlabModelDriver
-            type: string
-          interpreter:
-            description: Name or path of interpreter executable that should be used
-              to run the model. If not provided, the interpreter will be determined
-              based on configuration options for the language (if present) and the
-              default_interpreter class attribute.
-            type: string
-          interpreter_flags:
-            default: []
-            description: Flags that should be passed to the interpreter when running
-              the model. If not provided, the flags are determined based on configuration
-              options for the language (if present) and the default_interpreter_flags
-              class attribute.
-            items:
-              type: string
-            type: array
-          language:
-            default: matlab
-            description: Model is written in Matlab.
-            enum:
-            - matlab
-            type: string
-          skip_interpreter:
-            default: false
-            description: If True, no interpreter will be added to the arguments. This
-              should only be used for subclasses that will not be invoking the model
-              via the command line. Defaults to False.
-            type: boolean
-          use_symunit:
-            default: false
-            description: If True, input/output variables with units will be represented
-              in Matlab using symunit. Defaults to False.
-            type: boolean
-        required:
-        - args
-        - language
-        title: yggdrasil.drivers.MatlabModelDriver.MatlabModelDriver
-        type: object
-      - additionalProperties: true
-        description: Schema for model component ['osr'] subtype.
-        properties:
-          copy_xml_to_osr:
-            default: false
-            description: If True, the XML file(s) will be copied to the OSR repository
-              InputFiles direcitory before running. This is necessary if the XML file(s)
-              use any of the files located there since OSR always assumes the included
-              file paths are relative. Defaults to False.
-            type: boolean
-          disable_python_c_api:
-            type: boolean
-          driver:
-            deprecated: true
-            description: '[DEPRECATED] Name of driver class that should be used.'
-            enum:
-            - OSRModelDriver
-            type: string
-          language:
-            default: osr
-            description: Model is an OSR model.
-            enum:
-            - osr
-            type: string
-          sync_vars_in:
-            default: []
-            description: Variables that should be synchronized from other models.
-              Defaults to [].
-            items:
-=======
           required:
           - method
           type: object
@@ -3084,7 +2227,6 @@
         - additionalProperties: false
           properties:
             input:
->>>>>>> cee9eb07
               type: string
             output:
               type: string
@@ -3121,6 +2263,7 @@
         - dummy
         - executable
         - fortran
+        - julia
         - lpy
         - make
         - matlab
@@ -3940,6 +3083,59 @@
     - args
     - language
     title: yggdrasil.drivers.FortranModelDriver.FortranModelDriver
+    type: object
+  model-subtype-julia:
+    additionalProperties: true
+    description: Schema for model component ['julia'] subtype.
+    properties:
+      args:
+        allowSingular: true
+        description: The path to the file containing the model program that will be
+          run by the driver for the model's language and/or a list of arguments that
+          should be passed as input to the model program or language executable (e.g.
+          source code or configuration file for a domain specific language).
+        items:
+          type:
+          - string
+          - number
+        type: array
+      driver:
+        deprecated: true
+        description: '[DEPRECATED] Name of driver class that should be used.'
+        enum:
+        - JuliaModelDriver
+        type: string
+      interpreter:
+        description: Name or path of interpreter executable that should be used to
+          run the model. If not provided, the interpreter will be determined based
+          on configuration options for the language (if present) and the default_interpreter
+          class attribute.
+        type: string
+      interpreter_flags:
+        default: []
+        description: Flags that should be passed to the interpreter when running the
+          model. If not provided, the flags are determined based on configuration
+          options for the language (if present) and the default_interpreter_flags
+          class attribute.
+        items:
+          type: string
+        type: array
+      language:
+        default: julia
+        description: Model is written in Julia.
+        enum:
+        - julia
+        type: string
+      skip_interpreter:
+        default: false
+        description: If True, no interpreter will be added to the arguments. This
+          should only be used for subclasses that will not be invoking the model via
+          the command line. Defaults to False.
+        type: boolean
+    required:
+    - args
+    - language
+    title: yggdrasil.drivers.JuliaModelDriver.JuliaModelDriver
     type: object
   model-subtype-lpy:
     additionalProperties: true
