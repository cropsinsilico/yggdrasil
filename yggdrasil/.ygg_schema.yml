--- conflicted
+++ resolved
@@ -2547,18 +2547,15 @@
             description: Build type/configuration that should be built. Defaults to
               'Release'.
             type: string
-<<<<<<< HEAD
-          driver:
-            deprecated: true
-            description: '[DEPRECATED] Name of driver class that should be used.'
-            enum:
-            - CMakeModelDriver
-            type: string
-=======
           disable_python_c_api:
             description: If True, the Python C API will be disabled. Defaults to False.
             type: boolean
->>>>>>> 2946838b
+          driver:
+            deprecated: true
+            description: '[DEPRECATED] Name of driver class that should be used.'
+            enum:
+            - CMakeModelDriver
+            type: string
           env_compiler:
             description: Environment variable where the compiler executable should
               be stored for use within the Makefile. If not provided, this will be
@@ -2668,19 +2665,16 @@
             items:
               type: string
             type: array
-<<<<<<< HEAD
-          driver:
-            deprecated: true
-            description: '[DEPRECATED] Name of driver class that should be used.'
-            enum:
-            - GCCModelDriver
-            - CModelDriver
-            type: string
-=======
           disable_python_c_api:
             description: If True, the Python C API will be disabled. Defaults to False.
             type: boolean
->>>>>>> 2946838b
+          driver:
+            deprecated: true
+            description: '[DEPRECATED] Name of driver class that should be used.'
+            enum:
+            - GCCModelDriver
+            - CModelDriver
+            type: string
           language:
             default: c
             description: Model is written in C.
@@ -2736,19 +2730,16 @@
             items:
               type: string
             type: array
-<<<<<<< HEAD
-          driver:
-            deprecated: true
-            description: '[DEPRECATED] Name of driver class that should be used.'
-            enum:
-            - GCCModelDriver
-            - CPPModelDriver
-            type: string
-=======
           disable_python_c_api:
             description: If True, the Python C API will be disabled. Defaults to False.
             type: boolean
->>>>>>> 2946838b
+          driver:
+            deprecated: true
+            description: '[DEPRECATED] Name of driver class that should be used.'
+            enum:
+            - GCCModelDriver
+            - CPPModelDriver
+            type: string
           language:
             default: c++
             description: Model is written in C++.
@@ -2847,18 +2838,15 @@
             items:
               type: string
             type: array
-<<<<<<< HEAD
-          driver:
-            deprecated: true
-            description: '[DEPRECATED] Name of driver class that should be used.'
-            enum:
-            - FortranModelDriver
-            type: string
-=======
           disable_python_c_api:
             description: If True, the Python C API will be disabled. Defaults to False.
             type: boolean
->>>>>>> 2946838b
+          driver:
+            deprecated: true
+            description: '[DEPRECATED] Name of driver class that should be used.'
+            enum:
+            - FortranModelDriver
+            type: string
           language:
             default: fortran
             description: Model is written in Fortran.
@@ -2985,18 +2973,15 @@
             items:
               type: string
             type: array
-<<<<<<< HEAD
-          driver:
-            deprecated: true
-            description: '[DEPRECATED] Name of driver class that should be used.'
-            enum:
-            - MakeModelDriver
-            type: string
-=======
           disable_python_c_api:
             description: If True, the Python C API will be disabled. Defaults to False.
             type: boolean
->>>>>>> 2946838b
+          driver:
+            deprecated: true
+            description: '[DEPRECATED] Name of driver class that should be used.'
+            enum:
+            - MakeModelDriver
+            type: string
           env_compiler:
             description: Environment variable where the compiler executable should
               be stored for use within the Makefile. If not provided, this will be
