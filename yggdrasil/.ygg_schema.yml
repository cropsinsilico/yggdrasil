additionalProperties: false
definitions:
  comm:
    allOf:
    - additionalProperties: false
      dependencies:
        driver:
        - args
      description: Base schema for all subtypes of comm components.
      properties:
        args:
          description: '[DEPRECATED] Arguments that should be provided to the driver.'
          type: string
        as_array:
          default: false
          description: '[DEPRECATED] If True and the datatype is table-like, tables
            are sent/recieved with either columns rather than row by row. Defaults
            to False.'
          type: boolean
        commtype:
          default: default
          description: Communication mechanism that should be used.
          enum:
          - buffer
          - default
          - ipc
          - rmq
          - rmq_async
          - zmq
          type: string
        datatype:
          default:
            type: bytes
          description: 'JSON schema (with expanded core types defined by |yggdrasil|)
            that constrains the type of data that should be sent/received by this
            object. Defaults to {''type'': ''bytes''}. Additional information on specifying
            datatypes can be found :ref:`here <datatypes_rst>`.'
          type: schema
        default_file:
          $ref: '#/definitions/file'
        driver:
          description: '[DEPRECATED] Name of driver class that should be used.'
          type: string
        field_names:
          description: '[DEPRECATED] Field names that should be used to label fields
            in sent/received tables. This keyword is only valid for table-like datatypes.
            If not provided, field names are created based on the field order.'
          items:
            type: string
          type: array
        field_units:
          description: '[DEPRECATED] Field units that should be used to convert fields
            in sent/received tables. This keyword is only valid for table-like datatypes.
            If not provided, all fields are assumed to be unitless.'
          items:
            type: string
          type: array
        filter:
          $ref: '#/definitions/filter'
        format_str:
          description: String that should be used to format/parse messages. Default
            to None.
          type: string
        is_default:
          default: false
          type: boolean
        length_map:
          additionalProperties:
            type: string
          description: Map from pointer variable names to
          type: object
        name:
          description: Name used for component in log messages.
          type: string
        outside_loop:
          default: false
          type: boolean
        recv_converter:
          anyOf:
          - $ref: '#/definitions/transform'
          - type:
            - function
            - string
          - items:
              anyOf:
              - $ref: '#/definitions/transform'
              - type:
                - function
                - string
            type: array
          description: Converter that should be used on received objects. Defaults
            to None.
        send_converter:
          anyOf:
          - $ref: '#/definitions/transform'
          - type:
            - function
            - string
          - items:
              anyOf:
              - $ref: '#/definitions/transform'
              - type:
                - function
                - string
            type: array
          description: Converter that should be used on sent objects. Defaults to
            None.
        transform:
          anyOf:
          - $ref: '#/definitions/transform'
          - type:
            - function
            - string
          - items:
              anyOf:
              - $ref: '#/definitions/transform'
              - type:
                - function
                - string
            type: array
        vars:
          description: Names of variables to be sent/received by this comm. Defaults
            to [].
          items:
            type: string
          type: array
      required:
<<<<<<< HEAD
      - name
      - datatype
      - commtype
=======
      - commtype
      - datatype
      - name
>>>>>>> 49a1473d
      title: comm_base
      type: object
    - anyOf:
      - additionalProperties: true
        description: Schema for comm component ['rmq'] subtype.
        properties:
          commtype:
            default: default
            description: RabbitMQ connection.
            enum:
            - rmq
            type: string
        title: RMQComm
        type: object
      - additionalProperties: true
        description: Schema for comm component ['buffer'] subtype.
        properties:
          commtype:
            default: default
            description: Communication mechanism that should be used.
            enum:
            - buffer
            type: string
        title: BufferComm
        type: object
      - additionalProperties: true
        description: Schema for comm component ['rmq_async'] subtype.
        properties:
          commtype:
            default: default
            description: Asynchronous RabbitMQ connection.
            enum:
            - rmq_async
            type: string
        title: RMQAsyncComm
        type: object
      - additionalProperties: true
        description: Schema for comm component ['ipc'] subtype.
        properties:
          commtype:
            default: default
            description: Interprocess communication (IPC) queue.
            enum:
            - ipc
            type: string
        title: IPCComm
        type: object
      - additionalProperties: true
        description: Schema for comm component ['default'] subtype.
        properties:
          commtype:
            default: default
            description: Communication mechanism selected based on the current platform.
            enum:
            - default
            type: string
        title: DefaultComm
        type: object
      - additionalProperties: true
        description: Schema for comm component ['zmq'] subtype.
        properties:
          commtype:
            default: default
            description: ZeroMQ socket.
            enum:
            - zmq
            type: string
        title: ZMQComm
        type: object
    description: Schema for comm components.
    title: comm
  connection:
    allOf:
    - additionalProperties: false
      dependencies:
        driver:
        - args
      description: Base schema for all subtypes of connection components.
      properties:
        args:
          description: '[DEPRECATED] Arguments that should be provided to the driver.'
          type: string
        connection_type:
          enum:
          - client
          - default
          - file_input
          - file_output
          - input
          - output
          - rmq_async_client
          - rmq_async_server
          - rmq_client
          - rmq_server
          - server
          type: string
        driver:
          description: '[DEPRECATED] Name of driver class that should be used.'
          type: string
        inputs:
          description: One or more name(s) of model output channel(s) and/or new channel/file
            objects that the connection should receive messages from. A full description
            of file entries and the available options can be found :ref:`here<yaml_file_options>`.
          items:
            anyOf:
            - $ref: '#/definitions/comm'
            - $ref: '#/definitions/file'
          minItems: 1
          type: array
        onexit:
          description: Class method that should be called when a model that the connection
            interacts with exits, but before the connection driver is shut down. Defaults
            to None.
          type: string
        outputs:
          description: One or more name(s) of model input channel(s) and/or new channel/file
            objects that the connection should send messages to. A full description
            of file entries and the available options can be found :ref:`here<yaml_file_options>`.
          items:
            anyOf:
            - $ref: '#/definitions/comm'
            - $ref: '#/definitions/file'
          minItems: 1
          type: array
        translator:
          description: Function or string specifying a function that should be used
            to translate messages from the input communicator(s) before passing them
            to the output communicator(s). If a string, the format should be "<package.module>:<function>"
            so that <function> can be imported from <package>. Defaults to None and
            messages are passed directly. This can also be a list of functions/strings
            that will be called on the messages in the order they are provided.
          items:
            oneOf:
            - type: function
            - $ref: '#/definitions/transform'
          type: array
      required:
      - outputs
      - inputs
      title: connection_base
      type: object
    - anyOf:
      - additionalProperties: true
        description: Schema for connection component ['default'] subtype.
        properties:
          connection_type:
            description: Connection between one or more comms/files and one or more
              comms/files.
            enum:
            - default
            type: string
        title: ConnectionDriver
        type: object
      - additionalProperties: true
        description: Schema for connection component ['client'] subtype.
        properties:
          connection_type:
            description: Connection between a model acting as a client and a server
              request comm.
            enum:
            - client
            type: string
        title: ClientDriver
        type: object
      - additionalProperties: true
        description: Schema for connection component ['rmq_client'] subtype.
        properties:
          connection_type:
            description: Connection between a model acting as a client and a RabbitMQ
              server request comm.
            enum:
            - rmq_client
            type: string
        title: RMQClientDriver
        type: object
      - additionalProperties: true
        description: Schema for connection component ['output'] subtype.
        properties:
          connection_type:
            description: Connection between a model and one or more comms/files.
            enum:
            - output
            type: string
        title: OutputDriver
        type: object
      - additionalProperties: true
        description: Schema for connection component ['file_output'] subtype.
        properties:
          connection_type:
            description: Connection between a model and a file.
            enum:
            - file_output
            type: string
        title: FileOutputDriver
        type: object
      - additionalProperties: true
        description: Schema for connection component ['server'] subtype.
        properties:
          connection_type:
            description: Connection between a server request comm and a model acting
              as a server.
            enum:
            - server
            type: string
        title: ServerDriver
        type: object
      - additionalProperties: true
        description: Schema for connection component ['rmq_async_server'] subtype.
        properties:
          connection_type:
            description: Connection between an asynchronous RabbitMQ server request
              comm and a model acting as a server.
            enum:
            - rmq_async_server
            type: string
        title: RMQAsyncServerDriver
        type: object
      - additionalProperties: true
        description: Schema for connection component ['input'] subtype.
        properties:
          connection_type:
            description: Connection between one or more comms/files and a model.
            enum:
            - input
            type: string
        title: InputDriver
        type: object
      - additionalProperties: true
        description: Schema for connection component ['file_input'] subtype.
        properties:
          connection_type:
            description: Connection between a file and a model.
            enum:
            - file_input
            type: string
        title: FileInputDriver
        type: object
      - additionalProperties: true
        description: Schema for connection component ['rmq_server'] subtype.
        properties:
          connection_type:
            description: Connection between a RabbitMQ server request comm and a model
              acting as a server.
            enum:
            - rmq_server
            type: string
        title: RMQServerDriver
        type: object
      - additionalProperties: true
        description: Schema for connection component ['rmq_async_client'] subtype.
        properties:
          connection_type:
            description: Connection between a model acting as a client and an asynchronous
              RabbitMQ server request comm.
            enum:
            - rmq_async_client
            type: string
        title: RMQAsyncClientDriver
        type: object
    description: Schema for connection components.
    title: connection
  file:
    allOf:
    - additionalProperties: false
      dependencies:
        driver:
        - args
      description: Base schema for all subtypes of file components.
      properties:
        append:
          default: false
          description: If True and writing, file is openned in append mode. If True
            and reading, file is kept open even if the end of the file is reached
            to allow for another process to write to the file in append mode. Defaults
            to False.
          type: boolean
        args:
          description: '[DEPRECATED] Arguments that should be provided to the driver.'
          type: string
        as_array:
          default: false
          description: '[DEPRECATED] If True and the datatype is table-like, tables
            are sent/recieved with either columns rather than row by row. Defaults
            to False.'
          type: boolean
        comment:
          default: '# '
          description: One or more characters indicating a comment. Defaults to '#
            '.
          type: string
        datatype:
          description: JSON schema defining the type of object that the serializer
            will be used to serialize/deserialize. Defaults to default_datatype.
          type: schema
        default_flow_style:
          default: false
          description: If True, nested collections will be serialized in the block
            style. If False, they will always be serialized in the flow style. See
            `PyYAML Documentation <https://pyyaml.org/wiki/PyYAMLDocumentation>`_.
          type: boolean
        delimiter:
          default: "\t"
          description: Delimiter that should be used to separate name/value pairs
            in the map. Defaults to \t.
          type: string
        driver:
          description: '[DEPRECATED] Name of driver class that should be used.'
          type: string
        encoding:
          default: utf-8
          description: Encoding that should be used to serialize the object. Defaults
            to 'utf-8'.
          type: string
        field_names:
          description: '[DEPRECATED] Field names that should be used to label fields
            in sent/received tables. This keyword is only valid for table-like datatypes.
            If not provided, field names are created based on the field order.'
          items:
            type: string
          type: array
        field_units:
          description: '[DEPRECATED] Field units that should be used to convert fields
            in sent/received tables. This keyword is only valid for table-like datatypes.
            If not provided, all fields are assumed to be unitless.'
          items:
            type: string
          type: array
        filetype:
          default: binary
          description: The type of file that will be read from or written to.
          enum:
          - ascii
          - binary
          - json
          - map
          - mat
          - obj
          - pandas
          - pickle
          - ply
          - table
          - yaml
          type: string
        filter:
          $ref: '#/definitions/filter'
        format_str:
          description: String that should be used to format/parse messages. Default
            to None.
          type: string
        in_temp:
          default: false
          description: If True, the path will be considered relative to the platform
            temporary directory. Defaults to False.
          type: boolean
        indent:
          default: "\t"
          description: String or number of spaces that should be used to indent each
            level within the seiralized structure. Defaults to '\t'.
          type:
          - string
          - int
        is_series:
          default: false
          description: If True, input/output will be done to a series of files. If
            reading, each file will be processed until the end is reached. If writing,
            each output will be to a new file in the series. The addressed is assumed
            to contain a format for the index of the file. Defaults to False.
          type: boolean
        length_map:
          additionalProperties:
            type: string
          description: Map from pointer variable names to
          type: object
        name:
          description: Name used for component in log messages.
          type: string
        newline:
          default: '

            '
          description: One or more characters indicating a newline. Defaults to '\n'.
          type: string
        no_header:
          default: false
          description: If True, headers will not be read or serialized from/to tables.
            Defaults to False.
          type: boolean
        read_meth:
          default: read
          description: Method that should be used to read data from the file. Defaults
            to 'read'. Ignored if direction is 'send'.
          enum:
          - read
          - readline
          type: string
        recv_converter:
          anyOf:
          - $ref: '#/definitions/transform'
          - type:
            - function
            - string
          - items:
              anyOf:
              - $ref: '#/definitions/transform'
              - type:
                - function
                - string
            type: array
          description: Converter that should be used on received objects. Defaults
            to None.
        send_converter:
          anyOf:
          - $ref: '#/definitions/transform'
          - type:
            - function
            - string
          - items:
              anyOf:
              - $ref: '#/definitions/transform'
              - type:
                - function
                - string
            type: array
          description: Converter that should be used on sent objects. Defaults to
            None.
        serializer:
          default:
            seritype: direct
          description: Class with serialize and deserialize methods that should be
            used to process sent and received messages. Defaults to None and is constructed
            using provided 'serializer_kwargs'.
          oneOf:
          - $ref: '#/definitions/serializer'
          - class: yggdrasil.serialize.SerializeBase:SerializeBase
            type: instance
        sort_keys:
          default: true
          description: If True, the serialization of dictionaries will be in key sorted
            order. Defaults to True.
          type: boolean
        str_as_bytes:
          default: false
          description: If True, strings in columns are read as bytes. Defaults to
            False.
          type: boolean
        transform:
          anyOf:
          - $ref: '#/definitions/transform'
          - type:
            - function
            - string
          - items:
              anyOf:
              - $ref: '#/definitions/transform'
              - type:
                - function
                - string
            type: array
        use_astropy:
          default: false
          description: If True, the astropy package will be used to serialize/deserialize
            table. Defaults to False.
          type: boolean
        vars:
          description: Names of variables to be sent/received by this comm. Defaults
            to [].
          items:
            type: string
          type: array
        wait_for_creation:
          default: 0.0
          description: Time (in seconds) that should be waited before opening for
            the file to be created if it dosn't exist. Defaults to 0 s and file will
            attempt to be opened immediately.
          type: float
        working_dir:
          description: Working directory. If not provided, the current working directory
            is used.
          type: string
      required:
      - working_dir
      - filetype
      - name
      title: file_base
      type: object
    - anyOf:
      - additionalProperties: true
        description: Schema for file component ['binary'] subtype.
        properties:
          filetype:
            default: binary
            description: The entire file is read/written all at once as bytes.
            enum:
            - binary
            type: string
          read_meth:
            default: read
            description: Method that should be used to read data from the file. Defaults
              to 'read'. Ignored if direction is 'send'.
            enum:
            - read
            - readline
            type: string
          serializer:
            default:
              seritype: direct
            description: Class with serialize and deserialize methods that should
              be used to process sent and received messages. Defaults to None and
              is constructed using provided 'serializer_kwargs'.
            oneOf:
            - $ref: '#/definitions/serializer'
            - class: yggdrasil.serialize.SerializeBase:SerializeBase
              type: instance
        required:
        - serializer
        title: FileComm
        type: object
      - additionalProperties: true
        description: Schema for file component ['map'] subtype.
        properties:
          comment:
            default: '# '
            description: One or more characters indicating a comment. Defaults to
              '# '.
            type: string
          datatype:
            description: JSON schema defining the type of object that the serializer
              will be used to serialize/deserialize. Defaults to default_datatype.
            type: schema
          delimiter:
            default: "\t"
            description: Delimiter that should be used to separate name/value pairs
              in the map. Defaults to \t.
            type: string
          filetype:
            default: binary
            description: The file contains a key/value mapping with one key/value
              pair per line and separated by some delimiter.
            enum:
            - map
            type: string
          newline:
            default: '

              '
            description: One or more characters indicating a newline. Defaults to
              '\n'.
            type: string
        title: AsciiMapComm
        type: object
      - additionalProperties: true
        description: Schema for file component ['ply'] subtype.
        properties:
          comment:
            default: '# '
            description: One or more characters indicating a comment. Defaults to
              '# '.
            type: string
          datatype:
            description: JSON schema defining the type of object that the serializer
              will be used to serialize/deserialize. Defaults to default_datatype.
            type: schema
          filetype:
            default: binary
            description: The file is in the `Ply <http://paulbourke.net/dataformats/ply/>`_
              data format for 3D structures.
            enum:
            - ply
            type: string
          newline:
            default: '

              '
            description: One or more characters indicating a newline. Defaults to
              '\n'.
            type: string
        title: PlyFileComm
        type: object
      - additionalProperties: true
        description: Schema for file component ['table'] subtype.
        properties:
          comment:
            default: '# '
            description: One or more characters indicating a comment. Defaults to
              '# '.
            type: string
          datatype:
            description: JSON schema defining the type of object that the serializer
              will be used to serialize/deserialize. Defaults to default_datatype.
            type: schema
          delimiter:
            default: "\t"
            description: Character(s) that should be used to separate columns. Defaults
              to '\t'.
            type: string
          filetype:
            default: binary
            description: The file is an ASCII table that will be read/written one
              row at a time. If ``as_array`` is ``True``, the table will be read/written
              all at once.
            enum:
            - table
            type: string
          newline:
            default: '

              '
            description: One or more characters indicating a newline. Defaults to
              '\n'.
            type: string
          use_astropy:
            default: false
            description: If True, the astropy package will be used to serialize/deserialize
              table. Defaults to False.
            type: boolean
        title: AsciiTableComm
        type: object
      - additionalProperties: true
        description: Schema for file component ['mat'] subtype.
        properties:
          comment:
            default: '# '
            description: One or more characters indicating a comment. Defaults to
              '# '.
            type: string
          datatype:
            description: JSON schema defining the type of object that the serializer
              will be used to serialize/deserialize. Defaults to default_datatype.
            type: schema
          filetype:
            default: binary
            description: The file is a Matlab .mat file containing one or more serialized
              Matlab variables.
            enum:
            - mat
            type: string
          newline:
            default: '

              '
            description: One or more characters indicating a newline. Defaults to
              '\n'.
            type: string
        title: MatFileComm
        type: object
      - additionalProperties: true
        description: Schema for file component ['ascii'] subtype.
        properties:
          comment:
            default: '# '
            description: One or more characters indicating a comment. Defaults to
              '# '.
            type: string
          datatype:
            description: JSON schema defining the type of object that the serializer
              will be used to serialize/deserialize. Defaults to default_datatype.
            type: schema
          filetype:
            default: binary
            description: This file is read/written as encoded text one line at a time.
            enum:
            - ascii
            type: string
          newline:
            default: '

              '
            description: One or more characters indicating a newline. Defaults to
              '\n'.
            type: string
        title: AsciiFileComm
        type: object
      - additionalProperties: true
        description: Schema for file component ['pandas'] subtype.
        properties:
          comment:
            default: '# '
            description: One or more characters indicating a comment. Defaults to
              '# '.
            type: string
          datatype:
            description: JSON schema defining the type of object that the serializer
              will be used to serialize/deserialize. Defaults to default_datatype.
            type: schema
          delimiter:
            default: "\t"
            description: Character(s) that should be used to separate columns. Defaults
              to '\t'.
            type: string
          filetype:
            default: binary
            description: The file is a Pandas frame output as a table.
            enum:
            - pandas
            type: string
          newline:
            default: '

              '
            description: One or more characters indicating a newline. Defaults to
              '\n'.
            type: string
          no_header:
            default: false
            description: If True, headers will not be read or serialized from/to tables.
              Defaults to False.
            type: boolean
          str_as_bytes:
            default: false
            description: If True, strings in columns are read as bytes. Defaults to
              False.
            type: boolean
          use_astropy:
            default: false
            description: If True, the astropy package will be used to serialize/deserialize
              table. Defaults to False.
            type: boolean
        title: PandasFileComm
        type: object
      - additionalProperties: true
        description: Schema for file component ['obj'] subtype.
        properties:
          comment:
            default: '# '
            description: One or more characters indicating a comment. Defaults to
              '# '.
            type: string
          datatype:
            description: JSON schema defining the type of object that the serializer
              will be used to serialize/deserialize. Defaults to default_datatype.
            type: schema
          filetype:
            default: binary
            description: The file is in the `Obj <http://paulbourke.net/dataformats/obj/>`_
              data format for 3D structures.
            enum:
            - obj
            type: string
          newline:
            default: '

              '
            description: One or more characters indicating a newline. Defaults to
              '\n'.
            type: string
        title: ObjFileComm
        type: object
      - additionalProperties: true
        description: Schema for file component ['yaml'] subtype.
        properties:
          comment:
            default: '# '
            description: One or more characters indicating a comment. Defaults to
              '# '.
            type: string
          datatype:
            description: JSON schema defining the type of object that the serializer
              will be used to serialize/deserialize. Defaults to default_datatype.
            type: schema
          default_flow_style:
            default: false
            description: If True, nested collections will be serialized in the block
              style. If False, they will always be serialized in the flow style. See
              `PyYAML Documentation <https://pyyaml.org/wiki/PyYAMLDocumentation>`_.
            type: boolean
          encoding:
            default: utf-8
            description: Encoding that should be used to serialize the object. Defaults
              to 'utf-8'.
            type: string
          filetype:
            default: binary
            description: The file contains a YAML serialized object.
            enum:
            - yaml
            type: string
          indent:
            default: "\t"
            description: String or number of spaces that should be used to indent
              each level within the seiralized structure. Defaults to '\t'.
            type:
            - string
            - int
          newline:
            default: '

              '
            description: One or more characters indicating a newline. Defaults to
              '\n'.
            type: string
        title: YAMLFileComm
        type: object
      - additionalProperties: true
        description: Schema for file component ['json'] subtype.
        properties:
          comment:
            default: '# '
            description: One or more characters indicating a comment. Defaults to
              '# '.
            type: string
          datatype:
            description: JSON schema defining the type of object that the serializer
              will be used to serialize/deserialize. Defaults to default_datatype.
            type: schema
          filetype:
            default: binary
            description: The file contains a JSON serialized object.
            enum:
            - json
            type: string
          indent:
            default: "\t"
            description: String or number of spaces that should be used to indent
              each level within the seiralized structure. Defaults to '\t'.
            type:
            - string
            - int
          newline:
            default: '

              '
            description: One or more characters indicating a newline. Defaults to
              '\n'.
            type: string
          sort_keys:
            default: true
            description: If True, the serialization of dictionaries will be in key
              sorted order. Defaults to True.
            type: boolean
        title: JSONFileComm
        type: object
      - additionalProperties: true
        description: Schema for file component ['pickle'] subtype.
        properties:
          comment:
            default: '# '
            description: One or more characters indicating a comment. Defaults to
              '# '.
            type: string
          datatype:
            description: JSON schema defining the type of object that the serializer
              will be used to serialize/deserialize. Defaults to default_datatype.
            type: schema
          filetype:
            default: binary
            description: The file contains one or more pickled Python objects.
            enum:
            - pickle
            type: string
          newline:
            default: '

              '
            description: One or more characters indicating a newline. Defaults to
              '\n'.
            type: string
        title: PickleFileComm
        type: object
    description: Schema for file components.
    title: file
  filter:
    allOf:
    - additionalProperties: false
      dependencies:
        driver:
        - args
      description: Base schema for all subtypes of filter components.
      properties:
        filtertype:
          enum:
          - direct
          - function
          - statement
        function:
          description: The handle for a callable Python object (e.g. function) that
            should be used to determine if a message should be filtered or a string
            of the form "<function file>:<function name>" identifying a function where
            "<function file>" is the module or Python file containing the function
            and "<function name>" is the name of the function. The function should
            take the message as input and return a boolean, True if the message should
            pass through the filter, False if it should not.
          type: function
        initial_state:
          description: Dictionary of initial state variables that should be set when
            the filter is created.
          type: object
        statement:
          description: Python statement in terms of the message as represented by
            the string "%x%" that should evaluate to a boolean, True if the message
            should pass through the filter, False if it should not. The statement
            should only use a limited set of builtins and the math library (See yggdrasil.tools.safe_eval).
            If more complex relationships are required, use the FunctionFilter class.
          type: string
      title: filter_base
      type: object
    - anyOf:
      - additionalProperties: true
        description: Schema for filter component ['direct'] subtype.
        properties:
          filtertype:
            enum:
            - direct
        title: DirectFilter
        type: object
      - additionalProperties: true
        description: Schema for filter component ['statement'] subtype.
        properties:
          filtertype:
            enum:
            - statement
          statement:
            description: Python statement in terms of the message as represented by
              the string "%x%" that should evaluate to a boolean, True if the message
              should pass through the filter, False if it should not. The statement
              should only use a limited set of builtins and the math library (See
              yggdrasil.tools.safe_eval). If more complex relationships are required,
              use the FunctionFilter class.
            type: string
        required:
        - statement
        title: StatementFilter
        type: object
      - additionalProperties: true
        description: Schema for filter component ['function'] subtype.
        properties:
          filtertype:
            enum:
            - function
          function:
            description: The handle for a callable Python object (e.g. function) that
              should be used to determine if a message should be filtered or a string
              of the form "<function file>:<function name>" identifying a function
              where "<function file>" is the module or Python file containing the
              function and "<function name>" is the name of the function. The function
              should take the message as input and return a boolean, True if the message
              should pass through the filter, False if it should not.
            type: function
        required:
        - function
        title: FunctionFilter
        type: object
    description: Schema for filter components.
    title: filter
  model:
    allOf:
    - additionalProperties: false
      dependencies:
        driver:
        - args
      description: Base schema for all subtypes of model components.
      properties:
        args:
          description: The full path to the file containing the model program that
            will be run by the driver or a list starting with the program file and
            including any arguments that should be passed as input to the program.
          items:
            type: string
          type: array
        builddir:
          description: Directory where the build should be saved. Defaults to <sourcedir>/build.
            It can be relative to working_dir or absolute.
          type: string
        client_of:
          default: []
          description: The names of one or more models that this model will call as
            a server. If there are more than one, this should be specified as a sequence
            collection (list). The corresponding channel(s) that should be passed
            to the yggdrasil API will be the name of the server model joined with
            the name of the client model with an underscore `<server_model>_<client_model>`.
            There will be one channel created for each server the model is a client
            of. Defaults to empty list. Use of `client_of` with `function` is not
            currently supported.
          items:
            type: string
          type: array
        compiler:
          description: Command or path to executable that should be used to compile
            the model. If not provided, the compiler will be determined based on configuration
            options for the language (if present) and the registered compilers that
            are available on the current operating system.
          type: string
        compiler_flags:
          default: []
          description: Flags that should be passed to the compiler during compilation.
            If nto provided, the compiler flags will be determined based on configuration
            options for the language (if present), the compiler defaults, and the
            default_compiler_flags class attribute.
          items:
            type: string
          type: array
        configuration:
          default: Release
          description: Build type/configuration that should be built. Defaults to
            'Release'.
          type: string
        driver:
          description: '[DEPRECATED] Name of driver class that should be used.'
          type: string
        env_compiler:
          default: CC
          description: Environment variable where the compiler executable should be
            stored for use within the Makefile. Defaults to 'CC'.
          type: string
        env_compiler_flags:
          default: CFLAGS
          description: Environment variable where the compiler flags should be stored
            (including those required to compile against the |yggdrasil| interface).
            Defaults to 'CFLAGS'.
          type: string
        env_linker:
          default: CC
          description: Environment variable where the linker executable should be
            stored for use within the Makefile. Defaults to 'CC'.
          type: string
        env_linker_flags:
          default: LDFLAGS
          description: Environment variable where the linker flags should be stored
            (including those required to link against the |yggdrasil| interface).
            Defaults to 'LDFLAGS'.
          type: string
        function:
          description: If provided, an integrated model is created by wrapping the
            function named here. The function must be located within the file specified
            by the source file listed in the first argument. If not provided, the
            model must contain it's own calls to the |yggdrasil| interface.
          type: string
        inputs:
          default:
          - name: default
          description: A mapping object containing the entry for a model input channel
            or a list of input channel entries. If the model does not get input from
            another model, this may be ommitted. A full description of channel entries
            and the options available for channels can be found :ref:`here<yaml_comm_options>`.
          items:
            $ref: '#/definitions/comm'
          type: array
        integrator:
          default: cvode
          description: Name of integrator that should be used. Valid options include
            ['cvode', 'gillespie', 'rk4', 'rk45']. Defaults to 'cvode'.
          enum:
          - cvode
          - gillespie
          - rk4
          - rk45
          type: string
        integrator_settings:
          default: {}
          description: Settings for the integrator. Defaults to empty dict.
          type: object
        interpreter:
          description: Name or path of interpreter executable that should be used
            to run the model. If not provided, the interpreter will be determined
            based on configuration options for the language (if present) and the default_interpreter
            class attribute.
          type: string
        interpreter_flags:
          default: []
          description: Flags that should be passed to the interpreter when running
            the model. If not provided, the flags are determined based on configuration
            options for the language (if present) and the default_interpreter_flags
            class attribute.
          items:
            type: string
          type: array
        is_server:
          default: false
          description: If `True`, the model is assumed to be a server for one or more
            client models and an instance of :class:`yggdrasil.drivers.ServerDriver`
            is started. The corresponding channel that should be passed to the yggdrasil
            API will be the name of the model. Defaults to False. Use of `is_server`
            with `function` is not currently supported.
          type: boolean
        language:
          default: executable
          description: The programming language that the model is written in. A list
            of available languages can be found :ref:`here <schema_table_model_subtype_rst>`.
          enum:
          - R
          - c
          - c++
          - cmake
          - cpp
          - executable
          - function
          - lpy
          - make
          - matlab
          - python
          - r
          - sbml
          type: string
        linker:
          description: Command or path to executable that should be used to link the
            model. If not provided, the linker will be determined based on configuration
            options for the language (if present) and the registered linkers that
            are available on the current operating system
          type: string
        linker_flags:
          default: []
          description: Flags that should be passed to the linker during compilation.
            If nto provided, the linker flags will be determined based on configuration
            options for the language (if present), the linker defaults, and the default_linker_flags
            class attribute.
          items:
            type: string
          type: array
        makedir:
          description: Directory where make should be invoked from if it is not the
            same as the directory containing the makefile. Defaults to directory containing
            makefile if provided, otherwise working_dir.
          type: string
        makefile:
          default: Makefile
          description: Path to make file either absolute, relative to makedir (if
            provided), or relative to working_dir. Defaults to Makefile.
          type: string
        name:
          description: Name used for component in log messages.
          type: string
        only_output_final_step:
          default: false
          description: If True, only the final timestep is output. Defaults to False.
          type: boolean
        outputs:
          default:
          - name: default
          description: A mapping object containing the entry for a model output channel
            or a list of output channel entries. If the model does not output to another
            model, this may be ommitted. A full description of channel entries and
            the options available for channels can be found :ref:`here<yaml_comm_options>`.
          items:
            $ref: '#/definitions/comm'
          type: array
        outputs_in_inputs:
          description: If True, outputs from wrapped model functions are passed by
            pointer as inputs for modification and the return value will be a flag.
            If False, outputs are limited to return values. Defaults to the value
            of the class attribute outputs_in_inputs.
          type: boolean
        overwrite:
          default: true
          description: If True, any existing model products (compilation products,
            wrapper scripts, etc.) are removed prior to the run. If False, the products
            are not removed. Defaults to True. Setting this to False can improve the
            performance, particularly for models that take a long time to compile,
            but this should only be done once the model has been fully debugged to
            ensure that each run is tested on a clean copy of the model. The value
            of this keyword also determines whether or not products are removed after
            a run.
          type: boolean
        preserve_cache:
          default: false
          description: If True model products will be kept following the run, otherwise
            all products will be cleaned up. Defaults to False. This keyword is superceeded
            by overwrite.
          type: boolean
        products:
          default: []
          description: Paths to files created by the model that should be cleaned
            up when the model exits. Entries can be absolute paths or paths relative
            to the working directory. Defaults to [].
          items:
            type: string
          type: array
        reset:
          default: false
          description: If True, the simulation will be reset to it's initial values
            before each call (including the start time). Defaults to False.
          type: boolean
        selections:
          default: []
          description: Variables to include in the output. Defaults to None and the
            time/floating selections will be returned.
          items:
            type: string
          type: array
        skip_interpreter:
          default: false
          description: If True, no interpreter will be added to the arguments. This
            should only be used for subclasses that will not be invoking the model
            via the command line. Defaults to False.
          type: boolean
        skip_start_time:
          default: false
          description: If True, the results for the initial time step will not be
            output. Defaults to False. This option is ignored if only_output_final_step
            is True.
          type: boolean
        source_files:
          default: []
          description: Source files that should be compiled into an executable. Defaults
            to an empty list and the driver will search for a source file based on
            the model executable (the first model argument).
          items:
            type: string
          type: array
        source_products:
          default: []
          description: Files created by running the model that are source files. These
            files will be removed without checking their extension so users should
            avoid adding files to this list unless they are sure they should be deleted.
            Defaults to [].
          items:
            type: string
          type: array
        sourcedir:
          description: Source directory to call cmake on. If not provided it is set
            to working_dir. This should be the directory containing the CMakeLists.txt
            file. It can be relative to working_dir or absolute.
          type: string
        start_time:
          default: 0.0
          description: Time that simulation should be started from. If 'reset' is
            True, the start time will always be the provided value, otherwise, the
            start time will be the end of the previous call after the first call.
            Defaults to 0.0.
          type: number
        steps:
          default: 1
          description: Number of steps that should be output. Defaults to None.
          type: integer
        strace_flags:
          default:
          - -e
          - trace=memory
          description: Flags to pass to strace (or dtrace). Defaults to [].
          items:
            type: string
          type: array
        target:
          description: Make target that should be built to create the model executable.
            Defaults to None.
          type: string
        target_language:
          description: Language that the target is written in. Defaults to None and
            will be set based on the source files provided.
          type: string
        use_symunit:
          default: false
          description: If True, input/output variables with units will be represented
            in Matlab using symunit. Defaults to False.
          type: boolean
        valgrind_flags:
          default:
          - --leak-check=full
          - --show-leak-kinds=all
          description: Flags to pass to valgrind. Defaults to [].
          items:
            type: string
          type: array
        with_strace:
          default: false
          description: If True, the command is run with strace (on Linux) or dtrace
            (on MacOS). Defaults to False.
          type: boolean
        with_valgrind:
          default: false
          description: If True, the command is run with valgrind. Defaults to False.
          type: boolean
        working_dir:
          description: Working directory. If not provided, the current working directory
            is used.
          type: string
      required:
<<<<<<< HEAD
      - name
=======
>>>>>>> 49a1473d
      - args
      - language
      - working_dir
      - language
      - name
      title: model_base
      type: object
    - anyOf:
      - additionalProperties: true
        description: Schema for model component ['function'] subtype.
        properties:
          language:
            default: executable
            description: The programming language that the model is written in. A
              list of available languages can be found :ref:`here <schema_table_model_subtype_rst>`.
            enum:
            - function
            type: string
        title: FunctionModelDriver
        type: object
      - additionalProperties: true
        description: Schema for model component ['make'] subtype.
        properties:
          compiler:
            description: Command or path to executable that should be used to compile
              the model. If not provided, the compiler will be determined based on
              configuration options for the language (if present) and the registered
              compilers that are available on the current operating system.
            type: string
          compiler_flags:
            default: []
            description: Flags that should be passed to the compiler during compilation.
              If nto provided, the compiler flags will be determined based on configuration
              options for the language (if present), the compiler defaults, and the
              default_compiler_flags class attribute.
            items:
              type: string
            type: array
          env_compiler:
            default: CC
            description: Environment variable where the compiler executable should
              be stored for use within the Makefile. Defaults to 'CC'.
            type: string
          env_compiler_flags:
            default: CFLAGS
            description: Environment variable where the compiler flags should be stored
              (including those required to compile against the |yggdrasil| interface).
              Defaults to 'CFLAGS'.
            type: string
          env_linker:
            default: CC
            description: Environment variable where the linker executable should be
              stored for use within the Makefile. Defaults to 'CC'.
            type: string
          env_linker_flags:
            default: LDFLAGS
            description: Environment variable where the linker flags should be stored
              (including those required to link against the |yggdrasil| interface).
              Defaults to 'LDFLAGS'.
            type: string
          language:
            default: executable
            description: Model is written in C/C++ and has a Makefile for compilation.
            enum:
            - make
            type: string
          linker:
            description: Command or path to executable that should be used to link
              the model. If not provided, the linker will be determined based on configuration
              options for the language (if present) and the registered linkers that
              are available on the current operating system
            type: string
          linker_flags:
            default: []
            description: Flags that should be passed to the linker during compilation.
              If nto provided, the linker flags will be determined based on configuration
              options for the language (if present), the linker defaults, and the
              default_linker_flags class attribute.
            items:
              type: string
            type: array
          makedir:
            description: Directory where make should be invoked from if it is not
              the same as the directory containing the makefile. Defaults to directory
              containing makefile if provided, otherwise working_dir.
            type: string
          makefile:
            default: Makefile
            description: Path to make file either absolute, relative to makedir (if
              provided), or relative to working_dir. Defaults to Makefile.
            type: string
          source_files:
            default: []
            description: Source files that should be compiled into an executable.
              Defaults to an empty list and the driver will search for a source file
              based on the model executable (the first model argument).
            items:
              type: string
            type: array
          target:
            description: Make target that should be built to create the model executable.
              Defaults to None.
            type: string
          target_language:
            description: Language that the target is written in. Defaults to None
              and will be set based on the source files provided.
            type: string
        title: MakeModelDriver
        type: object
      - additionalProperties: true
        description: Schema for model component ['python'] subtype.
        properties:
          interpreter:
            description: Name or path of interpreter executable that should be used
              to run the model. If not provided, the interpreter will be determined
              based on configuration options for the language (if present) and the
              default_interpreter class attribute.
            type: string
          interpreter_flags:
            default: []
            description: Flags that should be passed to the interpreter when running
              the model. If not provided, the flags are determined based on configuration
              options for the language (if present) and the default_interpreter_flags
              class attribute.
            items:
              type: string
            type: array
          language:
            default: executable
            description: Model is written in Python.
            enum:
            - python
            type: string
          skip_interpreter:
            default: false
            description: If True, no interpreter will be added to the arguments. This
              should only be used for subclasses that will not be invoking the model
              via the command line. Defaults to False.
            type: boolean
        title: PythonModelDriver
        type: object
      - additionalProperties: true
        description: Schema for model component ['lpy'] subtype.
        properties:
          interpreter:
            description: Name or path of interpreter executable that should be used
              to run the model. If not provided, the interpreter will be determined
              based on configuration options for the language (if present) and the
              default_interpreter class attribute.
            type: string
          interpreter_flags:
            default: []
            description: Flags that should be passed to the interpreter when running
              the model. If not provided, the flags are determined based on configuration
              options for the language (if present) and the default_interpreter_flags
              class attribute.
            items:
              type: string
            type: array
          language:
            default: executable
            description: Model is an LPy system.
            enum:
            - lpy
            type: string
          skip_interpreter:
            default: false
            description: If True, no interpreter will be added to the arguments. This
              should only be used for subclasses that will not be invoking the model
              via the command line. Defaults to False.
            type: boolean
        title: LPyModelDriver
        type: object
      - additionalProperties: true
        description: Schema for model component ['matlab'] subtype.
        properties:
          interpreter:
            description: Name or path of interpreter executable that should be used
              to run the model. If not provided, the interpreter will be determined
              based on configuration options for the language (if present) and the
              default_interpreter class attribute.
            type: string
          interpreter_flags:
            default: []
            description: Flags that should be passed to the interpreter when running
              the model. If not provided, the flags are determined based on configuration
              options for the language (if present) and the default_interpreter_flags
              class attribute.
            items:
              type: string
            type: array
          language:
            default: executable
            description: Model is written in Matlab.
            enum:
            - matlab
            type: string
          skip_interpreter:
            default: false
            description: If True, no interpreter will be added to the arguments. This
              should only be used for subclasses that will not be invoking the model
              via the command line. Defaults to False.
            type: boolean
          use_symunit:
            default: false
            description: If True, input/output variables with units will be represented
              in Matlab using symunit. Defaults to False.
            type: boolean
        title: MatlabModelDriver
        type: object
      - additionalProperties: true
        description: Schema for model component ['c'] subtype.
        properties:
          compiler:
            description: Command or path to executable that should be used to compile
              the model. If not provided, the compiler will be determined based on
              configuration options for the language (if present) and the registered
              compilers that are available on the current operating system.
            type: string
          compiler_flags:
            default: []
            description: Flags that should be passed to the compiler during compilation.
              If nto provided, the compiler flags will be determined based on configuration
              options for the language (if present), the compiler defaults, and the
              default_compiler_flags class attribute.
            items:
              type: string
            type: array
          language:
            default: executable
            description: Model is written in C.
            enum:
            - c
            type: string
          linker:
            description: Command or path to executable that should be used to link
              the model. If not provided, the linker will be determined based on configuration
              options for the language (if present) and the registered linkers that
              are available on the current operating system
            type: string
          linker_flags:
            default: []
            description: Flags that should be passed to the linker during compilation.
              If nto provided, the linker flags will be determined based on configuration
              options for the language (if present), the linker defaults, and the
              default_linker_flags class attribute.
            items:
              type: string
            type: array
          source_files:
            default: []
            description: Source files that should be compiled into an executable.
              Defaults to an empty list and the driver will search for a source file
              based on the model executable (the first model argument).
            items:
              type: string
            type: array
        title: CModelDriver
        type: object
      - additionalProperties: true
        description: Schema for model component ['c++', 'cpp'] subtype.
        properties:
          compiler:
            description: Command or path to executable that should be used to compile
              the model. If not provided, the compiler will be determined based on
              configuration options for the language (if present) and the registered
              compilers that are available on the current operating system.
            type: string
          compiler_flags:
            default: []
            description: Flags that should be passed to the compiler during compilation.
              If nto provided, the compiler flags will be determined based on configuration
              options for the language (if present), the compiler defaults, and the
              default_compiler_flags class attribute.
            items:
              type: string
            type: array
          language:
            default: executable
            description: Model is written in C++.
            enum:
            - c++
            - cpp
            type: string
          linker:
            description: Command or path to executable that should be used to link
              the model. If not provided, the linker will be determined based on configuration
              options for the language (if present) and the registered linkers that
              are available on the current operating system
            type: string
          linker_flags:
            default: []
            description: Flags that should be passed to the linker during compilation.
              If nto provided, the linker flags will be determined based on configuration
              options for the language (if present), the linker defaults, and the
              default_linker_flags class attribute.
            items:
              type: string
            type: array
          source_files:
            default: []
            description: Source files that should be compiled into an executable.
              Defaults to an empty list and the driver will search for a source file
              based on the model executable (the first model argument).
            items:
              type: string
            type: array
        title: CPPModelDriver
        type: object
      - additionalProperties: true
        description: Schema for model component ['R', 'r'] subtype.
        properties:
          interpreter:
            description: Name or path of interpreter executable that should be used
              to run the model. If not provided, the interpreter will be determined
              based on configuration options for the language (if present) and the
              default_interpreter class attribute.
            type: string
          interpreter_flags:
            default: []
            description: Flags that should be passed to the interpreter when running
              the model. If not provided, the flags are determined based on configuration
              options for the language (if present) and the default_interpreter_flags
              class attribute.
            items:
              type: string
            type: array
          language:
            default: executable
            description: Model is written in R.
            enum:
            - R
            - r
            type: string
          skip_interpreter:
            default: false
            description: If True, no interpreter will be added to the arguments. This
              should only be used for subclasses that will not be invoking the model
              via the command line. Defaults to False.
            type: boolean
        title: RModelDriver
        type: object
      - additionalProperties: true
        description: Schema for model component ['sbml'] subtype.
        properties:
          integrator:
            default: cvode
            description: Name of integrator that should be used. Valid options include
              ['cvode', 'gillespie', 'rk4', 'rk45']. Defaults to 'cvode'.
            enum:
            - cvode
            - gillespie
            - rk4
            - rk45
            type: string
          integrator_settings:
            default: {}
            description: Settings for the integrator. Defaults to empty dict.
            type: object
          interpreter:
            description: Name or path of interpreter executable that should be used
              to run the model. If not provided, the interpreter will be determined
              based on configuration options for the language (if present) and the
              default_interpreter class attribute.
            type: string
          interpreter_flags:
            default: []
            description: Flags that should be passed to the interpreter when running
              the model. If not provided, the flags are determined based on configuration
              options for the language (if present) and the default_interpreter_flags
              class attribute.
            items:
              type: string
            type: array
          language:
            default: executable
            description: Model is an SBML model.
            enum:
            - sbml
            type: string
          only_output_final_step:
            default: false
            description: If True, only the final timestep is output. Defaults to False.
            type: boolean
          reset:
            default: false
            description: If True, the simulation will be reset to it's initial values
              before each call (including the start time). Defaults to False.
            type: boolean
          selections:
            default: []
            description: Variables to include in the output. Defaults to None and
              the time/floating selections will be returned.
            items:
              type: string
            type: array
          skip_interpreter:
            default: false
            description: If True, no interpreter will be added to the arguments. This
              should only be used for subclasses that will not be invoking the model
              via the command line. Defaults to False.
            type: boolean
          skip_start_time:
            default: false
            description: If True, the results for the initial time step will not be
              output. Defaults to False. This option is ignored if only_output_final_step
              is True.
            type: boolean
          start_time:
            default: 0.0
            description: Time that simulation should be started from. If 'reset' is
              True, the start time will always be the provided value, otherwise, the
              start time will be the end of the previous call after the first call.
              Defaults to 0.0.
            type: number
          steps:
            default: 1
            description: Number of steps that should be output. Defaults to None.
            type: integer
        title: SBMLModelDriver
        type: object
      - additionalProperties: true
        description: Schema for model component ['cmake'] subtype.
        properties:
          builddir:
            description: Directory where the build should be saved. Defaults to <sourcedir>/build.
              It can be relative to working_dir or absolute.
            type: string
          compiler:
            description: Command or path to executable that should be used to compile
              the model. If not provided, the compiler will be determined based on
              configuration options for the language (if present) and the registered
              compilers that are available on the current operating system.
            type: string
          compiler_flags:
            default: []
            description: Flags that should be passed to the compiler during compilation.
              If nto provided, the compiler flags will be determined based on configuration
              options for the language (if present), the compiler defaults, and the
              default_compiler_flags class attribute.
            items:
              type: string
            type: array
          configuration:
            default: Release
            description: Build type/configuration that should be built. Defaults to
              'Release'.
            type: string
          language:
            default: executable
            description: Model is written in C/C++ and has a CMake build system.
            enum:
            - cmake
            type: string
          linker:
            description: Command or path to executable that should be used to link
              the model. If not provided, the linker will be determined based on configuration
              options for the language (if present) and the registered linkers that
              are available on the current operating system
            type: string
          linker_flags:
            default: []
            description: Flags that should be passed to the linker during compilation.
              If nto provided, the linker flags will be determined based on configuration
              options for the language (if present), the linker defaults, and the
              default_linker_flags class attribute.
            items:
              type: string
            type: array
          source_files:
            default: []
            description: Source files that should be compiled into an executable.
              Defaults to an empty list and the driver will search for a source file
              based on the model executable (the first model argument).
            items:
              type: string
            type: array
          sourcedir:
            description: Source directory to call cmake on. If not provided it is
              set to working_dir. This should be the directory containing the CMakeLists.txt
              file. It can be relative to working_dir or absolute.
            type: string
          target:
            description: Make target that should be built to create the model executable.
              Defaults to None.
            type: string
          target_language:
            description: Language that the target is written in. Defaults to None
              and will be set based on the source files provided.
            type: string
        title: CMakeModelDriver
        type: object
      - additionalProperties: true
        description: Schema for model component ['executable'] subtype.
        properties:
          language:
            default: executable
            description: Model is an executable.
            enum:
            - executable
            type: string
        title: ExecutableModelDriver
        type: object
    description: Schema for model components.
    title: model
  serializer:
    allOf:
    - additionalProperties: false
      dependencies:
        driver:
        - args
      description: Base schema for all subtypes of serializer components.
      properties:
        as_array:
          default: false
          description: If True, each of the arguments being serialized/deserialized
            will be arrays that are converted to/from bytes in column major ('F')
            order. Otherwise, each argument should be a scalar. Defaults to False.
          type: boolean
        comment:
          default: '# '
          description: One or more characters indicating a comment. Defaults to '#
            '.
          type: string
        datatype:
          description: JSON schema defining the type of object that the serializer
            will be used to serialize/deserialize. Defaults to default_datatype.
          type: schema
        default_flow_style:
          default: false
          description: If True, nested collections will be serialized in the block
            style. If False, they will always be serialized in the flow style. See
            `PyYAML Documentation <https://pyyaml.org/wiki/PyYAMLDocumentation>`_.
          type: boolean
        delimiter:
          default: "\t"
          description: Character(s) that should be used to separate columns. Defaults
            to '\t'.
          type: string
        encoded_datatype:
          description: JSON schema describing the type that serialized objects should
            conform to. Defaults to the class attribute default_encoded_datatype.
            If either func_serialize or func_deserialize are not provided, this needs
            to be specified in order to serialize non-bytes objects.
          type: schema
        encoding:
          default: utf-8
          description: Encoding that should be used to serialize the object. Defaults
            to 'utf-8'.
          type: string
        field_names:
          description: The names of fields in the format string. If not provided,
            names are set based on the order of the fields in the format string.
          items:
            type: string
          type: array
        field_units:
          description: The units of fields in the format string. If not provided,
            all fields are assumed to be dimensionless.
          items:
            type: string
          type: array
        format_str:
          description: If provided, this string will be used to format messages from
            a list of arguments and parse messages to get a list of arguments in C
            printf/scanf style. Defaults to None and messages are assumed to already
            be bytes.
          type: string
        func_deserialize:
          description: Callable object that takes objects of a type that conforms
            to encoded_datatype and returns a deserialized Python object. Defaults
            to None and the default deserialization for encoded_datatype will be used.
          type: function
        func_serialize:
          description: Callable object that takes Python objects as input and returns
            a representation that conforms to encoded_datatype. Defaults to None and
            the default serialization for encoded_datatype will be used.
          type: function
        indent:
          default: "\t"
          description: String or number of spaces that should be used to indent each
            level within the seiralized structure. Defaults to '\t'.
          type:
          - string
          - int
        newline:
          default: '

            '
          description: One or more characters indicating a newline. Defaults to '\n'.
          type: string
        no_header:
          default: false
          description: If True, headers will not be read or serialized from/to tables.
            Defaults to False.
          type: boolean
        seritype:
          default: default
          description: Serializer type.
          enum:
          - default
          - direct
          - functional
          - json
          - map
          - mat
          - obj
          - pandas
          - pickle
          - ply
          - table
          - yaml
          type: string
        sort_keys:
          default: true
          description: If True, the serialization of dictionaries will be in key sorted
            order. Defaults to True.
          type: boolean
        str_as_bytes:
          default: false
          description: If True, strings in columns are read as bytes. Defaults to
            False.
          type: boolean
        use_astropy:
          default: false
          description: If True, the astropy package will be used to serialize/deserialize
            table. Defaults to False.
          type: boolean
      title: serializer_base
      type: object
    - anyOf:
      - additionalProperties: true
        description: Schema for serializer component ['default'] subtype.
        properties:
          seritype:
            default: default
            description: Default serializer that uses |yggdrasil|'s extended JSON
              serialization based on a provided type definition (See discussion :ref:`here
              <serialization_rst>`).
            enum:
            - default
            type: string
        title: DefaultSerialize
        type: object
      - additionalProperties: true
        description: Schema for serializer component ['table'] subtype.
        properties:
          as_array:
            default: false
            description: If True, each of the arguments being serialized/deserialized
              will be arrays that are converted to/from bytes in column major ('F')
              order. Otherwise, each argument should be a scalar. Defaults to False.
            type: boolean
          delimiter:
            default: "\t"
            description: Character(s) that should be used to separate columns. Defaults
              to '\t'.
            type: string
          field_names:
            description: The names of fields in the format string. If not provided,
              names are set based on the order of the fields in the format string.
            items:
              type: string
            type: array
          field_units:
            description: The units of fields in the format string. If not provided,
              all fields are assumed to be dimensionless.
            items:
              type: string
            type: array
          format_str:
            description: If provided, this string will be used to format messages
              from a list of arguments and parse messages to get a list of arguments
              in C printf/scanf style. Defaults to None and messages are assumed to
              already be bytes.
            type: string
          seritype:
            default: default
            description: ASCII tab (or otherwise) delimited table.
            enum:
            - table
            type: string
          use_astropy:
            default: false
            description: If True, the astropy package will be used to serialize/deserialize
              table. Defaults to False.
            type: boolean
        title: AsciiTableSerialize
        type: object
      - additionalProperties: true
        description: Schema for serializer component ['pandas'] subtype.
        properties:
          delimiter:
            default: "\t"
            description: Character(s) that should be used to separate columns. Defaults
              to '\t'.
            type: string
          field_names:
            description: The names of fields in the format string. If not provided,
              names are set based on the order of the fields in the format string.
            items:
              type: string
            type: array
          field_units:
            description: The units of fields in the format string. If not provided,
              all fields are assumed to be dimensionless.
            items:
              type: string
            type: array
          format_str:
            description: If provided, this string will be used to format messages
              from a list of arguments and parse messages to get a list of arguments
              in C printf/scanf style. Defaults to None and messages are assumed to
              already be bytes.
            type: string
          no_header:
            default: false
            description: If True, headers will not be read or serialized from/to tables.
              Defaults to False.
            type: boolean
          seritype:
            default: default
            description: Serializes tables using the pandas package.
            enum:
            - pandas
            type: string
          str_as_bytes:
            default: false
            description: If True, strings in columns are read as bytes. Defaults to
              False.
            type: boolean
          use_astropy:
            default: false
            description: If True, the astropy package will be used to serialize/deserialize
              table. Defaults to False.
            type: boolean
        title: PandasSerialize
        type: object
      - additionalProperties: true
        description: Schema for serializer component ['functional'] subtype.
        properties:
          encoded_datatype:
            description: JSON schema describing the type that serialized objects should
              conform to. Defaults to the class attribute default_encoded_datatype.
              If either func_serialize or func_deserialize are not provided, this
              needs to be specified in order to serialize non-bytes objects.
            type: schema
          func_deserialize:
            description: Callable object that takes objects of a type that conforms
              to encoded_datatype and returns a deserialized Python object. Defaults
              to None and the default deserialization for encoded_datatype will be
              used.
            type: function
          func_serialize:
            description: Callable object that takes Python objects as input and returns
              a representation that conforms to encoded_datatype. Defaults to None
              and the default serialization for encoded_datatype will be used.
            type: function
          seritype:
            default: default
            description: Serializer that uses provied function to serialize messages.
            enum:
            - functional
            type: string
        title: FunctionalSerialize
        type: object
      - additionalProperties: true
        description: Schema for serializer component ['mat'] subtype.
        properties:
          seritype:
            default: default
            description: Serializes objects using the Matlab .mat format.
            enum:
            - mat
            type: string
        title: MatSerialize
        type: object
      - additionalProperties: true
        description: Schema for serializer component ['direct'] subtype.
        properties:
          seritype:
            default: default
            description: Direct serialization of bytes.
            enum:
            - direct
            type: string
        title: DirectSerialize
        type: object
      - additionalProperties: true
        description: Schema for serializer component ['json'] subtype.
        properties:
          indent:
            default: "\t"
            description: String or number of spaces that should be used to indent
              each level within the seiralized structure. Defaults to '\t'.
            type:
            - string
            - int
          seritype:
            default: default
            description: Serializes Python objects using the JSON standard.
            enum:
            - json
            type: string
          sort_keys:
            default: true
            description: If True, the serialization of dictionaries will be in key
              sorted order. Defaults to True.
            type: boolean
        title: JSONSerialize
        type: object
      - additionalProperties: true
        description: Schema for serializer component ['ply'] subtype.
        properties:
          seritype:
            default: default
            description: Serialize 3D structures using Ply format.
            enum:
            - ply
            type: string
        title: PlySerialize
        type: object
      - additionalProperties: true
        description: Schema for serializer component ['map'] subtype.
        properties:
          delimiter:
            default: "\t"
            description: Delimiter that should be used to separate name/value pairs
              in the map. Defaults to \t.
            type: string
          seritype:
            default: default
            description: Serialzation of mapping between key/value pairs with one
              pair per line and using a character delimiter to separate keys and values.
            enum:
            - map
            type: string
        title: AsciiMapSerialize
        type: object
      - additionalProperties: true
        description: Schema for serializer component ['obj'] subtype.
        properties:
          seritype:
            default: default
            description: Serialize 3D structures using Obj format.
            enum:
            - obj
            type: string
        title: ObjSerialize
        type: object
      - additionalProperties: true
        description: Schema for serializer component ['pickle'] subtype.
        properties:
          seritype:
            default: default
            description: Serialize any Python object using a Python pickle.
            enum:
            - pickle
            type: string
        title: PickleSerialize
        type: object
      - additionalProperties: true
        description: Schema for serializer component ['yaml'] subtype.
        properties:
          default_flow_style:
            default: false
            description: If True, nested collections will be serialized in the block
              style. If False, they will always be serialized in the flow style. See
              `PyYAML Documentation <https://pyyaml.org/wiki/PyYAMLDocumentation>`_.
            type: boolean
          encoding:
            default: utf-8
            description: Encoding that should be used to serialize the object. Defaults
              to 'utf-8'.
            type: string
          indent:
            default: "\t"
            description: String or number of spaces that should be used to indent
              each level within the seiralized structure. Defaults to '\t'.
            type:
            - string
            - int
          seritype:
            default: default
            description: Serializes Python objects using the YAML standard.
            enum:
            - yaml
            type: string
        title: YAMLSerialize
        type: object
    description: Schema for serializer components.
    title: serializer
  transform:
    allOf:
    - additionalProperties: false
      dependencies:
        driver:
        - args
      description: Base schema for all subtypes of transform components.
      properties:
        field_names:
          items:
            type: string
          type: array
        function:
          description: The handle for a callable Python object (e.g. function) that
            should be used to transform messages or a string of the form "<function
            file>:<function name>" identifying a function where "<function file>"
            is the module or Python file containing the function and "<function name>"
            is the name of the function. The function should take the message as input
            and return the transformed message.
          type: function
        initial_state:
          description: Dictionary of initial state variables that should be set when
            the transform is created.
          type: object
        map:
          additionalProperties:
            type: string
          description: A mapping from original field name to new field names.
          type: object
        original_datatype:
          description: Datatype associated with expected messages. Defaults to None.
          type: schema
        original_order:
          description: The original order of fields that should be used for selecting
            from lists/tuples.
          items:
            type: string
          type: array
        selected:
          description: A list of fields that should be selected.
          items:
            type: string
          type: array
        single_as_scalar:
          description: If True and only a single field is selected, the transformed
            messages will be scalars rather than arrays with single elements. Defaults
            to False.
          type: boolean
        statement:
          description: Python statement in terms of the message as represented by
            the string "%x%" that should evaluate to the transformed message. The
            statement should only use a limited set of builtins and the math library
            (See yggdrasil.tools.safe_eval). If more complex relationships are required,
            use the FunctionTransform class.
          type: string
        transformtype:
          enum:
          - array
          - direct
          - function
          - map_fields
          - pandas
          - select_fields
          - statement
      title: transform_base
      type: object
    - anyOf:
      - additionalProperties: true
        description: Schema for transform component ['array'] subtype.
        properties:
          field_names:
            items:
              type: string
            type: array
          transformtype:
            enum:
            - array
        title: ArrayTransform
        type: object
      - additionalProperties: true
        description: Schema for transform component ['pandas'] subtype.
        properties:
          field_names:
            items:
              type: string
            type: array
          transformtype:
            enum:
            - pandas
        title: PandasTransform
        type: object
      - additionalProperties: true
        description: Schema for transform component ['select_fields'] subtype.
        properties:
          original_order:
            description: The original order of fields that should be used for selecting
              from lists/tuples.
            items:
              type: string
            type: array
          selected:
            description: A list of fields that should be selected.
            items:
              type: string
            type: array
          single_as_scalar:
            description: If True and only a single field is selected, the transformed
              messages will be scalars rather than arrays with single elements. Defaults
              to False.
            type: boolean
          transformtype:
            enum:
            - select_fields
        required:
        - selected
        title: SelectFieldsTransform
        type: object
      - additionalProperties: true
        description: Schema for transform component ['function'] subtype.
        properties:
          function:
            description: The handle for a callable Python object (e.g. function) that
              should be used to transform messages or a string of the form "<function
              file>:<function name>" identifying a function where "<function file>"
              is the module or Python file containing the function and "<function
              name>" is the name of the function. The function should take the message
              as input and return the transformed message.
            type: function
          transformtype:
            enum:
            - function
        required:
        - function
        title: FunctionTransform
        type: object
      - additionalProperties: true
        description: Schema for transform component ['statement'] subtype.
        properties:
          statement:
            description: Python statement in terms of the message as represented by
              the string "%x%" that should evaluate to the transformed message. The
              statement should only use a limited set of builtins and the math library
              (See yggdrasil.tools.safe_eval). If more complex relationships are required,
              use the FunctionTransform class.
            type: string
          transformtype:
            enum:
            - statement
        required:
        - statement
        title: StatementTransform
        type: object
      - additionalProperties: true
        description: Schema for transform component ['direct'] subtype.
        properties:
          transformtype:
            enum:
            - direct
        title: DirectTransform
        type: object
      - additionalProperties: true
        description: Schema for transform component ['map_fields'] subtype.
        properties:
          map:
            additionalProperties:
              type: string
            description: A mapping from original field name to new field names.
            type: object
          transformtype:
            enum:
            - map_fields
        required:
        - map
        title: MapFieldsTransform
        type: object
    description: Schema for transform components.
    title: transform
description: Schema for yggdrasil YAML input files.
properties:
  models:
    items:
      $ref: '#/definitions/model'
    minItems: 1
    type: array
  connections:
    items:
      $ref: '#/definitions/connection'
    type: array
required:
- models
title: YAML Schema
type: object<|MERGE_RESOLUTION|>--- conflicted
+++ resolved
@@ -125,15 +125,9 @@
             type: string
           type: array
       required:
-<<<<<<< HEAD
-      - name
-      - datatype
-      - commtype
-=======
       - commtype
       - datatype
       - name
->>>>>>> 49a1473d
       title: comm_base
       type: object
     - anyOf:
@@ -271,8 +265,8 @@
             - $ref: '#/definitions/transform'
           type: array
       required:
+      - inputs
       - outputs
-      - inputs
       title: connection_base
       type: object
     - anyOf:
@@ -1399,14 +1393,9 @@
             is used.
           type: string
       required:
-<<<<<<< HEAD
-      - name
-=======
->>>>>>> 49a1473d
-      - args
-      - language
       - working_dir
       - language
+      - args
       - name
       title: model_base
       type: object
@@ -1414,6 +1403,21 @@
       - additionalProperties: true
         description: Schema for model component ['function'] subtype.
         properties:
+          interpreter:
+            description: Name or path of interpreter executable that should be used
+              to run the model. If not provided, the interpreter will be determined
+              based on configuration options for the language (if present) and the
+              default_interpreter class attribute.
+            type: string
+          interpreter_flags:
+            default: []
+            description: Flags that should be passed to the interpreter when running
+              the model. If not provided, the flags are determined based on configuration
+              options for the language (if present) and the default_interpreter_flags
+              class attribute.
+            items:
+              type: string
+            type: array
           language:
             default: executable
             description: The programming language that the model is written in. A
@@ -1421,6 +1425,12 @@
             enum:
             - function
             type: string
+          skip_interpreter:
+            default: false
+            description: If True, no interpreter will be added to the arguments. This
+              should only be used for subclasses that will not be invoking the model
+              via the command line. Defaults to False.
+            type: boolean
         title: FunctionModelDriver
         type: object
       - additionalProperties: true
