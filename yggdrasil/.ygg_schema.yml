additionalProperties: false
definitions:
  comm:
    allOf:
    - additionalProperties: false
      dependencies:
        driver:
        - args
      description: Base schema for all subtypes of comm components.
      properties:
        args:
          description: '[DEPRECATED] Arguments that should be provided to the driver.'
          type: string
        as_array:
          default: false
          description: '[DEPRECATED] If True and the datatype is table-like, tables
            are sent/recieved with either columns rather than row by row. Defaults
            to False.'
          type: boolean
        commtype:
          default: default
          description: Communication mechanism that should be used.
          enum:
          - buffer
          - default
          - ipc
          - rmq
          - rmq_async
          - zmq
          type: string
        datatype:
          default:
            type: bytes
          description: 'JSON schema (with expanded core types defined by |yggdrasil|)
            that constrains the type of data that should be sent/received by this
            object. Defaults to {''type'': ''bytes''}. Additional information on specifying
            datatypes can be found :ref:`here <datatypes_rst>`.'
          type: schema
        default_file:
          $ref: '#/definitions/file'
        driver:
          description: '[DEPRECATED] Name of driver class that should be used.'
          type: string
        field_names:
          description: '[DEPRECATED] Field names that should be used to label fields
            in sent/received tables. This keyword is only valid for table-like datatypes.
            If not provided, field names are created based on the field order.'
          items:
            type: string
          type: array
        field_units:
          description: '[DEPRECATED] Field units that should be used to convert fields
            in sent/received tables. This keyword is only valid for table-like datatypes.
            If not provided, all fields are assumed to be unitless.'
          items:
            type: string
          type: array
        filter:
          $ref: '#/definitions/filter'
        format_str:
          description: String that should be used to format/parse messages. Default
            to None.
          type: string
        is_default:
          default: false
          type: boolean
        length_map:
          additionalProperties:
            type: string
          description: Map from pointer variable names to
          type: object
        name:
          description: Name used for component in log messages.
          type: string
        outside_loop:
          default: false
          type: boolean
        recv_converter:
          anyOf:
          - $ref: '#/definitions/transform'
          - type:
            - function
            - string
          - items:
              anyOf:
              - $ref: '#/definitions/transform'
              - type:
                - function
                - string
            type: array
          description: Converter that should be used on received objects. Defaults
            to None.
        send_converter:
          anyOf:
          - $ref: '#/definitions/transform'
          - type:
            - function
            - string
          - items:
              anyOf:
              - $ref: '#/definitions/transform'
              - type:
                - function
                - string
            type: array
          description: Converter that should be used on sent objects. Defaults to
            None.
        transform:
          anyOf:
          - $ref: '#/definitions/transform'
          - type:
            - function
            - string
          - items:
              anyOf:
              - $ref: '#/definitions/transform'
              - type:
                - function
                - string
            type: array
        vars:
          description: Names of variables to be sent/received by this comm. Defaults
            to [].
          items:
            type: string
          type: array
      required:
<<<<<<< HEAD
=======
      - name
>>>>>>> 1bc181b5
      - datatype
      - commtype
      - name
      title: comm_base
      type: object
    - anyOf:
      - additionalProperties: true
        description: Schema for comm component ['rmq'] subtype.
        properties:
          commtype:
            default: default
            description: RabbitMQ connection.
            enum:
            - rmq
            type: string
        title: RMQComm
        type: object
      - additionalProperties: true
        description: Schema for comm component ['buffer'] subtype.
        properties:
          commtype:
            default: default
            description: Communication mechanism that should be used.
            enum:
            - buffer
            type: string
        title: BufferComm
        type: object
      - additionalProperties: true
        description: Schema for comm component ['rmq_async'] subtype.
        properties:
          commtype:
            default: default
            description: Asynchronous RabbitMQ connection.
            enum:
            - rmq_async
            type: string
        title: RMQAsyncComm
        type: object
      - additionalProperties: true
        description: Schema for comm component ['ipc'] subtype.
        properties:
          commtype:
            default: default
            description: Interprocess communication (IPC) queue.
            enum:
            - ipc
            type: string
        title: IPCComm
        type: object
      - additionalProperties: true
        description: Schema for comm component ['default'] subtype.
        properties:
          commtype:
            default: default
            description: Communication mechanism selected based on the current platform.
            enum:
            - default
            type: string
        title: DefaultComm
        type: object
      - additionalProperties: true
        description: Schema for comm component ['zmq'] subtype.
        properties:
          commtype:
            default: default
            description: ZeroMQ socket.
            enum:
            - zmq
            type: string
        title: ZMQComm
        type: object
    description: Schema for comm components.
    title: comm
  connection:
    allOf:
    - additionalProperties: false
      dependencies:
        driver:
        - args
      description: Base schema for all subtypes of connection components.
      properties:
        args:
          description: '[DEPRECATED] Arguments that should be provided to the driver.'
          type: string
        connection_type:
          enum:
          - connection
          - file_input
          - file_output
          - input
          - output
          - rpc_request
          - rpc_response
          type: string
        driver:
          description: '[DEPRECATED] Name of driver class that should be used.'
          type: string
        inputs:
          default:
          - {}
          description: One or more name(s) of model output channel(s) and/or new channel/file
            objects that the connection should receive messages from. A full description
            of file entries and the available options can be found :ref:`here<yaml_file_options>`.
          items:
            anyOf:
            - $ref: '#/definitions/comm'
            - $ref: '#/definitions/file'
          minItems: 1
          type: array
        onexit:
          description: Class method that should be called when a model that the connection
            interacts with exits, but before the connection driver is shut down. Defaults
            to None.
          type: string
        outputs:
          default:
          - {}
          description: One or more name(s) of model input channel(s) and/or new channel/file
            objects that the connection should send messages to. A full description
            of file entries and the available options can be found :ref:`here<yaml_file_options>`.
          items:
            anyOf:
            - $ref: '#/definitions/comm'
            - $ref: '#/definitions/file'
          minItems: 1
          type: array
        translator:
          description: Function or string specifying function that should be used
            to translate messages from the input communicator before passing them
            to the output communicator. If a string, the format should be "<package.module>:<function>"
            so that <function> can be imported from <package>. Defaults to None and
            messages are passed directly. This can also be a list of functions/strings
            that will be called on the messages in the order they are provided.
          items:
            oneOf:
            - type: function
            - $ref: '#/definitions/transform'
          type: array
      required:
      - inputs
      - outputs
      title: connection_base
      type: object
    - anyOf:
      - additionalProperties: true
        description: Schema for connection component ['connection'] subtype.
        properties:
          connection_type:
            description: Connection between one or more comms/files and one or more
              comms/files.
            enum:
            - connection
            type: string
        title: ConnectionDriver
        type: object
      - additionalProperties: true
        description: Schema for connection component ['rpc_response'] subtype.
        properties:
          connection_type:
            description: Connection between one or more comms/files and one or more
              comms/files.
            enum:
            - rpc_response
            type: string
        title: RPCResponseDriver
        type: object
      - additionalProperties: true
        description: Schema for connection component ['rpc_request'] subtype.
        properties:
          connection_type:
            description: Connection between one or more comms/files and one or more
              comms/files.
            enum:
            - rpc_request
            type: string
        title: RPCRequestDriver
        type: object
      - additionalProperties: true
        description: Schema for connection component ['output'] subtype.
        properties:
          connection_type:
            description: Connection between a model and one or more comms/files.
            enum:
            - output
            type: string
        title: OutputDriver
        type: object
      - additionalProperties: true
        description: Schema for connection component ['file_output'] subtype.
        properties:
          connection_type:
            description: Connection between a model and a file.
            enum:
            - file_output
            type: string
        title: FileOutputDriver
        type: object
      - additionalProperties: true
        description: Schema for connection component ['input'] subtype.
        properties:
          connection_type:
            description: Connection between one or more comms/files and a model.
            enum:
            - input
            type: string
        title: InputDriver
        type: object
      - additionalProperties: true
        description: Schema for connection component ['file_input'] subtype.
        properties:
          connection_type:
            description: Connection between a file and a model.
            enum:
            - file_input
            type: string
        title: FileInputDriver
        type: object
    description: Schema for connection components.
    title: connection
  file:
    allOf:
    - additionalProperties: false
      dependencies:
        driver:
        - args
      description: Base schema for all subtypes of file components.
      properties:
        append:
          default: false
          description: If True and writing, file is openned in append mode. If True
            and reading, file is kept open even if the end of the file is reached
            to allow for another process to write to the file in append mode. Defaults
            to False.
          type: boolean
        args:
          description: '[DEPRECATED] Arguments that should be provided to the driver.'
          type: string
        as_array:
          default: false
          description: '[DEPRECATED] If True and the datatype is table-like, tables
            are sent/recieved with either columns rather than row by row. Defaults
            to False.'
          type: boolean
        comment:
          default: '# '
          description: One or more characters indicating a comment. Defaults to '#
            '.
          type: string
        datatype:
          description: JSON schema defining the type of object that the serializer
            will be used to serialize/deserialize. Defaults to default_datatype.
          type: schema
        default_flow_style:
          default: false
          description: If True, nested collections will be serialized in the block
            style. If False, they will always be serialized in the flow style. See
            `PyYAML Documentation <https://pyyaml.org/wiki/PyYAMLDocumentation>`_.
          type: boolean
        delimiter:
          default: "\t"
          description: Delimiter that should be used to separate name/value pairs
            in the map. Defaults to \t.
          type: string
        driver:
          description: '[DEPRECATED] Name of driver class that should be used.'
          type: string
        encoding:
          default: utf-8
          description: Encoding that should be used to serialize the object. Defaults
            to 'utf-8'.
          type: string
        field_names:
          description: '[DEPRECATED] Field names that should be used to label fields
            in sent/received tables. This keyword is only valid for table-like datatypes.
            If not provided, field names are created based on the field order.'
          items:
            type: string
          type: array
        field_units:
          description: '[DEPRECATED] Field units that should be used to convert fields
            in sent/received tables. This keyword is only valid for table-like datatypes.
            If not provided, all fields are assumed to be unitless.'
          items:
            type: string
          type: array
        filetype:
          default: binary
          description: The type of file that will be read from or written to.
          enum:
          - ascii
          - binary
          - json
          - map
          - mat
          - netcdf
          - obj
          - pandas
          - pickle
          - ply
          - table
          - wofost
          - yaml
          type: string
        filter:
          $ref: '#/definitions/filter'
        format_str:
          description: String that should be used to format/parse messages. Default
            to None.
          type: string
        in_temp:
          default: false
          description: If True, the path will be considered relative to the platform
            temporary directory. Defaults to False.
          type: boolean
        indent:
          default: "\t"
          description: String or number of spaces that should be used to indent each
            level within the seiralized structure. Defaults to '\t'.
          type:
          - string
          - int
        is_series:
          default: false
          description: If True, input/output will be done to a series of files. If
            reading, each file will be processed until the end is reached. If writing,
            each output will be to a new file in the series. The addressed is assumed
            to contain a format for the index of the file. Defaults to False.
          type: boolean
        length_map:
          additionalProperties:
            type: string
          description: Map from pointer variable names to
          type: object
        name:
          description: Name used for component in log messages.
          type: string
        newline:
          default: '

            '
          description: One or more characters indicating a newline. Defaults to '\n'.
          type: string
        no_header:
          default: false
          description: If True, headers will not be read or serialized from/to tables.
            Defaults to False.
          type: boolean
        read_attributes:
          default: false
          description: If True, the attributes are read in as well as the variables.
            Defaults to False.
          type: boolean
        read_meth:
          default: read
          description: Method that should be used to read data from the file. Defaults
            to 'read'. Ignored if direction is 'send'.
          enum:
          - read
          - readline
          type: string
        recv_converter:
          anyOf:
          - $ref: '#/definitions/transform'
          - type:
            - function
            - string
          - items:
              anyOf:
              - $ref: '#/definitions/transform'
              - type:
                - function
                - string
            type: array
          description: Converter that should be used on received objects. Defaults
            to None.
        send_converter:
          anyOf:
          - $ref: '#/definitions/transform'
          - type:
            - function
            - string
          - items:
              anyOf:
              - $ref: '#/definitions/transform'
              - type:
                - function
                - string
            type: array
          description: Converter that should be used on sent objects. Defaults to
            None.
        serializer:
          default:
            seritype: direct
          description: Class with serialize and deserialize methods that should be
            used to process sent and received messages. Defaults to None and is constructed
            using provided 'serializer_kwargs'.
          oneOf:
          - $ref: '#/definitions/serializer'
          - class: yggdrasil.serialize.SerializeBase:SerializeBase
            type: instance
        sort_keys:
          default: true
          description: If True, the serialization of dictionaries will be in key sorted
            order. Defaults to True.
          type: boolean
        str_as_bytes:
          default: false
          description: If True, strings in columns are read as bytes. Defaults to
            False.
          type: boolean
        transform:
          anyOf:
          - $ref: '#/definitions/transform'
          - type:
            - function
            - string
          - items:
              anyOf:
              - $ref: '#/definitions/transform'
              - type:
                - function
                - string
            type: array
        use_astropy:
          default: false
          description: If True, the astropy package will be used to serialize/deserialize
            table. Defaults to False.
          type: boolean
        variables:
          description: List of variables to read in. If not provided, all variables
            will be read.
          items:
            type: string
          type: array
        vars:
          description: Names of variables to be sent/received by this comm. Defaults
            to [].
          items:
            type: string
          type: array
        version:
          default: 1
          description: Version of netCDF format that should be used. Defaults to 1.
            Options are 1 (classic format) and 2 (64-bit offset format).
          enum:
          - 1
          - 2
          type: integer
        wait_for_creation:
          default: 0.0
          description: Time (in seconds) that should be waited before opening for
            the file to be created if it dosn't exist. Defaults to 0 s and file will
            attempt to be opened immediately.
          type: float
        working_dir:
          description: Working directory. If not provided, the current working directory
            is used.
          type: string
      required:
      - working_dir
      - name
      - filetype
      title: file_base
      type: object
    - anyOf:
      - additionalProperties: true
        description: Schema for file component ['binary'] subtype.
        properties:
          filetype:
            default: binary
            description: The entire file is read/written all at once as bytes.
            enum:
            - binary
            type: string
          read_meth:
            default: read
            description: Method that should be used to read data from the file. Defaults
              to 'read'. Ignored if direction is 'send'.
            enum:
            - read
            - readline
            type: string
          serializer:
            default:
              seritype: direct
            description: Class with serialize and deserialize methods that should
              be used to process sent and received messages. Defaults to None and
              is constructed using provided 'serializer_kwargs'.
            oneOf:
            - $ref: '#/definitions/serializer'
            - class: yggdrasil.serialize.SerializeBase:SerializeBase
              type: instance
        required:
        - serializer
        title: FileComm
        type: object
      - additionalProperties: true
        description: Schema for file component ['map'] subtype.
        properties:
          comment:
            default: '# '
            description: One or more characters indicating a comment. Defaults to
              '# '.
            type: string
          datatype:
            description: JSON schema defining the type of object that the serializer
              will be used to serialize/deserialize. Defaults to default_datatype.
            type: schema
          delimiter:
            default: "\t"
            description: Delimiter that should be used to separate name/value pairs
              in the map. Defaults to \t.
            type: string
          filetype:
            default: binary
            description: The file contains a key/value mapping with one key/value
              pair per line and separated by some delimiter.
            enum:
            - map
            type: string
          newline:
            default: '

              '
            description: One or more characters indicating a newline. Defaults to
              '\n'.
            type: string
        title: AsciiMapComm
        type: object
      - additionalProperties: true
        description: Schema for file component ['ply'] subtype.
        properties:
          comment:
            default: '# '
            description: One or more characters indicating a comment. Defaults to
              '# '.
            type: string
          datatype:
            description: JSON schema defining the type of object that the serializer
              will be used to serialize/deserialize. Defaults to default_datatype.
            type: schema
          filetype:
            default: binary
            description: The file is in the `Ply <http://paulbourke.net/dataformats/ply/>`_
              data format for 3D structures.
            enum:
            - ply
            type: string
          newline:
            default: '

              '
            description: One or more characters indicating a newline. Defaults to
              '\n'.
            type: string
        title: PlyFileComm
        type: object
      - additionalProperties: true
        description: Schema for file component ['netcdf'] subtype.
        properties:
          comment:
            default: '# '
            description: One or more characters indicating a comment. Defaults to
              '# '.
            type: string
          datatype:
            description: JSON schema defining the type of object that the serializer
              will be used to serialize/deserialize. Defaults to default_datatype.
            type: schema
          filetype:
            default: binary
            description: The file is read/written as netCDF.
            enum:
            - netcdf
            type: string
          newline:
            default: '

              '
            description: One or more characters indicating a newline. Defaults to
              '\n'.
            type: string
          read_attributes:
            default: false
            description: If True, the attributes are read in as well as the variables.
              Defaults to False.
            type: boolean
          variables:
            description: List of variables to read in. If not provided, all variables
              will be read.
            items:
              type: string
            type: array
          version:
            default: 1
            description: Version of netCDF format that should be used. Defaults to
              1. Options are 1 (classic format) and 2 (64-bit offset format).
            enum:
            - 1
            - 2
            type: integer
        title: NetCDFFileComm
        type: object
      - additionalProperties: true
        description: Schema for file component ['wofost'] subtype.
        properties:
          comment:
            default: '# '
            description: One or more characters indicating a comment. Defaults to
              '# '.
            type: string
          datatype:
            description: JSON schema defining the type of object that the serializer
              will be used to serialize/deserialize. Defaults to default_datatype.
            type: schema
          delimiter:
            default: ' = '
            description: Delimiter that should be used to separate name/value pairs
              in the map. Defaults to \t.
            type: string
          filetype:
            default: binary
            description: The file is a WOFOST parameter file.
            enum:
            - wofost
            type: string
          newline:
            default: '

              '
            description: One or more characters indicating a newline. Defaults to
              '\n'.
            type: string
        title: WOFOSTParamFileComm
        type: object
      - additionalProperties: true
        description: Schema for file component ['table'] subtype.
        properties:
          comment:
            default: '# '
            description: One or more characters indicating a comment. Defaults to
              '# '.
            type: string
          datatype:
            description: JSON schema defining the type of object that the serializer
              will be used to serialize/deserialize. Defaults to default_datatype.
            type: schema
          delimiter:
            default: "\t"
            description: Character(s) that should be used to separate columns. Defaults
              to '\t'.
            type: string
          filetype:
            default: binary
            description: The file is an ASCII table that will be read/written one
              row at a time. If ``as_array`` is ``True``, the table will be read/written
              all at once.
            enum:
            - table
            type: string
          newline:
            default: '

              '
            description: One or more characters indicating a newline. Defaults to
              '\n'.
            type: string
          use_astropy:
            default: false
            description: If True, the astropy package will be used to serialize/deserialize
              table. Defaults to False.
            type: boolean
        title: AsciiTableComm
        type: object
      - additionalProperties: true
        description: Schema for file component ['mat'] subtype.
        properties:
          comment:
            default: '# '
            description: One or more characters indicating a comment. Defaults to
              '# '.
            type: string
          datatype:
            description: JSON schema defining the type of object that the serializer
              will be used to serialize/deserialize. Defaults to default_datatype.
            type: schema
          filetype:
            default: binary
            description: The file is a Matlab .mat file containing one or more serialized
              Matlab variables.
            enum:
            - mat
            type: string
          newline:
            default: '

              '
            description: One or more characters indicating a newline. Defaults to
              '\n'.
            type: string
        title: MatFileComm
        type: object
      - additionalProperties: true
        description: Schema for file component ['ascii'] subtype.
        properties:
          comment:
            default: '# '
            description: One or more characters indicating a comment. Defaults to
              '# '.
            type: string
          datatype:
            description: JSON schema defining the type of object that the serializer
              will be used to serialize/deserialize. Defaults to default_datatype.
            type: schema
          filetype:
            default: binary
            description: This file is read/written as encoded text one line at a time.
            enum:
            - ascii
            type: string
          newline:
            default: '

              '
            description: One or more characters indicating a newline. Defaults to
              '\n'.
            type: string
        title: AsciiFileComm
        type: object
      - additionalProperties: true
        description: Schema for file component ['pandas'] subtype.
        properties:
          comment:
            default: '# '
            description: One or more characters indicating a comment. Defaults to
              '# '.
            type: string
          datatype:
            description: JSON schema defining the type of object that the serializer
              will be used to serialize/deserialize. Defaults to default_datatype.
            type: schema
          delimiter:
            default: "\t"
            description: Character(s) that should be used to separate columns. Defaults
              to '\t'.
            type: string
          filetype:
            default: binary
            description: The file is a Pandas frame output as a table.
            enum:
            - pandas
            type: string
          newline:
            default: '

              '
            description: One or more characters indicating a newline. Defaults to
              '\n'.
            type: string
          no_header:
            default: false
            description: If True, headers will not be read or serialized from/to tables.
              Defaults to False.
            type: boolean
          str_as_bytes:
            default: false
            description: If True, strings in columns are read as bytes. Defaults to
              False.
            type: boolean
          use_astropy:
            default: false
            description: If True, the astropy package will be used to serialize/deserialize
              table. Defaults to False.
            type: boolean
        title: PandasFileComm
        type: object
      - additionalProperties: true
        description: Schema for file component ['obj'] subtype.
        properties:
          comment:
            default: '# '
            description: One or more characters indicating a comment. Defaults to
              '# '.
            type: string
          datatype:
            description: JSON schema defining the type of object that the serializer
              will be used to serialize/deserialize. Defaults to default_datatype.
            type: schema
          filetype:
            default: binary
            description: The file is in the `Obj <http://paulbourke.net/dataformats/obj/>`_
              data format for 3D structures.
            enum:
            - obj
            type: string
          newline:
            default: '

              '
            description: One or more characters indicating a newline. Defaults to
              '\n'.
            type: string
        title: ObjFileComm
        type: object
      - additionalProperties: true
        description: Schema for file component ['yaml'] subtype.
        properties:
          comment:
            default: '# '
            description: One or more characters indicating a comment. Defaults to
              '# '.
            type: string
          datatype:
            description: JSON schema defining the type of object that the serializer
              will be used to serialize/deserialize. Defaults to default_datatype.
            type: schema
          default_flow_style:
            default: false
            description: If True, nested collections will be serialized in the block
              style. If False, they will always be serialized in the flow style. See
              `PyYAML Documentation <https://pyyaml.org/wiki/PyYAMLDocumentation>`_.
            type: boolean
          encoding:
            default: utf-8
            description: Encoding that should be used to serialize the object. Defaults
              to 'utf-8'.
            type: string
          filetype:
            default: binary
            description: The file contains a YAML serialized object.
            enum:
            - yaml
            type: string
          indent:
            default: "\t"
            description: String or number of spaces that should be used to indent
              each level within the seiralized structure. Defaults to '\t'.
            type:
            - string
            - int
          newline:
            default: '

              '
            description: One or more characters indicating a newline. Defaults to
              '\n'.
            type: string
        title: YAMLFileComm
        type: object
      - additionalProperties: true
        description: Schema for file component ['json'] subtype.
        properties:
          comment:
            default: '# '
            description: One or more characters indicating a comment. Defaults to
              '# '.
            type: string
          datatype:
            description: JSON schema defining the type of object that the serializer
              will be used to serialize/deserialize. Defaults to default_datatype.
            type: schema
          filetype:
            default: binary
            description: The file contains a JSON serialized object.
            enum:
            - json
            type: string
          indent:
            default: "\t"
            description: String or number of spaces that should be used to indent
              each level within the seiralized structure. Defaults to '\t'.
            type:
            - string
            - int
          newline:
            default: '

              '
            description: One or more characters indicating a newline. Defaults to
              '\n'.
            type: string
          sort_keys:
            default: true
            description: If True, the serialization of dictionaries will be in key
              sorted order. Defaults to True.
            type: boolean
        title: JSONFileComm
        type: object
      - additionalProperties: true
        description: Schema for file component ['pickle'] subtype.
        properties:
          comment:
            default: '# '
            description: One or more characters indicating a comment. Defaults to
              '# '.
            type: string
          datatype:
            description: JSON schema defining the type of object that the serializer
              will be used to serialize/deserialize. Defaults to default_datatype.
            type: schema
          filetype:
            default: binary
            description: The file contains one or more pickled Python objects.
            enum:
            - pickle
            type: string
          newline:
            default: '

              '
            description: One or more characters indicating a newline. Defaults to
              '\n'.
            type: string
        title: PickleFileComm
        type: object
    description: Schema for file components.
    title: file
  filter:
    allOf:
    - additionalProperties: false
      dependencies:
        driver:
        - args
      description: Base schema for all subtypes of filter components.
      properties:
        filtertype:
          enum:
          - direct
          - function
          - statement
        function:
          description: The handle for a callable Python object (e.g. function) that
            should be used to determine if a message should be filtered or a string
            of the form "<function file>:<function name>" identifying a function where
            "<function file>" is the module or Python file containing the function
            and "<function name>" is the name of the function. The function should
            take the message as input and return a boolean, True if the message should
            pass through the filter, False if it should not.
          type: function
        initial_state:
          description: Dictionary of initial state variables that should be set when
            the filter is created.
          type: object
        statement:
          description: Python statement in terms of the message as represented by
            the string "%x%" that should evaluate to a boolean, True if the message
            should pass through the filter, False if it should not. The statement
            should only use a limited set of builtins and the math library (See yggdrasil.tools.safe_eval).
            If more complex relationships are required, use the FunctionFilter class.
          type: string
      title: filter_base
      type: object
    - anyOf:
      - additionalProperties: true
        description: Schema for filter component ['direct'] subtype.
        properties:
          filtertype:
            enum:
            - direct
        title: DirectFilter
        type: object
      - additionalProperties: true
        description: Schema for filter component ['statement'] subtype.
        properties:
          filtertype:
            enum:
            - statement
          statement:
            description: Python statement in terms of the message as represented by
              the string "%x%" that should evaluate to a boolean, True if the message
              should pass through the filter, False if it should not. The statement
              should only use a limited set of builtins and the math library (See
              yggdrasil.tools.safe_eval). If more complex relationships are required,
              use the FunctionFilter class.
            type: string
        required:
        - statement
        title: StatementFilter
        type: object
      - additionalProperties: true
        description: Schema for filter component ['function'] subtype.
        properties:
          filtertype:
            enum:
            - function
          function:
            description: The handle for a callable Python object (e.g. function) that
              should be used to determine if a message should be filtered or a string
              of the form "<function file>:<function name>" identifying a function
              where "<function file>" is the module or Python file containing the
              function and "<function name>" is the name of the function. The function
              should take the message as input and return a boolean, True if the message
              should pass through the filter, False if it should not.
            type: function
        required:
        - function
        title: FunctionFilter
        type: object
    description: Schema for filter components.
    title: filter
  model:
    allOf:
    - additionalProperties: false
      dependencies:
        driver:
        - args
      description: Base schema for all subtypes of model components.
      properties:
        additional_variables:
          additionalProperties:
            items:
              type: string
            type: array
          default: {}
          type: object
        aggregation:
          anyOf:
          - type: function
          - type: string
          - additionalProperties:
              anyOf:
              - type: function
              - type: string
            type: object
          default: mean
        args:
          description: The full path to the file containing the model program that
            will be run by the driver or a list starting with the program file and
            including any arguments that should be passed as input to the program.
          items:
            type: string
          type: array
        builddir:
          description: Directory where the build should be saved. Defaults to <sourcedir>/build.
            It can be relative to working_dir or absolute.
          type: string
        client_of:
          default: []
          description: The names of one or more models that this model will call as
            a server. If there are more than one, this should be specified as a sequence
            collection (list). The corresponding channel(s) that should be passed
            to the yggdrasil API will be the name of the server model joined with
            the name of the client model with an underscore `<server_model>_<client_model>`.
            There will be one channel created for each server the model is a client
            of. Defaults to empty list. Use of `client_of` with `function` is not
            currently supported.
          items:
            type: string
          type: array
        compiler:
          description: Command or path to executable that should be used to compile
            the model. If not provided, the compiler will be determined based on configuration
            options for the language (if present) and the registered compilers that
            are available on the current operating system.
          type: string
        compiler_flags:
          default: []
          description: Flags that should be passed to the compiler during compilation.
            If nto provided, the compiler flags will be determined based on configuration
            options for the language (if present), the compiler defaults, and the
            default_compiler_flags class attribute.
          items:
            type: string
          type: array
        configuration:
          default: Release
          description: Build type/configuration that should be built. Defaults to
            'Release'.
          type: string
        copy_xml_to_osr:
          default: false
          description: If True, the XML file(s) will be copied to the OSR repository
            InputFiles direcitory before running. This is necessary if the XML file(s)
            use any of the files located there since OSR always assumes the included
            file paths are relative. Defaults to False.
          type: boolean
        driver:
          description: '[DEPRECATED] Name of driver class that should be used.'
          type: string
        env:
          additional_properties:
            type: string
          default: {}
          description: Dictionary of environment variables that should be set when
            the driver starts. Defaults to {}.
          type: object
        env_compiler:
          default: CC
          description: Environment variable where the compiler executable should be
            stored for use within the Makefile. Defaults to 'CC'.
          type: string
        env_compiler_flags:
          default: CFLAGS
          description: Environment variable where the compiler flags should be stored
            (including those required to compile against the |yggdrasil| interface).
            Defaults to 'CFLAGS'.
          type: string
        env_linker:
          default: CC
          description: Environment variable where the linker executable should be
            stored for use within the Makefile. Defaults to 'CC'.
          type: string
        env_linker_flags:
          default: LDFLAGS
          description: Environment variable where the linker flags should be stored
            (including those required to link against the |yggdrasil| interface).
            Defaults to 'LDFLAGS'.
          type: string
        function:
          description: If provided, an integrated model is created by wrapping the
            function named here. The function must be located within the file specified
            by the source file listed in the first argument. If not provided, the
            model must contain it's own calls to the |yggdrasil| interface.
          type: string
        inputs:
          default: []
          description: A mapping object containing the entry for a model input channel
            or a list of input channel entries. If the model does not get input from
            another model, this may be ommitted. A full description of channel entries
            and the options available for channels can be found :ref:`here<yaml_comm_options>`.
          items:
            $ref: '#/definitions/comm'
          type: array
        integrator:
          default: cvode
          description: Name of integrator that should be used. Valid options include
            ['cvode', 'gillespie', 'rk4', 'rk45']. Defaults to 'cvode'.
          enum:
          - cvode
          - gillespie
          - rk4
          - rk45
          type: string
        integrator_settings:
          default: {}
          description: Settings for the integrator. Defaults to empty dict.
          type: object
        interpolation:
          anyOf:
          - type: string
          - additionalProperties:
              oneOf:
              - type: string
              - properties:
                  method:
                    type: string
                required:
                - method
                type: object
            type: object
          - properties:
              method:
                type: string
            required:
            - method
            type: object
          default: index
        interpreter:
          description: Name or path of interpreter executable that should be used
            to run the model. If not provided, the interpreter will be determined
            based on configuration options for the language (if present) and the default_interpreter
            class attribute.
          type: string
        interpreter_flags:
          default: []
          description: Flags that should be passed to the interpreter when running
            the model. If not provided, the flags are determined based on configuration
            options for the language (if present) and the default_interpreter_flags
            class attribute.
          items:
            type: string
          type: array
        is_server:
          anyOf:
          - type: boolean
          - additionalProperties: false
            properties:
              input:
                type: string
              output:
                type: string
            type: object
          default: false
          description: 'If `True`, the model is assumed to be a server for one or
            more client models and an instance of :class:`yggdrasil.drivers.ServerDriver`
            is started. The corresponding channel that should be passed to the yggdrasil
            API will be the name of the model. If is_server is a dictionary, it should
            contain an ''input'' key and an ''output'' key. These are required to
            be the names of existing input and output channels in the model that will
            be co-opted by the server. (Note: This requires that the co-opted output
            channel''s send method is called once for each time the co-opted input
            channel''s recv method is called. If used with the `function` parameter,
            `is_server` must be a dictionary. Defaults to False.'
        language:
          default: executable
          description: The programming language that the model is written in. A list
            of available languages can be found :ref:`here <schema_table_model_subtype_rst>`.
          enum:
          - R
          - c
          - c++
          - cmake
          - cpp
          - cxx
          - executable
          - fortran
          - function
          - lpy
          - make
          - matlab
          - osr
          - python
          - r
          - sbml
          - timesync
          type: string
        linker:
          description: Command or path to executable that should be used to link the
            model. If not provided, the linker will be determined based on configuration
            options for the language (if present) and the registered linkers that
            are available on the current operating system
          type: string
        linker_flags:
          default: []
          description: Flags that should be passed to the linker during compilation.
            If nto provided, the linker flags will be determined based on configuration
            options for the language (if present), the linker defaults, and the default_linker_flags
            class attribute.
          items:
            type: string
          type: array
        logging_level:
          default: ''
          description: The level of logging messages that should be displayed by the
            model. Defaults to the logging level as determined by the configuration
            file and environment variables.
          type: string
        makedir:
          description: Directory where make should be invoked from if it is not the
            same as the directory containing the makefile. Defaults to directory containing
            makefile if provided, otherwise working_dir.
          type: string
        makefile:
          default: Makefile
          description: Path to make file either absolute, relative to makedir (if
            provided), or relative to working_dir. Defaults to Makefile.
          type: string
        name:
          description: Name used for component in log messages.
          type: string
        only_output_final_step:
          default: false
          description: If True, only the final timestep is output. Defaults to False.
          type: boolean
        outputs:
          default: []
          description: A mapping object containing the entry for a model output channel
            or a list of output channel entries. If the model does not output to another
            model, this may be ommitted. A full description of channel entries and
            the options available for channels can be found :ref:`here<yaml_comm_options>`.
          items:
            $ref: '#/definitions/comm'
          type: array
        outputs_in_inputs:
          description: If True, outputs from wrapped model functions are passed by
            pointer as inputs for modification and the return value will be a flag.
            If False, outputs are limited to return values. Defaults to the value
            of the class attribute outputs_in_inputs.
          type: boolean
        overwrite:
          default: true
          description: If True, any existing model products (compilation products,
            wrapper scripts, etc.) are removed prior to the run. If False, the products
            are not removed. Defaults to True. Setting this to False can improve the
            performance, particularly for models that take a long time to compile,
            but this should only be done once the model has been fully debugged to
            ensure that each run is tested on a clean copy of the model. The value
            of this keyword also determines whether or not products are removed after
            a run.
          type: boolean
        preserve_cache:
          default: false
          description: If True model products will be kept following the run, otherwise
            all products will be cleaned up. Defaults to False. This keyword is superceeded
            by overwrite.
          type: boolean
        products:
          default: []
          description: Paths to files created by the model that should be cleaned
            up when the model exits. Entries can be absolute paths or paths relative
            to the working directory. Defaults to [].
          items:
            type: string
          type: array
        reset:
          default: false
          description: If True, the simulation will be reset to it's initial values
            before each call (including the start time). Defaults to False.
          type: boolean
        selections:
          default: []
          description: Variables to include in the output. Defaults to None and the
            time/floating selections will be returned.
          items:
            type: string
          type: array
        skip_interpreter:
          default: false
          description: If True, no interpreter will be added to the arguments. This
            should only be used for subclasses that will not be invoking the model
            via the command line. Defaults to False.
          type: boolean
        skip_start_time:
          default: false
          description: If True, the results for the initial time step will not be
            output. Defaults to False. This option is ignored if only_output_final_step
            is True.
          type: boolean
        source_files:
          default: []
          description: Source files that should be compiled into an executable. Defaults
            to an empty list and the driver will search for a source file based on
            the model executable (the first model argument).
          items:
            type: string
          type: array
        source_products:
          default: []
          description: Files created by running the model that are source files. These
            files will be removed without checking their extension so users should
            avoid adding files to this list unless they are sure they should be deleted.
            Defaults to [].
          items:
            type: string
          type: array
        sourcedir:
          description: Source directory to call cmake on. If not provided it is set
            to working_dir. This should be the directory containing the CMakeLists.txt
            file. It can be relative to working_dir or absolute.
          type: string
        standard:
          default: f2003
          description: Fortran standard that should be used. Defaults to 'f2003'.
          enum:
          - f2003
          - f2008
          type: string
        start_time:
          default: 0.0
          description: Time that simulation should be started from. If 'reset' is
            True, the start time will always be the provided value, otherwise, the
            start time will be the end of the previous call after the first call.
            Defaults to 0.0.
          type: number
        steps:
          default: 1
          description: Number of steps that should be output. Defaults to None.
          type: integer
        strace_flags:
          default:
          - -e
          - trace=memory
          description: Flags to pass to strace (or dtrace). Defaults to [].
          items:
            type: string
          type: array
        sync_vars_in:
          default: []
          description: Variables that should be synchronized from other models. Defaults
            to [].
          items:
            type: string
          type: array
        sync_vars_out:
          default: []
          description: Variables that should be synchronized to other models. Defaults
            to [].
          items:
            type: string
          type: array
        synonyms:
          additionalProperties:
            additionalProperties:
              anyOf:
              - type: string
              - properties:
                  alt:
                    anyOf:
                    - type: string
                    - items:
                        type: string
                      type: array
                  alt2base:
                    type: function
                  base2alt:
                    type: function
                required:
                - alt
                - alt2base
                - base2alt
                type: object
            type: object
          default: {}
          description: 'Mapping from model names to mappings from base variables names
            to information about one or more alternate variable names used by the
            named model that should be converted to the base variable. Values for
            providing information about alternate variables can either be strings
            (implies equivalence with the base variable in everything but name and
            units) or mappings with the keys:'
          type: object
        target:
          description: Make target that should be built to create the model executable.
            Defaults to None.
          type: string
        target_compiler:
          description: Compilation tool that should be used for the target language.
            Defaults to None and will be set based on the selected language driver.
          type: string
        target_language:
          description: Language that the target is written in. Defaults to None and
            will be set based on the source files provided.
          type: string
        timesync:
          anyOf:
          - type: boolean
          - type: string
          - properties:
              inputs:
                anyOf:
                - type: string
                - items:
                    type: string
                  type: array
              name:
                default: timesync
                type: string
              outputs:
                anyOf:
                - type: string
                - items:
                    type: string
                  type: array
            type: object
          - items:
              anyOf:
              - type: string
              - properties:
                  inputs:
                    anyOf:
                    - type: string
                    - items:
                        type: string
                      type: array
                  name:
                    default: timesync
                    type: string
                  outputs:
                    anyOf:
                    - type: string
                    - items:
                        type: string
                      type: array
                type: object
            type: array
          default: false
          description: If set, the model is assumed to call a send then receive of
            the state at each timestep for syncronization with other models that are
            also integrating in time. If a string is provided, it is assumed to be
            the name of the server that will handle timestep synchronization. If a
            boolean is provided, the name of the server will be assumed to be 'timestep'.
            Defaults to False.
        update_interval:
          additionalProperties:
            type: float
          default:
            timesync: 1.0
          description: Max simulation interval at which synchronization should occur
            (in days). Defaults to 1.0 if not provided. If the XML input file loads
            additional export modules that output at a shorter rate, the existing
            table of values will be extrapolated.
          type: object
        use_symunit:
          default: false
          description: If True, input/output variables with units will be represented
            in Matlab using symunit. Defaults to False.
          type: boolean
        valgrind_flags:
          default:
          - --leak-check=full
          - --show-leak-kinds=all
          description: Flags to pass to valgrind. Defaults to [].
          items:
            type: string
          type: array
        with_strace:
          default: false
          description: If True, the command is run with strace (on Linux) or dtrace
            (on MacOS). Defaults to False.
          type: boolean
        with_valgrind:
          default: false
          description: If True, the command is run with valgrind. Defaults to False.
          type: boolean
        working_dir:
          description: Working directory. If not provided, the current working directory
            is used.
          type: string
      required:
<<<<<<< HEAD
      - args
      - name
      - language
=======
      - language
      - name
      - args
>>>>>>> 1bc181b5
      - working_dir
      title: model_base
      type: object
    - anyOf:
      - additionalProperties: true
        description: Schema for model component ['function'] subtype.
        properties:
          interpreter:
            description: Name or path of interpreter executable that should be used
              to run the model. If not provided, the interpreter will be determined
              based on configuration options for the language (if present) and the
              default_interpreter class attribute.
            type: string
          interpreter_flags:
            default: []
            description: Flags that should be passed to the interpreter when running
              the model. If not provided, the flags are determined based on configuration
              options for the language (if present) and the default_interpreter_flags
              class attribute.
            items:
              type: string
            type: array
          language:
            default: executable
            description: The programming language that the model is written in. A
              list of available languages can be found :ref:`here <schema_table_model_subtype_rst>`.
            enum:
            - function
            type: string
          skip_interpreter:
            default: false
            description: If True, no interpreter will be added to the arguments. This
              should only be used for subclasses that will not be invoking the model
              via the command line. Defaults to False.
            type: boolean
        title: FunctionModelDriver
        type: object
      - additionalProperties: true
        description: Schema for model component ['make'] subtype.
        properties:
          compiler:
            description: Command or path to executable that should be used to compile
              the model. If not provided, the compiler will be determined based on
              configuration options for the language (if present) and the registered
              compilers that are available on the current operating system.
            type: string
          compiler_flags:
            default: []
            description: Flags that should be passed to the compiler during compilation.
              If nto provided, the compiler flags will be determined based on configuration
              options for the language (if present), the compiler defaults, and the
              default_compiler_flags class attribute.
            items:
              type: string
            type: array
          env_compiler:
            default: CC
            description: Environment variable where the compiler executable should
              be stored for use within the Makefile. Defaults to 'CC'.
            type: string
          env_compiler_flags:
            default: CFLAGS
            description: Environment variable where the compiler flags should be stored
              (including those required to compile against the |yggdrasil| interface).
              Defaults to 'CFLAGS'.
            type: string
          env_linker:
            default: CC
            description: Environment variable where the linker executable should be
              stored for use within the Makefile. Defaults to 'CC'.
            type: string
          env_linker_flags:
            default: LDFLAGS
            description: Environment variable where the linker flags should be stored
              (including those required to link against the |yggdrasil| interface).
              Defaults to 'LDFLAGS'.
            type: string
          language:
            default: executable
            description: Model is written in C/C++ and has a Makefile for compilation.
            enum:
            - make
            type: string
          linker:
            description: Command or path to executable that should be used to link
              the model. If not provided, the linker will be determined based on configuration
              options for the language (if present) and the registered linkers that
              are available on the current operating system
            type: string
          linker_flags:
            default: []
            description: Flags that should be passed to the linker during compilation.
              If nto provided, the linker flags will be determined based on configuration
              options for the language (if present), the linker defaults, and the
              default_linker_flags class attribute.
            items:
              type: string
            type: array
          makedir:
            description: Directory where make should be invoked from if it is not
              the same as the directory containing the makefile. Defaults to directory
              containing makefile if provided, otherwise working_dir.
            type: string
          makefile:
            default: Makefile
            description: Path to make file either absolute, relative to makedir (if
              provided), or relative to working_dir. Defaults to Makefile.
            type: string
          source_files:
            default: []
            description: Source files that should be compiled into an executable.
              Defaults to an empty list and the driver will search for a source file
              based on the model executable (the first model argument).
            items:
              type: string
            type: array
          target:
            description: Make target that should be built to create the model executable.
              Defaults to None.
            type: string
          target_compiler:
            description: Compilation tool that should be used for the target language.
              Defaults to None and will be set based on the selected language driver.
            type: string
          target_language:
            description: Language that the target is written in. Defaults to None
              and will be set based on the source files provided.
            type: string
        title: MakeModelDriver
        type: object
      - additionalProperties: true
        description: Schema for model component ['python'] subtype.
        properties:
          interpreter:
            description: Name or path of interpreter executable that should be used
              to run the model. If not provided, the interpreter will be determined
              based on configuration options for the language (if present) and the
              default_interpreter class attribute.
            type: string
          interpreter_flags:
            default: []
            description: Flags that should be passed to the interpreter when running
              the model. If not provided, the flags are determined based on configuration
              options for the language (if present) and the default_interpreter_flags
              class attribute.
            items:
              type: string
            type: array
          language:
            default: executable
            description: Model is written in Python.
            enum:
            - python
            type: string
          skip_interpreter:
            default: false
            description: If True, no interpreter will be added to the arguments. This
              should only be used for subclasses that will not be invoking the model
              via the command line. Defaults to False.
            type: boolean
        title: PythonModelDriver
        type: object
      - additionalProperties: true
        description: Schema for model component ['lpy'] subtype.
        properties:
          interpreter:
            description: Name or path of interpreter executable that should be used
              to run the model. If not provided, the interpreter will be determined
              based on configuration options for the language (if present) and the
              default_interpreter class attribute.
            type: string
          interpreter_flags:
            default: []
            description: Flags that should be passed to the interpreter when running
              the model. If not provided, the flags are determined based on configuration
              options for the language (if present) and the default_interpreter_flags
              class attribute.
            items:
              type: string
            type: array
          language:
            default: executable
            description: Model is an LPy system.
            enum:
            - lpy
            type: string
          skip_interpreter:
            default: false
            description: If True, no interpreter will be added to the arguments. This
              should only be used for subclasses that will not be invoking the model
              via the command line. Defaults to False.
            type: boolean
        title: LPyModelDriver
        type: object
      - additionalProperties: true
        description: Schema for model component ['executable'] subtype.
        properties:
          language:
            default: executable
            description: Model is an executable.
            enum:
            - executable
            type: string
        title: ExecutableModelDriver
        type: object
      - additionalProperties: true
        description: Schema for model component ['c'] subtype.
        properties:
          compiler:
            description: Command or path to executable that should be used to compile
              the model. If not provided, the compiler will be determined based on
              configuration options for the language (if present) and the registered
              compilers that are available on the current operating system.
            type: string
          compiler_flags:
            default: []
            description: Flags that should be passed to the compiler during compilation.
              If nto provided, the compiler flags will be determined based on configuration
              options for the language (if present), the compiler defaults, and the
              default_compiler_flags class attribute.
            items:
              type: string
            type: array
          language:
            default: executable
            description: Model is written in C.
            enum:
            - c
            type: string
          linker:
            description: Command or path to executable that should be used to link
              the model. If not provided, the linker will be determined based on configuration
              options for the language (if present) and the registered linkers that
              are available on the current operating system
            type: string
          linker_flags:
            default: []
            description: Flags that should be passed to the linker during compilation.
              If nto provided, the linker flags will be determined based on configuration
              options for the language (if present), the linker defaults, and the
              default_linker_flags class attribute.
            items:
              type: string
            type: array
          source_files:
            default: []
            description: Source files that should be compiled into an executable.
              Defaults to an empty list and the driver will search for a source file
              based on the model executable (the first model argument).
            items:
              type: string
            type: array
        title: CModelDriver
        type: object
      - additionalProperties: true
        description: Schema for model component ['c++', 'cpp', 'cxx'] subtype.
        properties:
          compiler:
            description: Command or path to executable that should be used to compile
              the model. If not provided, the compiler will be determined based on
              configuration options for the language (if present) and the registered
              compilers that are available on the current operating system.
            type: string
          compiler_flags:
            default: []
            description: Flags that should be passed to the compiler during compilation.
              If nto provided, the compiler flags will be determined based on configuration
              options for the language (if present), the compiler defaults, and the
              default_compiler_flags class attribute.
            items:
              type: string
            type: array
          language:
            default: executable
            description: Model is written in C++.
            enum:
            - c++
            - cpp
            - cxx
            type: string
          linker:
            description: Command or path to executable that should be used to link
              the model. If not provided, the linker will be determined based on configuration
              options for the language (if present) and the registered linkers that
              are available on the current operating system
            type: string
          linker_flags:
            default: []
            description: Flags that should be passed to the linker during compilation.
              If nto provided, the linker flags will be determined based on configuration
              options for the language (if present), the linker defaults, and the
              default_linker_flags class attribute.
            items:
              type: string
            type: array
          source_files:
            default: []
            description: Source files that should be compiled into an executable.
              Defaults to an empty list and the driver will search for a source file
              based on the model executable (the first model argument).
            items:
              type: string
            type: array
        title: CPPModelDriver
        type: object
      - additionalProperties: true
        description: Schema for model component ['osr'] subtype.
        properties:
          copy_xml_to_osr:
            default: false
            description: If True, the XML file(s) will be copied to the OSR repository
              InputFiles direcitory before running. This is necessary if the XML file(s)
              use any of the files located there since OSR always assumes the included
              file paths are relative. Defaults to False.
            type: boolean
          language:
            default: executable
            description: Model is an OSR model.
            enum:
            - osr
            type: string
          sync_vars_in:
            default: []
            description: Variables that should be synchronized from other models.
              Defaults to [].
            items:
              type: string
            type: array
          sync_vars_out:
            default: []
            description: Variables that should be synchronized to other models. Defaults
              to [].
            items:
              type: string
            type: array
          update_interval:
            additionalProperties:
              type: float
            default:
              timesync: 1.0
            description: Max simulation interval at which synchronization should occur
              (in days). Defaults to 1.0 if not provided. If the XML input file loads
              additional export modules that output at a shorter rate, the existing
              table of values will be extrapolated.
            type: object
        title: OSRModelDriver
        type: object
      - additionalProperties: true
        description: Schema for model component ['matlab'] subtype.
        properties:
          interpreter:
            description: Name or path of interpreter executable that should be used
              to run the model. If not provided, the interpreter will be determined
              based on configuration options for the language (if present) and the
              default_interpreter class attribute.
            type: string
          interpreter_flags:
            default: []
            description: Flags that should be passed to the interpreter when running
              the model. If not provided, the flags are determined based on configuration
              options for the language (if present) and the default_interpreter_flags
              class attribute.
            items:
              type: string
            type: array
          language:
            default: executable
            description: Model is written in Matlab.
            enum:
            - matlab
            type: string
          skip_interpreter:
            default: false
            description: If True, no interpreter will be added to the arguments. This
              should only be used for subclasses that will not be invoking the model
              via the command line. Defaults to False.
            type: boolean
          use_symunit:
            default: false
            description: If True, input/output variables with units will be represented
              in Matlab using symunit. Defaults to False.
            type: boolean
        title: MatlabModelDriver
        type: object
      - additionalProperties: true
        description: Schema for model component ['R', 'r'] subtype.
        properties:
          interpreter:
            description: Name or path of interpreter executable that should be used
              to run the model. If not provided, the interpreter will be determined
              based on configuration options for the language (if present) and the
              default_interpreter class attribute.
            type: string
          interpreter_flags:
            default: []
            description: Flags that should be passed to the interpreter when running
              the model. If not provided, the flags are determined based on configuration
              options for the language (if present) and the default_interpreter_flags
              class attribute.
            items:
              type: string
            type: array
          language:
            default: executable
            description: Model is written in R.
            enum:
            - R
            - r
            type: string
          skip_interpreter:
            default: false
            description: If True, no interpreter will be added to the arguments. This
              should only be used for subclasses that will not be invoking the model
              via the command line. Defaults to False.
            type: boolean
        title: RModelDriver
        type: object
      - additionalProperties: true
        description: Schema for model component ['timesync'] subtype.
        properties:
          additional_variables:
            additionalProperties:
              items:
                type: string
              type: array
            default: {}
            type: object
          aggregation:
            anyOf:
            - type: function
            - type: string
            - additionalProperties:
                anyOf:
                - type: function
                - type: string
              type: object
            default: mean
          interpolation:
            anyOf:
            - type: string
            - additionalProperties:
                oneOf:
                - type: string
                - properties:
                    method:
                      type: string
                  required:
                  - method
                  type: object
              type: object
            - properties:
                method:
                  type: string
              required:
              - method
              type: object
            default: index
          interpreter:
            description: Name or path of interpreter executable that should be used
              to run the model. If not provided, the interpreter will be determined
              based on configuration options for the language (if present) and the
              default_interpreter class attribute.
            type: string
          interpreter_flags:
            default: []
            description: Flags that should be passed to the interpreter when running
              the model. If not provided, the flags are determined based on configuration
              options for the language (if present) and the default_interpreter_flags
              class attribute.
            items:
              type: string
            type: array
          language:
            default: executable
            description: Model is dedicated to synchronizingtimesteps between other
              models.
            enum:
            - timesync
            type: string
          skip_interpreter:
            default: false
            description: If True, no interpreter will be added to the arguments. This
              should only be used for subclasses that will not be invoking the model
              via the command line. Defaults to False.
            type: boolean
          synonyms:
            additionalProperties:
              additionalProperties:
                anyOf:
                - type: string
                - properties:
                    alt:
                      anyOf:
                      - type: string
                      - items:
                          type: string
                        type: array
                    alt2base:
                      type: function
                    base2alt:
                      type: function
                  required:
                  - alt
                  - alt2base
                  - base2alt
                  type: object
              type: object
            default: {}
            description: 'Mapping from model names to mappings from base variables
              names to information about one or more alternate variable names used
              by the named model that should be converted to the base variable. Values
              for providing information about alternate variables can either be strings
              (implies equivalence with the base variable in everything but name and
              units) or mappings with the keys:'
            type: object
        title: TimeSyncModelDriver
        type: object
      - additionalProperties: true
        description: Schema for model component ['sbml'] subtype.
        properties:
          integrator:
            default: cvode
            description: Name of integrator that should be used. Valid options include
              ['cvode', 'gillespie', 'rk4', 'rk45']. Defaults to 'cvode'.
            enum:
            - cvode
            - gillespie
            - rk4
            - rk45
            type: string
          integrator_settings:
            default: {}
            description: Settings for the integrator. Defaults to empty dict.
            type: object
          interpreter:
            description: Name or path of interpreter executable that should be used
              to run the model. If not provided, the interpreter will be determined
              based on configuration options for the language (if present) and the
              default_interpreter class attribute.
            type: string
          interpreter_flags:
            default: []
            description: Flags that should be passed to the interpreter when running
              the model. If not provided, the flags are determined based on configuration
              options for the language (if present) and the default_interpreter_flags
              class attribute.
            items:
              type: string
            type: array
          language:
            default: executable
            description: Model is an SBML model.
            enum:
            - sbml
            type: string
          only_output_final_step:
            default: false
            description: If True, only the final timestep is output. Defaults to False.
            type: boolean
          reset:
            default: false
            description: If True, the simulation will be reset to it's initial values
              before each call (including the start time). Defaults to False.
            type: boolean
          selections:
            default: []
            description: Variables to include in the output. Defaults to None and
              the time/floating selections will be returned.
            items:
              type: string
            type: array
          skip_interpreter:
            default: false
            description: If True, no interpreter will be added to the arguments. This
              should only be used for subclasses that will not be invoking the model
              via the command line. Defaults to False.
            type: boolean
          skip_start_time:
            default: false
            description: If True, the results for the initial time step will not be
              output. Defaults to False. This option is ignored if only_output_final_step
              is True.
            type: boolean
          start_time:
            default: 0.0
            description: Time that simulation should be started from. If 'reset' is
              True, the start time will always be the provided value, otherwise, the
              start time will be the end of the previous call after the first call.
              Defaults to 0.0.
            type: number
          steps:
            default: 1
            description: Number of steps that should be output. Defaults to None.
            type: integer
        title: SBMLModelDriver
        type: object
      - additionalProperties: true
        description: Schema for model component ['cmake'] subtype.
        properties:
          builddir:
            description: Directory where the build should be saved. Defaults to <sourcedir>/build.
              It can be relative to working_dir or absolute.
            type: string
          compiler:
            description: Command or path to executable that should be used to compile
              the model. If not provided, the compiler will be determined based on
              configuration options for the language (if present) and the registered
              compilers that are available on the current operating system.
            type: string
          compiler_flags:
            default: []
            description: Flags that should be passed to the compiler during compilation.
              If nto provided, the compiler flags will be determined based on configuration
              options for the language (if present), the compiler defaults, and the
              default_compiler_flags class attribute.
            items:
              type: string
            type: array
          configuration:
            default: Release
            description: Build type/configuration that should be built. Defaults to
              'Release'.
            type: string
          language:
            default: executable
            description: Model is written in C/C++ and has a CMake build system.
            enum:
            - cmake
            type: string
          linker:
            description: Command or path to executable that should be used to link
              the model. If not provided, the linker will be determined based on configuration
              options for the language (if present) and the registered linkers that
              are available on the current operating system
            type: string
          linker_flags:
            default: []
            description: Flags that should be passed to the linker during compilation.
              If nto provided, the linker flags will be determined based on configuration
              options for the language (if present), the linker defaults, and the
              default_linker_flags class attribute.
            items:
              type: string
            type: array
          source_files:
            default: []
            description: Source files that should be compiled into an executable.
              Defaults to an empty list and the driver will search for a source file
              based on the model executable (the first model argument).
            items:
              type: string
            type: array
          sourcedir:
            description: Source directory to call cmake on. If not provided it is
              set to working_dir. This should be the directory containing the CMakeLists.txt
              file. It can be relative to working_dir or absolute.
            type: string
          target:
            description: Make target that should be built to create the model executable.
              Defaults to None.
            type: string
          target_compiler:
            description: Compilation tool that should be used for the target language.
              Defaults to None and will be set based on the selected language driver.
            type: string
          target_language:
            description: Language that the target is written in. Defaults to None
              and will be set based on the source files provided.
            type: string
        title: CMakeModelDriver
        type: object
      - additionalProperties: true
        description: Schema for model component ['fortran'] subtype.
        properties:
          compiler:
            description: Command or path to executable that should be used to compile
              the model. If not provided, the compiler will be determined based on
              configuration options for the language (if present) and the registered
              compilers that are available on the current operating system.
            type: string
          compiler_flags:
            default: []
            description: Flags that should be passed to the compiler during compilation.
              If nto provided, the compiler flags will be determined based on configuration
              options for the language (if present), the compiler defaults, and the
              default_compiler_flags class attribute.
            items:
              type: string
            type: array
          language:
            default: executable
            description: Model is written in Fortran.
            enum:
            - fortran
            type: string
          linker:
            description: Command or path to executable that should be used to link
              the model. If not provided, the linker will be determined based on configuration
              options for the language (if present) and the registered linkers that
              are available on the current operating system
            type: string
          linker_flags:
            default: []
            description: Flags that should be passed to the linker during compilation.
              If nto provided, the linker flags will be determined based on configuration
              options for the language (if present), the linker defaults, and the
              default_linker_flags class attribute.
            items:
              type: string
            type: array
          source_files:
            default: []
            description: Source files that should be compiled into an executable.
              Defaults to an empty list and the driver will search for a source file
              based on the model executable (the first model argument).
            items:
              type: string
            type: array
          standard:
            default: f2003
            description: Fortran standard that should be used. Defaults to 'f2003'.
            enum:
            - f2003
            - f2008
            type: string
        title: FortranModelDriver
        type: object
    description: Schema for model components.
    title: model
  serializer:
    allOf:
    - additionalProperties: false
      dependencies:
        driver:
        - args
      description: Base schema for all subtypes of serializer components.
      properties:
        as_array:
          default: false
          description: If True, each of the arguments being serialized/deserialized
            will be arrays that are converted to/from bytes in column major ('F')
            order. Otherwise, each argument should be a scalar. Defaults to False.
          type: boolean
        comment:
          default: '# '
          description: One or more characters indicating a comment. Defaults to '#
            '.
          type: string
        datatype:
          description: JSON schema defining the type of object that the serializer
            will be used to serialize/deserialize. Defaults to default_datatype.
          type: schema
        default_flow_style:
          default: false
          description: If True, nested collections will be serialized in the block
            style. If False, they will always be serialized in the flow style. See
            `PyYAML Documentation <https://pyyaml.org/wiki/PyYAMLDocumentation>`_.
          type: boolean
        delimiter:
          default: "\t"
          description: Character(s) that should be used to separate columns. Defaults
            to '\t'.
          type: string
        encoded_datatype:
          description: JSON schema describing the type that serialized objects should
            conform to. Defaults to the class attribute default_encoded_datatype.
            If either func_serialize or func_deserialize are not provided, this needs
            to be specified in order to serialize non-bytes objects.
          type: schema
        encoding:
          default: utf-8
          description: Encoding that should be used to serialize the object. Defaults
            to 'utf-8'.
          type: string
        field_names:
          description: The names of fields in the format string. If not provided,
            names are set based on the order of the fields in the format string.
          items:
            type: string
          type: array
        field_units:
          description: The units of fields in the format string. If not provided,
            all fields are assumed to be dimensionless.
          items:
            type: string
          type: array
        format_str:
          description: If provided, this string will be used to format messages from
            a list of arguments and parse messages to get a list of arguments in C
            printf/scanf style. Defaults to None and messages are assumed to already
            be bytes.
          type: string
        func_deserialize:
          description: Callable object that takes objects of a type that conforms
            to encoded_datatype and returns a deserialized Python object. Defaults
            to None and the default deserialization for encoded_datatype will be used.
          type: function
        func_serialize:
          description: Callable object that takes Python objects as input and returns
            a representation that conforms to encoded_datatype. Defaults to None and
            the default serialization for encoded_datatype will be used.
          type: function
        indent:
          default: "\t"
          description: String or number of spaces that should be used to indent each
            level within the seiralized structure. Defaults to '\t'.
          type:
          - string
          - int
        newline:
          default: '

            '
          description: One or more characters indicating a newline. Defaults to '\n'.
          type: string
        no_header:
          default: false
          description: If True, headers will not be read or serialized from/to tables.
            Defaults to False.
          type: boolean
        seritype:
          default: default
          description: Serializer type.
          enum:
          - default
          - direct
          - functional
          - json
          - map
          - mat
          - obj
          - pandas
          - pickle
          - ply
          - table
          - wofost
          - yaml
          type: string
        sort_keys:
          default: true
          description: If True, the serialization of dictionaries will be in key sorted
            order. Defaults to True.
          type: boolean
        str_as_bytes:
          default: false
          description: If True, strings in columns are read as bytes. Defaults to
            False.
          type: boolean
        use_astropy:
          default: false
          description: If True, the astropy package will be used to serialize/deserialize
            table. Defaults to False.
          type: boolean
      title: serializer_base
      type: object
    - anyOf:
      - additionalProperties: true
        description: Schema for serializer component ['default'] subtype.
        properties:
          seritype:
            default: default
            description: Default serializer that uses |yggdrasil|'s extended JSON
              serialization based on a provided type definition (See discussion :ref:`here
              <serialization_rst>`).
            enum:
            - default
            type: string
        title: DefaultSerialize
        type: object
      - additionalProperties: true
        description: Schema for serializer component ['table'] subtype.
        properties:
          as_array:
            default: false
            description: If True, each of the arguments being serialized/deserialized
              will be arrays that are converted to/from bytes in column major ('F')
              order. Otherwise, each argument should be a scalar. Defaults to False.
            type: boolean
          delimiter:
            default: "\t"
            description: Character(s) that should be used to separate columns. Defaults
              to '\t'.
            type: string
          field_names:
            description: The names of fields in the format string. If not provided,
              names are set based on the order of the fields in the format string.
            items:
              type: string
            type: array
          field_units:
            description: The units of fields in the format string. If not provided,
              all fields are assumed to be dimensionless.
            items:
              type: string
            type: array
          format_str:
            description: If provided, this string will be used to format messages
              from a list of arguments and parse messages to get a list of arguments
              in C printf/scanf style. Defaults to None and messages are assumed to
              already be bytes.
            type: string
          seritype:
            default: default
            description: ASCII tab (or otherwise) delimited table.
            enum:
            - table
            type: string
          use_astropy:
            default: false
            description: If True, the astropy package will be used to serialize/deserialize
              table. Defaults to False.
            type: boolean
        title: AsciiTableSerialize
        type: object
      - additionalProperties: true
        description: Schema for serializer component ['pandas'] subtype.
        properties:
          delimiter:
            default: "\t"
            description: Character(s) that should be used to separate columns. Defaults
              to '\t'.
            type: string
          field_names:
            description: The names of fields in the format string. If not provided,
              names are set based on the order of the fields in the format string.
            items:
              type: string
            type: array
          field_units:
            description: The units of fields in the format string. If not provided,
              all fields are assumed to be dimensionless.
            items:
              type: string
            type: array
          format_str:
            description: If provided, this string will be used to format messages
              from a list of arguments and parse messages to get a list of arguments
              in C printf/scanf style. Defaults to None and messages are assumed to
              already be bytes.
            type: string
          no_header:
            default: false
            description: If True, headers will not be read or serialized from/to tables.
              Defaults to False.
            type: boolean
          seritype:
            default: default
            description: Serializes tables using the pandas package.
            enum:
            - pandas
            type: string
          str_as_bytes:
            default: false
            description: If True, strings in columns are read as bytes. Defaults to
              False.
            type: boolean
          use_astropy:
            default: false
            description: If True, the astropy package will be used to serialize/deserialize
              table. Defaults to False.
            type: boolean
        title: PandasSerialize
        type: object
      - additionalProperties: true
        description: Schema for serializer component ['functional'] subtype.
        properties:
          encoded_datatype:
            description: JSON schema describing the type that serialized objects should
              conform to. Defaults to the class attribute default_encoded_datatype.
              If either func_serialize or func_deserialize are not provided, this
              needs to be specified in order to serialize non-bytes objects.
            type: schema
          func_deserialize:
            description: Callable object that takes objects of a type that conforms
              to encoded_datatype and returns a deserialized Python object. Defaults
              to None and the default deserialization for encoded_datatype will be
              used.
            type: function
          func_serialize:
            description: Callable object that takes Python objects as input and returns
              a representation that conforms to encoded_datatype. Defaults to None
              and the default serialization for encoded_datatype will be used.
            type: function
          seritype:
            default: default
            description: Serializer that uses provied function to serialize messages.
            enum:
            - functional
            type: string
        title: FunctionalSerialize
        type: object
      - additionalProperties: true
        description: Schema for serializer component ['mat'] subtype.
        properties:
          seritype:
            default: default
            description: Serializes objects using the Matlab .mat format.
            enum:
            - mat
            type: string
        title: MatSerialize
        type: object
      - additionalProperties: true
        description: Schema for serializer component ['direct'] subtype.
        properties:
          seritype:
            default: default
            description: Direct serialization of bytes.
            enum:
            - direct
            type: string
        title: DirectSerialize
        type: object
      - additionalProperties: true
        description: Schema for serializer component ['json'] subtype.
        properties:
          indent:
            default: "\t"
            description: String or number of spaces that should be used to indent
              each level within the seiralized structure. Defaults to '\t'.
            type:
            - string
            - int
          seritype:
            default: default
            description: Serializes Python objects using the JSON standard.
            enum:
            - json
            type: string
          sort_keys:
            default: true
            description: If True, the serialization of dictionaries will be in key
              sorted order. Defaults to True.
            type: boolean
        title: JSONSerialize
        type: object
      - additionalProperties: true
        description: Schema for serializer component ['ply'] subtype.
        properties:
          seritype:
            default: default
            description: Serialize 3D structures using Ply format.
            enum:
            - ply
            type: string
        title: PlySerialize
        type: object
      - additionalProperties: true
        description: Schema for serializer component ['map'] subtype.
        properties:
          delimiter:
            default: "\t"
            description: Delimiter that should be used to separate name/value pairs
              in the map. Defaults to \t.
            type: string
          seritype:
            default: default
            description: Serialzation of mapping between key/value pairs with one
              pair per line and using a character delimiter to separate keys and values.
            enum:
            - map
            type: string
        title: AsciiMapSerialize
        type: object
      - additionalProperties: true
        description: Schema for serializer component ['obj'] subtype.
        properties:
          seritype:
            default: default
            description: Serialize 3D structures using Obj format.
            enum:
            - obj
            type: string
        title: ObjSerialize
        type: object
      - additionalProperties: true
        description: Schema for serializer component ['pickle'] subtype.
        properties:
          seritype:
            default: default
            description: Serialize any Python object using a Python pickle.
            enum:
            - pickle
            type: string
        title: PickleSerialize
        type: object
      - additionalProperties: true
        description: Schema for serializer component ['yaml'] subtype.
        properties:
          default_flow_style:
            default: false
            description: If True, nested collections will be serialized in the block
              style. If False, they will always be serialized in the flow style. See
              `PyYAML Documentation <https://pyyaml.org/wiki/PyYAMLDocumentation>`_.
            type: boolean
          encoding:
            default: utf-8
            description: Encoding that should be used to serialize the object. Defaults
              to 'utf-8'.
            type: string
          indent:
            default: "\t"
            description: String or number of spaces that should be used to indent
              each level within the seiralized structure. Defaults to '\t'.
            type:
            - string
            - int
          seritype:
            default: default
            description: Serializes Python objects using the YAML standard.
            enum:
            - yaml
            type: string
        title: YAMLSerialize
        type: object
      - additionalProperties: true
        description: Schema for serializer component ['wofost'] subtype.
        properties:
          delimiter:
            default: ' = '
            description: Delimiter that should be used to separate name/value pairs
              in the map. Defaults to \t.
            type: string
          seritype:
            default: default
            description: Serialization of mapping between keys and scalar or array
              values as used in the WOFOST parameter files.
            enum:
            - wofost
            type: string
        title: WOFOSTParamSerialize
        type: object
    description: Schema for serializer components.
    title: serializer
  transform:
    allOf:
    - additionalProperties: false
      dependencies:
        driver:
        - args
      description: Base schema for all subtypes of transform components.
      properties:
        field_names:
          items:
            type: string
          type: array
        function:
          description: The handle for a callable Python object (e.g. function) that
            should be used to transform messages or a string of the form "<function
            file>:<function name>" identifying a function where "<function file>"
            is the module or Python file containing the function and "<function name>"
            is the name of the function. The function should take the message as input
            and return the transformed message.
          type: function
        initial_state:
          description: Dictionary of initial state variables that should be set when
            the transform is created.
          type: object
        map:
          additionalProperties:
            type: string
          description: A mapping from original field name to new field names.
          type: object
        original_datatype:
          description: Datatype associated with expected messages. Defaults to None.
          type: schema
        original_order:
          description: The original order of fields that should be used for selecting
            from lists/tuples.
          items:
            type: string
          type: array
        selected:
          description: A list of fields that should be selected.
          items:
            type: string
          type: array
        single_as_scalar:
          description: If True and only a single field is selected, the transformed
            messages will be scalars rather than arrays with single elements. Defaults
            to False.
          type: boolean
        statement:
          description: Python statement in terms of the message as represented by
            the string "%x%" that should evaluate to the transformed message. The
            statement should only use a limited set of builtins and the math library
            (See yggdrasil.tools.safe_eval). If more complex relationships are required,
            use the FunctionTransform class.
          type: string
        transformtype:
          enum:
          - array
          - direct
          - function
          - map_fields
          - pandas
          - select_fields
          - statement
      title: transform_base
      type: object
    - anyOf:
      - additionalProperties: true
        description: Schema for transform component ['array'] subtype.
        properties:
          field_names:
            items:
              type: string
            type: array
          transformtype:
            enum:
            - array
        title: ArrayTransform
        type: object
      - additionalProperties: true
        description: Schema for transform component ['pandas'] subtype.
        properties:
          field_names:
            items:
              type: string
            type: array
          transformtype:
            enum:
            - pandas
        title: PandasTransform
        type: object
      - additionalProperties: true
        description: Schema for transform component ['select_fields'] subtype.
        properties:
          original_order:
            description: The original order of fields that should be used for selecting
              from lists/tuples.
            items:
              type: string
            type: array
          selected:
            description: A list of fields that should be selected.
            items:
              type: string
            type: array
          single_as_scalar:
            description: If True and only a single field is selected, the transformed
              messages will be scalars rather than arrays with single elements. Defaults
              to False.
            type: boolean
          transformtype:
            enum:
            - select_fields
        required:
        - selected
        title: SelectFieldsTransform
        type: object
      - additionalProperties: true
        description: Schema for transform component ['function'] subtype.
        properties:
          function:
            description: The handle for a callable Python object (e.g. function) that
              should be used to transform messages or a string of the form "<function
              file>:<function name>" identifying a function where "<function file>"
              is the module or Python file containing the function and "<function
              name>" is the name of the function. The function should take the message
              as input and return the transformed message.
            type: function
          transformtype:
            enum:
            - function
        required:
        - function
        title: FunctionTransform
        type: object
      - additionalProperties: true
        description: Schema for transform component ['statement'] subtype.
        properties:
          statement:
            description: Python statement in terms of the message as represented by
              the string "%x%" that should evaluate to the transformed message. The
              statement should only use a limited set of builtins and the math library
              (See yggdrasil.tools.safe_eval). If more complex relationships are required,
              use the FunctionTransform class.
            type: string
          transformtype:
            enum:
            - statement
        required:
        - statement
        title: StatementTransform
        type: object
      - additionalProperties: true
        description: Schema for transform component ['direct'] subtype.
        properties:
          transformtype:
            enum:
            - direct
        title: DirectTransform
        type: object
      - additionalProperties: true
        description: Schema for transform component ['map_fields'] subtype.
        properties:
          map:
            additionalProperties:
              type: string
            description: A mapping from original field name to new field names.
            type: object
          transformtype:
            enum:
            - map_fields
        required:
        - map
        title: MapFieldsTransform
        type: object
    description: Schema for transform components.
    title: transform
description: Schema for yggdrasil YAML input files.
properties:
  models:
    items:
      $ref: '#/definitions/model'
    minItems: 1
    type: array
  connections:
    items:
      $ref: '#/definitions/connection'
    type: array
required:
- models
title: YAML Schema
type: object<|MERGE_RESOLUTION|>--- conflicted
+++ resolved
@@ -125,13 +125,9 @@
             type: string
           type: array
       required:
-<<<<<<< HEAD
-=======
+      - datatype
       - name
->>>>>>> 1bc181b5
-      - datatype
       - commtype
-      - name
       title: comm_base
       type: object
     - anyOf:
@@ -589,9 +585,9 @@
             is used.
           type: string
       required:
+      - filetype
       - working_dir
       - name
-      - filetype
       title: file_base
       type: object
     - anyOf:
@@ -1638,16 +1634,10 @@
             is used.
           type: string
       required:
-<<<<<<< HEAD
       - args
+      - language
+      - working_dir
       - name
-      - language
-=======
-      - language
-      - name
-      - args
->>>>>>> 1bc181b5
-      - working_dir
       title: model_base
       type: object
     - anyOf:
