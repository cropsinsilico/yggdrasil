import os
import re
import sys
import copy
import logging
import warnings
import subprocess
import shutil
import uuid
import tempfile
import asyncio
from collections import OrderedDict
from pprint import pformat
from yggdrasil import (
    platform, tools, languages, multitasking, constants, rapidjson)
from yggdrasil.components import import_component
from yggdrasil.drivers.Driver import Driver
from queue import Empty
logger = logging.getLogger(__name__)


_map_language_ext = OrderedDict()


def remove_product(product, check_for_source=False, **kwargs):
    r"""Delete a single product after checking that the product is not (or
    does not contain, in the case of directories), source files.

    Args:
        product (str): Full path to a file or directory that should be
            removed.
        check_for_source (bool, optional): If True, the specified product
            will be checked to ensure that no source files are present. If
            a source file is present, a RuntimeError will be raised.
            Defaults to False.
        **kwargs: Additional keyword arguments are passed to tools.remove_path.

    Raises:
        RuntimeError: If the specified product is a source file and
            check_for_source is False.
        RuntimeError: If the specified product is a directory that contains
            a source file and check_for_source is False.
        RuntimeError: If the product cannot be removed.

    """
    tools.import_all_modules('yggdrasil.drivers')
    source_keys = list(_map_language_ext.keys())
    if '.exe' in source_keys:  # pragma: windows
        source_keys.remove('.exe')
    if check_for_source:
        if os.path.isdir(product):
            ext_tuple = tuple(source_keys)
            for root, dirs, files in os.walk(product):
                for f in files:
                    if f.endswith(ext_tuple):
                        raise RuntimeError(("%s contains a source file "
                                            "(%s)") % (product, f))
        elif os.path.isfile(product):
            ext = os.path.splitext(product)[-1]
            if ext in source_keys:
                raise RuntimeError("%s is a source file." % product)
    tools.remove_path(product, **kwargs)
        

def remove_products(products, source_products):
    r"""Delete products produced during the process of running the model.

    Args:
        products (list): List of products that should be removed after
            checking that they are not source files.
        source_products (list): List of products that should be removed
            without checking that they are not source files.

    """
    for p in source_products:
        remove_product(p)
    for p in products:
        remove_product(p, check_for_source=True)


class ModelDriver(Driver):
    r"""Base class for Model drivers and for running executable based models.

    Args:
        name (str): Unique name used to identify the model. This will
            be used to report errors associated with the model.
        args (str or list): The path to the file containing the model
            program that will be run by the driver for the model's language
            and/or a list of arguments that should be passed as input to the
            model program or language executable (e.g. source code or
            configuration file for a domain specific language).
        products (list, optional): Paths to files created by the model that
            should be cleaned up when the model exits. Entries can be absolute
            paths or paths relative to the working directory. Defaults to [].
        function (str, optional): If provided, an integrated model is
            created by wrapping the function named here. The function must be
            located within the file specified by the source file listed in the
            first argument. If not provided, the model must contain it's own
            calls to the |yggdrasil| interface.
        iter_function_over (array, optional): Variable(s) that should be
            received or sent as an array, but iterated over. Defaults to an
            empty array and is ignored.
        source_products (list, optional): Files created by running the model
            that are source files. These files will be removed without checking
            their extension so users should avoid adding files to this list
            unless they are sure they should be deleted. Defaults to [].
        is_server (bool, dict, optional): If `True`, the model is assumed to be a
            server for one or more client models and an instance of
            :class:`yggdrasil.drivers.ServerDriver` is started. The
            corresponding channel that should be passed to the yggdrasil API
            will be the name of the model. If is_server is a dictionary, it
            should contain an 'input' key and an 'output' key. These are
            required to be the names of existing input and output channels in
            the model that will be co-opted by the server. (Note: This requires
            that the co-opted output channel's send method is called once for
            each time the co-opted input channel's recv method is called. If
            used with the `function` parameter, `is_server` must be a dictionary.
            Defaults to False.
        client_of (str, list, optional): The names of one or more models that
            this model will call as a server. If there are more than one, this
            should be specified as a sequence collection (list). The
            corresponding channel(s) that should be passed to the yggdrasil API
            will be the name of the server model joined with the name of the
            client model with an underscore `<server_model>_<client_model>`.
            There will be one channel created for each server the model is a
            client of. Defaults to empty list. Use of `client_of` with `function`
            is not currently supported.
        timesync (bool, str, optional): If set, the model is assumed to
            call a send then receive of the state at each timestep
            for syncronization with other models that are also
            integrating in time. If a string is provided, it is assumed
            to be the name of the server that will handle timestep
            synchronization. If a boolean is provided, the name of the
            server will be assumed to be 'timestep'. Defaults to False.
        overwrite (bool, optional): If True, any existing model products
            (compilation products, wrapper scripts, etc.) are removed prior to
            the run. If False, the products are not removed. Defaults to True.
            Setting this to False can improve the performance, particularly for
            models that take a long time to compile, but this should only be
            done once the model has been fully debugged to ensure that each run
            is tested on a clean copy of the model. The value of this keyword
            also determines whether or not products are removed after a run.
        preserve_cache (bool, optional): If True model products will be kept
            following the run, otherwise all products will be cleaned up.
            Defaults to False. This keyword is superceeded by overwrite.
        with_strace (bool, optional): If True, the command is run with strace (on
            Linux) or dtrace (on MacOS). Defaults to False.
        strace_flags (list, optional): Flags to pass to strace (or dtrace).
            Defaults to [].
        with_valgrind (bool, optional): If True, the command is run with valgrind.
            Defaults to False.
        valgrind_flags (list, optional): Flags to pass to valgrind. Defaults to [].
        model_index (int, optional): Index of model in list of models being run.
            Defaults to 0.
        copy_index (int, optional): Index of model in set of copies. Defaults
            to -1 indicating there is only one copy of the model.
        outputs_in_inputs (bool, optional): If True, outputs from wrapped model
            functions are passed by pointer as inputs for modification and the
            return value will be a flag. If False, outputs are limited to
            return values. Defaults to the value of the class attribute
            outputs_in_inputs.
        logging_level (str, optional): The level of logging messages that should
            be displayed by the model. Defaults to the logging level as
            determined by the configuration file and environment variables.
        allow_threading (bool, optional): If True, comm connections will be set up
            so that the model-side comms can be used by more than one thread.
            Defaults to False.
        copies (int, optional): The number of copies of the model that should be
            created. Defaults to 1.
        repository_url (str, optional): URL for the git repository containing
            the model source code. If provided, relative paths in the model
            YAML definition will be considered relative to the repository root
            directory.
        repository_commit (str, optional): Commit that should be checked out
            in the model repository specified by repository_url. If not
            provided, the most recent commit on the default branch will be used.
        description (str, optional): Description of the model. This parameter
            is only used in the model repository or when providing the model
            as a service.
        contact_email (str, optional): Email address that should be used to
            contact the maintainer of the model. This parameter is only used
            in the model repository.
        validation_command (str, optional): Path to a validation command that
            can be used to verify that the model ran as expected. A non-zero
            return code is taken to indicate failure.
        dependencies (list, optional): A list of packages required by the
            model that are written in the same language as the model. If the
            package requires dependencies outside the language of the model.
            use the additional_dependencies parameter to provide them. If you
            need a version of the package from a specific package manager,
            a mapping with 'package' and 'package_manager' fields can be
            provided instead of just the name of the package.
        additional_dependencies (dict, optional): A mapping between languages
            and lists of packages in those languages that are required by the
            model.
        with_debugger (str, optional): Debugger tool that should be used
            to run models. This string should include the tool executable
            and any flags that should be passed to it.
        **kwargs: Additional keyword arguments are passed to parent class.

    Class Attributes:
        language (str): Primary name for the programming language that this
            compiler should be used for. [REQUIRED]
        language_aliases (list): Additional/alternative names that the language
            may be known by.
        language_ext (list): Extensions for programs written in the target
            language. [REQUIRED]
        base_languages (list): Other programming languages that this driver
            and the interpreter for the target language are dependent on (e.g.
            Matlab models require Python).
        executable_type (str): 'compiler' or 'interpreter' to indicate the type
            of the executable for the language. [AUTOMATED]
        interface_library (list): Name of the library containing the yggdrasil
            interface for the target language. [REQUIRED]
        interface_directories (list): Directories containing code in the
            interface library for the target language.
        interface_dependencies (list): List of names of libraries that are
            required to use the interface on the current platform. This dosn't
            include libraries required by specific communication types which are
            described by supported_comm_options.
        supported_comms (list): Name of comms supported in the target language.
            [REQUIRED]
        supported_comm_options (dict): Options for the supported comms like the
            platforms they are available on and the external libraries required
            to use them. [REQUIRED]
        external_libraries (dict): Information on external libraries required
            for running models in the target language using yggdrasil.
        internal_libraries (dict): Information on internal libraries required
            for running models in the target language using yggdrasil.
        type_map (dict): Mapping of |yggdrasil| extended JSON types to
            datatypes in the target programming language. [REQUIRED]
        function_param (dict): Options specifying how different operations
            would be encoded in the target language (e.g. if statements, for
            loops, while loops). [REQUIRED]
        version_flags (list): Flags that should be called with the language
            executable to determine the version of the compiler/interpreter.
            Defaults to ['--version'].
        outputs_in_inputs (bool): If True, outputs are passed by pointer as
            inputs for modification and the return value should be a flag.
            Defaults to False.
        include_arg_count (bool): If True, the number of arguments passed
            to send/recv calls is prepended to the arguments to the function.
            Defaults to False.
        include_channel_obj (bool): If True, the channel object is passed as
            input to the send/recv calls (after the argument count if it is
            also present due to include_arg_count being True). Defaults to
            False.
        is_typed (bool): True if the language is typed, False otherwise.
        brackets (tuple): A pair of opening and clossing characters that
            are used by the language to mark blocks. Set to None and
            ignored by default.
        no_executable (bool): True if there is not an executable associated
            with the language driver. Defaults to False.
        comms_implicit (bool): True if the comms installed for this driver
            are not explicitly defined (depend on input parameters). Defaults
            to False.

    Attributes:
        args (list): Argument(s) for running the model on the command line.
        model_file (str): Full path to the model executable or interpretable
            script.
        model_args (list): Runtime arguments for running the model on the
            command line.
        model_src (str): Full path to the model source code. For interpreted
            languages, this will be the same as model_file.
        model_function_info (dict): Parameters recovered by parsing the
            provided model function definition.
        overwrite (bool): If True, any existing compilation products will be
            overwritten by compilation and cleaned up following the run.
            Otherwise, existing products will be used and will remain after
            the run.
        products (list): Files created by running the model. This includes
            compilation products such as executables and/or object files.
        source_products (list): Files created by running the model that
            are source files. These files will be removed without checking
            their extension so users should avoid adding files to this list
            unless they are sure they should be deleted.
        wrapper_products (list): Files created in order to wrap the model.
        process (:class:`yggdrasil.tools.YggPopen`): Process used to run
            the model.
        function (str): The name of the model function that should be wrapped.
        iter_function_over (array): Variable(s) that should be received or
            sent as an array, but iterated over.
        is_server (bool, dict): If True, the model is assumed to be a server
            and an instance of :class:`yggdrasil.drivers.ServerDriver` is
            started. If a dict, the input/output channels with the specified
            names in the dict will be replaced with a server.
        client_of (list): The names of server models that this model is a
            client of.
        timesync (str): If set, the name of the server performing
            timestep synchronization for the model.
        with_strace (bool): If True, the command is run with strace or dtrace.
        strace_flags (list): Flags to pass to strace/dtrace.
        with_valgrind (bool): If True, the command is run with valgrind.
        valgrind_flags (list): Flags to pass to valgrind.
        model_index (int): Index of model in list of models being run.
        copy_index (int): Index of model in set of copies.
        modified_files (list): List of pairs of originals and copies of files
            that should be restored during cleanup.
        allow_threading (bool): If True, comm connections will be set up so that
            the model-side comms can be used by more than one thread.
        copies (int): The number of copies of the model that should be created.
        repository_url (str): URL for the git repository containing the model
            source code. If provided, relative paths in the model YAML
            definition will be considered relative to the repository root
            directory.
        repository_commit (str): Commit that should be checked out in the
            model repository specified by repository_url.
        description (str): Description of the model. This parameter is only
            used in the model repository or when providing the model as a
            service.
        contact_email (str): Email address that should be used to contact the
            maintainer of the model. This parameter is only used in the model
            repository.
        validation_command (str): Path to a validation command that can be
            used to verify that the model ran as expected. A non-zero return
            code is taken to indicate failure.
        dependencies (list): A list of packages required by the model that are
            written in the same language as the model. If the package requires
            dependencies outside the language of the model, use the
            additional_dependencies parameter to provide them. If you need a
            version of the package from a specific package manager, a mapping
            
            with 'package' and 'package_manager' fields can be provided
            instead of just the name of the package.
        additional_dependencies (dict): A mapping between languages and lists
            of packages in those languages that are required by the model.

    Raises:
        RuntimeError: If both with_strace and with_valgrind are True.

    """

    _schema_type = 'model'
    _schema_subtype_key = 'language'
    _schema_required = ['name', 'language', 'args', 'working_dir',
                        'inputs', 'outputs']
    _schema_properties = {
        'name': {'type': 'string'},
        'language': {'type': 'string', 'default': 'executable',
                     'description': (
                         'The programming language that the model '
                         'is written in. A list of available '
                         'languages can be found :ref:`here <'
                         'schema_table_model_subtype_rst>`.')},
        'args': {'type': 'array',
                 'items': {'type': ['string', 'number']},
                 'allowSingular': True},
        'inputs': {'type': 'array',
                   'default': [{'name': 'input',
                                'commtype': 'default',
                                'datatype': constants.DEFAULT_DATATYPE,
                                'is_default': True}],
                   'items': {'anyOf': [{'$ref': '#/definitions/comm'},
                                       {'$ref': '#/definitions/comm_driver'},
                                       {'$ref': '#/definitions/file_driver'}]},
                   'allowSingular': True,
                   'aliases': ['input', 'input_file', 'input_files'],
                   'description': (
                       'Zero or more channels carrying input to the model. '
                       'A full description of channel entries and the '
                       'options available for channels can be found '
                       ':ref:`here<yaml_comm_options>`.')},
        'outputs': {'type': 'array',
                    'default': [{'name': 'output',
                                 'commtype': 'default',
                                 'datatype': constants.DEFAULT_DATATYPE,
                                 'is_default': True}],
                    'items': {'anyOf': [{'$ref': '#/definitions/comm'},
                                        {'$ref': '#/definitions/comm_driver'},
                                        {'$ref': '#/definitions/file_driver'}]},
                    'allowSingular': True,
                    'aliases': ['output', 'output_file', 'output_files'],
                    'description': (
                        'Zero or more channels carrying output from the '
                        'model. A full description of channel entries and '
                        'the options available for channels can be found '
                        ':ref:`here<yaml_comm_options>`.')},
        'env': {'type': 'object', 'default': {},
                'additional_properties': {'type': 'string'}},
        'products': {'type': 'array', 'default': [],
                     'items': {'type': 'string'}},
        'source_products': {'type': 'array', 'default': [],
                            'items': {'type': 'string'}},
        'working_dir': {'type': 'string'},
        'overwrite': {'type': 'boolean'},
        'preserve_cache': {'type': 'boolean', 'default': False},
        'function': {'type': 'string'},
        'iter_function_over': {'type': 'array', 'default': [],
                               'items': {'type': 'string'}},
        'is_server': {'anyOf': [{'type': 'boolean'},
                                {'type': 'object',
                                 'properties': {'input': {'type': 'string'},
                                                'output': {'type': 'string'}},
                                 'additionalProperties': False}],
                      'default': False},
        'client_of': {'type': 'array', 'items': {'type': 'string'},
                      'default': [], 'allowSingular': True},
        'timesync': {
<<<<<<< HEAD
            'type': 'array',
            'allowSingular': True,
            'items': {
                'anyOf': [
                    {'type': 'string'},
                    {'type': 'boolean'},
                    {'type': 'object',
                     'required': ['name'],
                     'properties': {
                         'name': {'type': 'string',
                                  'default': 'timesync'},
                         'inputs': {'type': 'array',
                                    'allowSingular': True,
                                    'aliases': ['input'],
                                    'items': {'type': 'string'}},
                         'outputs': {'type': 'array',
                                     'allowSingular': True,
                                     'aliases': ['output'],
                                     'items': {'type': 'string'}}}}]},
            'default': [False]},
=======
            'anyOf': [
                {'type': 'boolean'}, {'type': 'string'},
                {'type': 'object',
                 'required': ['name'],
                 'properties': {
                     'name': {'type': 'string', 'default': 'timesync'},
                     'inputs': {'anyOf': [
                         {'type': 'string'},
                         {'type': 'array',
                          'items': {'type': 'string'}}]},
                     'outputs': {'anyOf': [
                         {'type': 'string'},
                         {'type': 'array',
                          'items': {'type': 'string'}}]}}},
                {'type': 'array',
                 'items': {
                     'anyOf': [
                         {'type': 'string'},
                         {'type': 'object',
                          'required': ['name'],
                          'properties': {
                              'name': {'type': 'string',
                                       'default': 'timesync'},
                              'inputs': {'anyOf': [
                                  {'type': 'string'},
                                  {'type': 'array',
                                   'items': {'type': 'string'}}]},
                              'outputs': {'anyOf': [
                                  {'type': 'string'},
                                  {'type': 'array',
                                   'items': {'type': 'string'}}]}}}]}}],
            'default': False},
        'with_debugger': {'type': 'string'},
>>>>>>> 09eab60f
        'with_strace': {'type': 'boolean', 'default': False},
        'strace_flags': {'type': 'array',
                         'default': ['-e', 'trace=memory'],
                         'items': {'type': 'string'}},
        'with_valgrind': {'type': 'boolean', 'default': False},
        'valgrind_flags': {'type': 'array',
                           'default': ['--leak-check=full',
                                       '--show-leak-kinds=all'],  # '-v'
                           'items': {'type': 'string'}},
        'outputs_in_inputs': {'type': 'boolean'},
        'logging_level': {'type': 'string', 'default': ''},
        'allow_threading': {'type': 'boolean'},
        'copies': {'type': 'integer', 'default': 1, 'minimum': 1},
        'repository_url': {'type': 'string'},
        'repository_commit': {'type': 'string'},
        'description': {'type': 'string'},
        'contact_email': {'type': 'string'},
        'validation_command': {'type': 'string'},
        'dependencies': {
            'type': 'array',
            'items': {'oneOf': [
                {'type': 'string'},
                {'type': 'object',
                 'required': ['package'],
                 'properties': {
                     'package': {'type': 'string'},
                     'package_manager': {'type': 'string'},
                     'arguments': {'type': 'string'}},
                 'additionalProperties': False}]}},
        'additional_dependencies': {
            'type': 'object',
            'additionalProperties': {
                'type': 'array',
                'items': {'oneOf': [
                    {'type': 'string'},
                    {'type': 'object',
                     'required': ['package'],
                     'properties': {
                         'package': {'type': 'string'},
                         'package_manager': {'type': 'string'},
                         'arguments': {'type': 'string'}},
                     'additionalProperties': False}]}}}}
    _schema_excluded_from_class = ['name', 'language', 'args', 'working_dir']
    _schema_excluded_from_class_validation = ['inputs', 'outputs']
    _schema_additional_kwargs_base = {
        'pushProperties': {
            ('$properties/inputs/items/anyOf/0/allOf/0/properties/'
             'default_file'): ['working_dir'],
            ('$properties/outputs/items/anyOf/0/allOf/0/properties/'
             'default_file'): ['working_dir'],
            '$properties/inputs/items/anyOf/2': ['working_dir'],
            '$properties/outputs/items/anyOf/2': ['working_dir']}}

    language = None
    language_ext = None
    language_aliases = []
    base_languages = []
    executable_type = None
    interface_library = None
    interface_directories = []
    interface_dependencies = []
    supported_comms = []
    supported_comm_options = {}
    external_libraries = {}
    internal_libraries = {}
    type_map = None
    inverse_type_map = None
    function_param = None
    version_flags = ['--version']
    full_language = True
    outputs_in_inputs = False
    include_arg_count = False
    include_channel_obj = False
    is_typed = False
    types_in_funcdef = True
    interface_inside_exec = False
    dont_declare_channel = False
    is_dsl = False
    brackets = None
    zero_based = True
    max_line_width = None
    no_executable = False
    comms_implicit = False
    python_interface = {'table_input': 'YggAsciiTableInput',
                        'table_output': 'YggAsciiTableOutput',
                        'array_input': 'YggArrayInput',
                        'array_output': 'YggArrayOutput',
                        'pandas_input': 'YggPandasInput',
                        'pandas_output': 'YggPandasOutput'}
    _library_cache = {}
    _config_keys = []
    _config_attr_map = []
    _executable_search_dirs = None
    _disconnect_attr = (Driver._disconnect_attr
                        + ['queue', 'queue_thread',
                           'event_process_kill_called',
                           'event_process_kill_complete',
                           'model_process'])
    _mpi_tags = {'ENV': 1,
                 'START': 2,
                 'STOP_RANK0': 3,  # Stopped by partner
                 'STOP_RANKX': 4,  # Stopped by root
                 'BUILDFILE': 5,
                 'LOCK_BUILDFILE': 6,
                 'UNLOCK_BUILDFILE': 7}

    def __init__(self, name, args, model_index=0, copy_index=-1, clients=[],
                 preparsed_function=None, outputs_in_inputs=None,
                 mpi_rank=0, mpi_tag_start=None, **kwargs):
        self._inv_mpi_tags = {v: k for k, v in self._mpi_tags.items()}
        self.model_outputs_in_inputs = outputs_in_inputs
        self.preparsed_function = preparsed_function
        super(ModelDriver, self).__init__(name, **kwargs)
        if self.overwrite is None:
            self.overwrite = (not self.preserve_cache)
        # Setup process things
        self.model_process = None
        self.queue = multitasking.Queue()
        self.queue_thread = None
        self.event_process_kill_called = multitasking.Event()
        self.event_process_kill_complete = multitasking.Event()
        # Tools
        if self.with_debugger == 'valgrind':
            self.with_debugger += ' --leak-check=full --show-leak-kinds=all'
        elif self.with_debugger == 'strace':
            self.with_debugger += ' -e trace=memory'
        if self.with_strace:
            # TODO: deprecate with_strace, strace_flags
            assert not (self.with_debugger or self.with_valgrind)
            self.with_debugger = 'strace ' + ' '.join(self.strace_flags)
        if self.with_valgrind:
            # TODO: deprecate with_valgrind, valgrind_flags
            assert not (self.with_debugger or self.with_strace)
            self.with_debugger = 'valgrind ' + ' '.join(self.valgrind_flags)
        self.model_index = model_index
        self.copy_index = copy_index
        self.clients = clients
        self.env_copy = ['LANG', 'PATH', 'USER']
        self._exit_line = b'EXIT'
        for k in self.env_copy:
            if k in os.environ:
                self.env[k] = os.environ[k]
        if not self.is_installed():
            raise RuntimeError("%s is not installed" % self.language)
        self.raw_model_file = None
        self.model_function_file = None
        self.model_function_info = None
        self.model_function_inputs = None
        self.model_function_outputs = None
        self.model_file = None
        self.model_args = []
        self.model_dir = None
        self.model_src = None
        self.args = args
        self.modified_files = []
        self.wrapper_products = []
        self._mpi_comm = False
        self._mpi_rank = 0
        self._mpi_size = 1
        self._mpi_requests = {}
        self._mpi_tag = (len(self._mpi_tags) * self.model_index)
        if mpi_tag_start is not None:
            self._mpi_tag += mpi_tag_start
        if multitasking._on_mpi:
            self._mpi_comm = multitasking.MPI.COMM_WORLD
            self._mpi_rank = self._mpi_comm.Get_rank()
            self._mpi_size = self._mpi_comm.Get_size()
            self._mpi_partner_rank = mpi_rank
        # Update for function
        if self.function:
            args = [self.init_from_function(args)]
        # Parse arguments
        self.debug(str(args))
        self.parse_arguments(args)
        assert self.model_file is not None
        # Remove products
        if self.overwrite:
            self.remove_products()
        # Write wrapper
        if self.function:
            self.wrapper_products.append(args[0])
        self.wrapper_products += self.write_wrappers()
        # Install dependencies
        if self.dependencies:
            self.install_model_dependencies(self.dependencies)
        if self.additional_dependencies:
            for language, v in self.additional_dependencies.items():
                drv = import_component('model', language)
                drv.install_model_dependencies(v)

    @staticmethod
    def before_registration(cls):
        r"""Operations that should be performed to modify class attributes prior
        to registration including things like platform dependent properties and
        checking environment variables for default settings.
        """
        Driver.before_registration(cls)
        cls.inverse_type_map = None
        cls._language = cls.language
        cls._language_aliases = cls.language_aliases
        if (((cls.language_ext is not None)
             and (not isinstance(cls.language_ext, (list, tuple))))):
            cls.language_ext = [cls.language_ext]
            
    @staticmethod
    def after_registration(cls, cfg=None, second_pass=False):
        r"""Operations that should be performed to modify class attributes after
        registration. For compiled languages this includes selecting the
        default compiler. The order of precedence is the config file 'compiler'
        option for the language, followed by the environment variable set by
        _compiler_env, followed by the existing class attribute.

        Args:
            cfg (YggConfigParser, optional): Config class that should
                be used to set options for the driver. Defaults to
                None and yggdrasil.config.ygg_cfg is used.
            second_pass (bool, optional): If True, the class as already
                been registered. Defaults to False.

        """
        if cfg is None:
            from yggdrasil.config import ygg_cfg
            cfg = ygg_cfg
            cfg.reload()
        Driver.after_registration(cls)
        cls.cfg = cfg
        for x in cls._config_attr_map:
            ka = x['attr']
            k0 = x.get('key', ka)
            setattr(cls, ka, cls.cfg.get(cls.language, k0,
                                         getattr(cls, ka)))
        
    @staticmethod
    def finalize_registration(cls):
        r"""Operations that should be performed after a class has been fully
        initialized and registered."""
        global _map_language_ext
        for x in cls.get_language_ext():
            if x not in _map_language_ext:
                _map_language_ext[x] = []
            _map_language_ext[x].append(cls.language)

    @classmethod
    def mpi_partner_init(cls, self):
        r"""Actions initializing an MPIPartnerModel."""
        pass

    @classmethod
    def mpi_partner_cleanup(cls, self):
        r"""Actions cleaning up an MPIPartnerModel."""
        pass

    @classmethod
    def get_inverse_type_map(cls):
        r"""Get the inverse type map.

        Returns:
            dict: Mapping from native type to JSON type.

        """
        if cls.inverse_type_map is None:
            cls.inverse_type_map = {}
            for k, v in cls.type_map.items():
                if k != 'flag':
                    cls.inverse_type_map[v] = k
        return cls.inverse_type_map

    @classmethod
    def get_language_for_source(cls, fname, languages=None, early_exit=False,
                                **kwargs):
        r"""Determine the language that can be used with the provided source
        file(s). If more than one language applies to a set of multiple files,
        the language that applies to the most files is returned.

        Args:
            fname (str, list): The full path to one or more files. If more than
                one
            languages (list, optional): The list of languages that are acceptable.
                Defaults to None and any language will be acceptable.
            early_exit (bool, optional): If True, the first language identified
                will be returned if fname is a list of files. Defaults to False.
            **kwargs: Additional keyword arguments are passed to recursive calls.

        Returns:
            str: The language that can operate on the specified file.

        """
        if isinstance(fname, list):
            lang_dict = {}
            for f in fname:
                try:
                    ilang = cls.get_language_for_source(f, languages=languages,
                                                        **kwargs)
                    if early_exit:
                        return ilang
                except ValueError:
                    continue
                lang_dict.setdefault(ilang, 0)
                lang_dict[ilang] += 1
            if lang_dict:
                return max(lang_dict, key=lang_dict.get)
        else:
            ext = os.path.splitext(fname)[-1]
            for ilang in cls.get_map_language_ext().get(ext, []):
                if (languages is None) or (ilang in languages):
                    return ilang
        raise ValueError("Cannot determine language for file(s): '%s'" % fname)
                
    @classmethod
    def get_map_language_ext(cls):
        r"""Return the mapping of all language extensions."""
        return _map_language_ext

    @classmethod
    def get_all_language_ext(cls):
        r"""Return the list of all language extensions."""
        return list(_map_language_ext.keys())

    @classmethod
    def get_language_dir(cls):
        r"""Return the langauge directory."""
        return languages.get_language_dir(cls.language)

    @classmethod
    def get_language_ext(cls):
        r"""Return the language extension, including from the base classes."""
        out = cls.language_ext
        if out is None:
            out = []
            for x in cls.base_languages:
                out += import_component('model', x).get_language_ext()
        return out
        
    def parse_arguments(self, args, default_model_dir=None):
        r"""Sort model arguments to determine which one is the executable
        and which ones are arguments.

        Args:
            args (list): List of arguments provided.
            default_model_dir (str, optional): Path to directory that should be
                used to normalize the model file path if it is not absolute.
                Defaults to None and is set to the working_dir.

        """
        if isinstance(args, (str, bytes)):
            args = args.split()
        for i in range(len(args)):
            args[i] = str(args[i])
        assert isinstance(args, list)
        if default_model_dir is None:
            default_model_dir = self.working_dir
        self.raw_model_file = args[0]
        self.model_file = self.raw_model_file
        self.model_args = args[1:]
        if (self.language != 'executable') and (not os.path.isabs(self.model_file)):
            model_file = os.path.normpath(os.path.join(default_model_dir,
                                                       self.model_file))
            self.model_file = model_file
        self.model_dir = os.path.dirname(self.model_file)
        self.debug("model_file = '%s', model_dir = '%s', model_args = '%s'",
                   self.model_file, self.model_dir, self.model_args)

    def init_from_function(self, args):
        r"""Initialize model parameters based on the wrapped function."""
        if not self.preparsed_function:
            yml_mock = dict(self.yml,
                            name=self.name,
                            args=self.args,
                            function=self.function,
                            is_server=self.is_server,
                            client_of=self.client_of,
                            inputs=self.inputs,
                            outputs=self.outputs,
                            iter_function_over=self.iter_function_over,
                            copies=self.copies)
            self.preparsed_function = self.preparse_function(yml_mock)
        self.model_function_info = self.preparsed_function['model_file']
        self.model_function_file = self.model_function_info['model_file']
        self.model_function_inputs = self.preparsed_function['inputs']
        self.model_function_outputs = self.preparsed_function['outputs']
        self.model_outputs_in_inputs = self.preparsed_function['outputs_in_inputs']
        model_dir, model_base = os.path.split(self.model_function_file)
        model_base = os.path.splitext(model_base)[0]
        wrapper_fname = os.path.join(model_dir,
                                     'ygg_%s_%s%s' % (model_base, self.name,
                                                      self.language_ext[0]))
        lines = self.write_model_wrapper(model_name=self.name,
                                         **self.preparsed_function)
        # Write file
        if (not os.path.isfile(wrapper_fname)) or self.overwrite:
            with open(wrapper_fname, 'w') as fd:
                fd.write('\n'.join(lines))
        return wrapper_fname

    @property
    def numeric_logging_level(self):
        r"""int: Logging level for the model."""
        out = self.logger.getEffectiveLevel()
        if self.logging_level:
            out = logging.getLevelName(self.logging_level)
        return out

    @property
    def n_sent_messages(self):
        r"""dict: Number of messages sent by the model via each connection."""
        if (self._mpi_rank > 0) and self.check_mpi_request('stopped'):
            out = self._mpi_requests['stopped'].result
            return out
        out = {}
        for x in self.yml.get('output_drivers', []):
            x_inst = x.get('instance', None)
            if x_inst:
                out[x_inst.name] = x_inst.models_recvd.get(self.name, 0)
        if self.is_server:
            for x in self.yml.get('input_drivers', []):
                x_inst = x.get('instance', None)
                if x_inst and (x_inst._connection_type == 'rpc_request'):
                    out[x_inst.name] = x_inst.servers_recvd.get(self.name, 0)
        return out

    @property
    def has_sent_messages(self):
        r"""bool: True if output has been received from the model."""
        n_msg = self.n_sent_messages
        if not n_msg:
            return True
        return bool(sum(n_msg.values()))

    def write_wrappers(self, **kwargs):
        r"""Write any wrappers needed to compile and/or run a model.

        Args:
            **kwargs: Keyword arguments are ignored (only included to
               allow cascade from child classes).

        Returns:
            list: Full paths to any created wrappers.

        """
        return []

    @classmethod
    def install_model_dependencies(cls, dependencies, always_yes=False):
        r"""Install any dependencies required by the model.

        Args:
            dependencies (list): Dependencies that should be installed.
            always_yes (bool, optional): If True, the package manager will
                not ask users for input during installation. Defaults to
                False.

        """
        packages = {}
        for x in dependencies:
            if isinstance(x, str):
                x = {'package': x}
            if x.get('arguments', None):
                cls.install_dependency(always_yes=always_yes, **x)
            else:
                packages.setdefault(x.get('package_manager', None), [])
                packages[x.get('package_manager', None)].append(
                    x['package'])
        for k, v in packages.items():
            cls.install_dependency(v, package_manager=k,
                                   always_yes=always_yes)

    @classmethod
    def install_dependency(cls, package=None, package_manager=None,
                           arguments=None, command=None, always_yes=False):
        r"""Install a dependency.

        Args:
            package (str): Name of the package that should be installed. If
                the package manager supports it, this can include version
                requirements.
            package_manager (str, optional): Package manager that should be
                used to install the package.
            arguments (str, optional): Additional arguments that should be
                passed to the package manager.
            command (list, optional): Command that should be used to
                install the package.
            always_yes (bool, optional): If True, the package manager will
                not ask users for input during installation. Defaults to
                False.

        """
        assert package
        if isinstance(package, str):
            package = package.split()
        if package_manager is None:
            if tools.get_conda_prefix():
                package_manager = 'conda'
                if shutil.which('mamba'):
                    package_manager = 'mamba'
            elif platform._is_mac:
                package_manager = 'brew'
            elif platform._is_linux:
                package_manager = 'apt'
            elif platform._is_win:
                package_manager = 'choco'
        yes_cmd = []
        cmd_kwargs = {}
        if command:
            cmd = copy.copy(command)
        elif package_manager in ('conda', 'mamba'):
            cmd = [package_manager, 'install'] + package
            if platform._is_win:  # pragma: windows
                # Conda/mamba commands must be run on the shell on
                # windows as it is implemented as a batch script
                cmd.insert(0, 'call')
                cmd_kwargs['shell'] = True
            yes_cmd = ['-y']
        elif package_manager == 'brew':
            cmd = ['brew', 'install'] + package
        elif package_manager == 'apt':
            cmd = ['apt-get', 'install'] + package
            if bool(os.environ.get('GITHUB_ACTIONS', False)):
                # Only enable sudo for testing, otherwise allow the user to
                # decide if they want to run yggdrasil with sudo, or just
                # install the dependencies themselves
                cmd.insert(0, 'sudo')
            yes_cmd = ['-y']
        elif package_manager == 'choco':
            cmd = ['choco', 'install'] + package
        elif package_manager == 'vcpkg':
            cmd = ['vcpkg.exe', 'install', '--triplet', 'x64-windows']
            cmd += package
        else:
            package_managers = {'pip': 'python',
                                'cran': 'r'}
            if package_manager in package_managers:
                drv = import_component(
                    'model', package_managers[package_manager])
                return drv.install_dependency(
                    package=package, package_manager=package_manager,
                    arguments=arguments, always_yes=always_yes)
            raise NotImplementedError(f"Unsupported package manager: "
                                      f"{package_manager}")
        if arguments:
            cmd += arguments.split()
        if always_yes:
            cmd += yes_cmd
        if cmd_kwargs.get('shell', False):
            cmd = ' '.join(cmd)
        subprocess.check_call(cmd, **cmd_kwargs)
        
    def model_command(self):
        r"""Return the command that should be used to run the model.

        Returns:
            list: Any commands/arguments needed to run the model from the
                command line.

        """
        return [self.model_file] + self.model_args

    @classmethod
    def language_executable(cls, **kwargs):
        r"""Command required to compile/run a model written in this language
        from the command line.

        Returns:
            str: Name of (or path to) compiler/interpreter executable required
                to run the compiler/interpreter from the command line.

        """
        if cls.no_executable:
            return ''
        raise NotImplementedError("language_executable not implemented for '%s'"
                                  % cls.language)
        
    @classmethod
    def executable_command(cls, args, unused_kwargs=None, **kwargs):
        r"""Compose a command for running a program using the exectuable for
        this language (compiler/interpreter) with the provided arguments.

        Args:
            args (list): The program that returned command should run and any
                arguments that should be provided to it.
            unused_kwargs (dict, optional): Existing dictionary that unused
                keyword arguments should be added to. Defaults to None and is
                ignored.
            **kwargs: Additional keyword arguments are ignored.

        Returns:
            list: Arguments composing the command required to run the program
                from the command line using the executable for this language.

        """
        raise NotImplementedError("executable_command not implemented for '%s'"
                                  % cls.language)

    @classmethod
    def run_executable(cls, args, return_process=False, debug_flags=None,
                       **kwargs):
        r"""Run a program using the executable for this language and the
        provided arguments.

        Args:
            args (list): The program that should be run and any arguments
                that should be provided to it.
            return_process (bool, optional): If True, the process class is
                returned without checking the process output. If False,
                communicate is called on the process and the output is parsed
                for errors. Defaults to False.
            debug_flags (list, optional): Debug executable and flags that should
                be prepended to the executable command. Defaults to None and
                is ignored.
            **kwargs: Additional keyword arguments are passed to
                cls.executable_command and tools.popen_nobuffer.

        Returns:
            str: Output to stdout from the run command if return_process is
                False, the process if return_process is True.
        
        Raises:
            RuntimeError: If the language is not installed.
            RuntimeError: If there is an error when running the command.

        """
        unused_kwargs = {}
        cmd = cls.executable_command(args, unused_kwargs=unused_kwargs, **kwargs)
        if isinstance(debug_flags, list):
            cmd = debug_flags + cmd
        try:
            # Add default keyword arguments
            if 'working_dir' in unused_kwargs:
                unused_kwargs.setdefault('cwd', unused_kwargs.pop('working_dir'))
            unused_kwargs.setdefault('shell', platform._is_win)
            # Call command
            logger.debug("Running '%s' from %s"
                         % (' '.join(cmd), unused_kwargs.get('cwd', os.getcwd())))
            logger.debug("Process keyword arguments:\n%s\n",
                         '    ' + pformat(unused_kwargs).replace('\n', '\n    '))
            print(' '.join(cmd))
            proc = tools.popen_nobuffer(cmd, **unused_kwargs)
            if return_process:
                return proc
            out, err = proc.communicate()
            if proc.returncode != 0:
                if out:
                    logger.info('\n%s' % out.decode('utf-8'))
                if err:  # pragma: debug
                    logger.info('\n%s' % err.decode('utf-8'))
                raise RuntimeError("Command '%s' failed with code %d."
                                   % (' '.join(cmd), proc.returncode))
            out = out.decode("utf-8")
            logger.debug('%s\n%s' % (' '.join(cmd), out))
            return out
        except (subprocess.CalledProcessError, OSError) as e:  # pragma: debug
            raise RuntimeError("Could not call command '%s': %s"
                               % (' '.join(cmd), e))

    def run_validation(self):
        r"""Run the validation script for the model."""
        if not self.validation_command:
            return
        subprocess.check_call(self.validation_command.split(),
                              cwd=self.working_dir)
        
    def run_model(self, command=None, return_process=True, **kwargs):
        r"""Run the model. Unless overridden, the model will be run using
        run_executable.

        Args:
            command (list, optional): Command to run. Defaults to None
                and is created by the model_command method.
            return_process (bool, optional): If True, the process running
                the model is returned. If False, the process will block until
                the model finishes running. Defaults to True.
            **kwargs: Keyword arguments are passed to run_executable.

        """
        env = self.set_env()
        if command is None:
            command = self.model_command()
        if self.with_debugger:
            kwargs.setdefault('debug_flags', self.with_debugger.split())
        self.debug('Working directory: %s', self.working_dir)
        self.debug('Command: %s', ' '.join(command))
        self.debug('Environment Variables:\n%s', self.pprint(env, block_indent=1))
        # Update keywords
        # NOTE: Setting forward_signals to False allows faster debugging
        # but should not be used in deployment for cases where models are
        # not running locally.
        default_kwargs = dict(env=env, working_dir=self.working_dir,
                              forward_signals=False,
                              shell=platform._is_win)
        for k, v in default_kwargs.items():
            kwargs.setdefault(k, v)
        return self.run_executable(command, return_process=return_process, **kwargs)

    @classmethod
    def language_version(cls, version_flags=None, **kwargs):
        r"""Determine the version of this language.

        Args:
            **kwargs: Keyword arguments are passed to cls.run_executable.

        Returns:
            str: Version of compiler/interpreter for this language.

        """
        if version_flags is None:
            version_flags = cls.version_flags
        return cls.run_executable(version_flags, **kwargs).splitlines()[0].strip()

    @classmethod
    def is_installed(cls):
        r"""Determine if this model driver is installed on the current
        machine.

        Returns:
            bool: Truth of if this model driver can be run on the current
                machine.

        """
        return (cls.is_language_installed()
                and cls.are_base_languages_installed()
                and cls.are_dependencies_installed()
                and cls.is_interface_installed() and cls.is_comm_installed()
                and cls.is_configured() and (not cls.is_disabled()))

    @classmethod
    def are_base_languages_installed(cls, missing=None):
        r"""Determine if the base languages are installed.

        Args:
            missing (list, optional): A pre-existing list that
                missing base languages should be appended to.

        Returns:
            bool: True if the base langauges are installed. False otherwise.

        """
        out = True
        for x in cls.base_languages:
            if (not out) and (not isinstance(missing, list)):  # pragma: no cover
                break
            out = import_component('model', x).is_installed()
            if isinstance(missing, list) and (not out):
                missing.append(x)
        if missing:
            out = False
        return out

    @classmethod
    def are_dependencies_installed(cls):
        r"""Determine if the dependencies are installed for the interface (not
        including dependencies needed by a particular communication type).

        Returns:
            bool: True if the dependencies are installed. False otherwise.

        """
        out = (cls.language is not None)
        for x in cls.interface_dependencies:
            if not out:  # pragma: no cover
                break
            out = cls.is_library_installed(x)
        return out

    @classmethod
    def is_interface_installed(cls):
        r"""Determine if the interface library for the associated programming
        language is installed.

        Returns:
            bool: True if the interface library is installed.

        """
        out = (cls.language is not None)
        if out and (cls.interface_library is not None):
            out = cls.is_library_installed(cls.interface_library)
        return out
    
    @classmethod
    def is_language_installed(cls):
        r"""Determine if the interpreter/compiler for the associated programming
        language is installed.

        Returns:
            bool: True if the language interpreter/compiler is installed.

        """
        out = False
        if cls.language is not None:
            try:
                out = (shutil.which(cls.language_executable()) is not None)
            except NotImplementedError:  # pragma: debug
                out = False
        return out

    @classmethod
    def identify_source_files(cls, args=None, working_dir=None, **kwargs):
        r"""Determine the source file based on model arguments.

        Args:
            args (list, optional): Arguments provided.
            working_dir (str, optional): Working directory.
            **kwargs: Additional keyword arguments are ignored.

        Returns:
            list: Source files.

        """
        out = []
        if args:
            src = args[0]
            if (((not cls.is_source_file(src))
                 and (cls.language_ext is not None)
                 and (os.path.splitext(src)[-1]
                      not in cls.get_all_language_ext()))):
                src = os.path.splitext(src)[0] + cls.language_ext[0]
            if working_dir and (not os.path.isabs(src)):
                src = os.path.normpath(os.path.join(working_dir, src))
            if os.path.isfile(src):
                out.append(src)
        return out

    @classmethod
    def is_source_file(cls, fname):
        r"""Determine if the provided file name points to a source files for
        the associated programming language by checking the extension.

        Args:
            fname (str): Path to file.

        Returns:
            bool: True if the provided file is a source file, False otherwise.

        """
        out = False
        model_ext = os.path.splitext(fname)[-1]
        if len(model_ext) > 0:
            out = (model_ext in cls.get_language_ext())
        return out

    @classmethod
    def is_library_installed(cls, lib, **kwargs):
        r"""Determine if a dependency is installed.

        Args:
            lib (str): Name of the library that should be checked.
            **kwargs: Additional keyword arguments are ignored.

        Returns:
            bool: True if the library is installed, False otherwise.

        """
        raise NotImplementedError("Method is_library_installed missing for '%s'"
                                  % cls.language)

    @classmethod
    def is_disabled(cls):
        return (cls.cfg.get(cls.language, 'disable', 'false').lower() == 'true')

    @classmethod
    def configuration_steps(cls):
        r"""Get a list of configuration steps with tuples of flags and
        boolean values.

        Returns:
            OrderedDict: Pairs of descriptions and states for
                different steps in the configuration all steps must be
                True for the language to be configured.

        """
        out = OrderedDict([
            ('Not Disabled', not cls.is_disabled()),
            ('Config Section', cls.cfg.has_section(cls.language))])
        config_keys = list(cls._config_keys)
        if out['Config Section'] and len(cls.base_languages) == 0:
            config_keys.insert(0, 'commtypes')
        for k in config_keys:
            out[k] = (cls.cfg.get(cls.language, k, None) is not None)
        return out

    @classmethod
    def is_configured(cls):
        r"""Determine if the appropriate configuration has been performed (e.g.
        installation of supporting libraries etc.)

        Returns:
            bool: True if the language has been configured.

        """
        return all(v for v in cls.configuration_steps().values())

    @classmethod
    def is_comm_installed(cls, commtype=None, skip_config=False, **kwargs):
        r"""Determine if a comm is installed for the associated programming
        language.

        Args:
            commtype (str, optional): If provided, this method will only test
                for installation of the specified communication type. Defaults
                to None and will check for any installed comm.
            skip_config (bool, optional): If True, the config list of comms
                installed for this language will not be used to determine if
                the comm is installed and the class attribute
                supported_comm_options will be processed. Defaults to False and
                config options are used in order to improve performance after
                initial configuration.
            platforms (list, optional): Platforms on which the comm can be
                installed. Defaults to None and is ignored unless there is a
                value for the commtype in supported_comm_options. This
                keyword argument is ignored if skip_config is False.
            libraries (list, optional): External libraries that are required
                by the specified commtype. Defaults to None and is ignored
                unless there is a value for the commtype in supported_comm_options.
                This keyword argument is ignored if skip_config is False.
            **kwargs: Additional keyword arguments are passed to either
                is_comm_installed for the base languages, supported languages,
                or is_library_installed as appropriate.

        Returns:
            bool: True if a comm is installed for this language.

        """
        # If there are base_languages for this language, use that language's
        # driver to check for comm installation.
        if len(cls.base_languages) > 0:
            out = True
            for x in cls.base_languages:
                if not out:  # pragma: no cover
                    break
                out = import_component('model', x).is_comm_installed(
                    commtype=commtype, skip_config=skip_config, **kwargs)
            return out
        if cls.comms_implicit:
            if commtype is None:
                return True
            return (commtype in tools.get_supported_comm())
        # Check for installation based on config option
        if not skip_config:
            installed_comms = cls.cfg.get(cls.language, 'commtypes', [])
            if commtype is None:
                return (len(installed_comms) > 0)
            else:
                return (commtype in installed_comms)
        # Check for any comm
        if commtype is None:
            for c in cls.supported_comms:
                if cls.is_comm_installed(commtype=c, skip_config=skip_config,
                                         **kwargs):
                    return True
        # Check that comm is explicitly supported
        if commtype not in cls.supported_comms:
            return False
        # Set & pop keywords
        for k, v in cls.supported_comm_options.get(commtype, {}).items():
            if kwargs.get(k, None) is None:
                kwargs[k] = v
        platforms = kwargs.pop('platforms', None)
        libraries = kwargs.pop('libraries', [])
        # Check platforms
        if (platforms is not None) and (platform._platform not in platforms):
            return False  # pragma: windows
        # Check libraries
        if (libraries is not None):
            for lib in libraries:
                if not cls.is_library_installed(lib, **kwargs):
                    return False
        # Check for server on RabbitMQ
        if commtype in ['rmq', 'rmq_async']:
            from yggdrasil.communication.RMQComm import check_rmq_server
            if not check_rmq_server():
                return False
        return True
    
    @classmethod
    def configure(cls, cfg):
        r"""Add configuration options for this language.

        Args:
            cfg (CisConfigParser): Config class that options should be set for.
        
        Returns:
            list: Section, option, description tuples for options that could not
                be set.

        """
        out = []
        # Section and executable
        if (cls.language is not None) and (not cfg.has_section(cls.language)):
            cfg.add_section(cls.language)
        # Executable type configuration
        out += cls.configure_executable_type(cfg)
        # Locate executable
        if (((not cls.is_language_installed())
             and (cls.executable_type is not None))):  # pragma: debug
            try:
                exec_file = cls.language_executable()
                if exec_file is not None:
                    fpath = tools.locate_file(
                        exec_file, directory_list=cls._executable_search_dirs)
                    if fpath:
                        cfg.set(cls.language, cls.executable_type, fpath)
            except NotImplementedError:
                pass
        # Configure libraries
        out += cls.configure_libraries(cfg)
        # Only do additional configuration if no base languages
        if not cls.base_languages:
            # Installed comms
            comms = []
            for c in cls.supported_comms:
                if cls.is_comm_installed(commtype=c, cfg=cfg, skip_config=True):
                    comms.append(c)
            cfg.set(cls.language, 'commtypes', comms)
        cls.after_registration(cls, cfg=cfg, second_pass=True)
        return out

    @classmethod
    def configure_executable_type(cls, cfg):
        r"""Add configuration options specific in the executable type
        before the libraries are configured.

        Args:
            cfg (YggConfigParser): Config class that options should be set for.
        
        Returns:
            list: Section, option, description tuples for options that could not
                be set.

        """
        return []

    @classmethod
    def configure_libraries(cls, cfg):
        r"""Add configuration options for external libraries in this language.

        Args:
            cfg (YggConfigParser): Config class that options should be set for.
        
        Returns:
            list: Section, option, description tuples for options that could not
                be set.

        """
        return []

    def get_io_env(self, input_drivers=None, output_drivers=None):
        r"""Get environment variables set by the input/output drivers.

        Args:
            input_drivers (list, optional): Input drivers. Defaults to the
                yaml entry if not provided.
            output_drivers (list, optional): Output drivers. Defaults to the
                yaml entry if not provided.

        Returns:
            dict: Environment variables.

        """
        if input_drivers is None:
            input_drivers = self.yml.get('input_drivers', [])
        if output_drivers is None:
            output_drivers = self.yml.get('output_drivers', [])
        out = {}
        if self.copies > 1:
            from yggdrasil.drivers.DuplicatedModelDriver import (
                DuplicatedModelDriver)
            base_name = DuplicatedModelDriver.get_base_name(self.name)
        else:
            base_name = self.name
        for x in input_drivers + output_drivers:
            if 'instance' in x:
                model_env = x['instance'].model_env
                if self.name in model_env:
                    out.update(model_env[self.name])
                elif base_name in model_env:
                    out.update(model_env[base_name])
        return out

    @classmethod
    def set_env_class(cls, existing=None, **kwargs):
        r"""Set environment variables that are instance independent.

        Args:
            existing (dict, optional): Existing dictionary of environment
                variables that new variables should be added to. Defaults
                to a copy of os.environ.
            **kwargs: Additional keyword arguments are ignored.

        Returns:
            dict: Environment variables for the model process.

        """
        if existing is None:  # pragma: no cover
            existing = {}
        existing.update(os.environ)
        return existing

    def set_env(self, existing=None, **kwargs):
        r"""Get environment variables that should be set for the model process.

        Args:
            existing (dict, optional): Existing dictionary of environment
                variables that new variables should be added to. Defaults
                to a copy of os.environ.
            **kwargs: Additional keyword arguments are passed to set_env_class.

        Returns:
            dict: Environment variables for the model process.

        """
        from yggdrasil.config import ygg_cfg
        if existing is None:
            existing = {}
        existing.update(copy.deepcopy(self.env))
        existing.update(self.get_io_env())
        env = self.set_env_class(existing=existing, **kwargs)
        env.update(YGG_SUBPROCESS="True",
                   YGG_MODEL_INDEX=str(self.model_index),
                   YGG_MODEL_LANGUAGE=self.language,
                   YGG_MODEL_COPIES=str(self.copies),
                   # YGG_PYTHON_EXEC=sys.executable,
                   YGG_DEFAULT_COMM=tools.get_default_comm(),
                   YGG_NCLIENTS=str(len(self.clients)))
        if multitasking._on_mpi:
            env['YGG_MPI_RANK'] = str(multitasking._mpi_rank)
        if self.copies > 1:
            from yggdrasil.drivers.DuplicatedModelDriver import (
                DuplicatedModelDriver)
            env['YGG_MODEL_COPY'] = str(self.copy_index)
            env['YGG_MODEL_NAME'] = DuplicatedModelDriver.get_base_name(
                self.name)
        else:
            env['YGG_MODEL_NAME'] = self.name
        if self.allow_threading or (self.copies > 1):
            env['YGG_THREADING'] = '1'
        if isinstance(self.is_server, dict):
            env['YGG_SERVER_INPUT'] = self.is_server['input']
            env['YGG_SERVER_OUTPUT'] = self.is_server['output']
        if self.logging_level:
            env['YGG_MODEL_DEBUG'] = self.logging_level
        replace = [k for k in env.keys() if ':' in k]
        for k in replace:
            env[k.replace(':', '__COLON__')] = env.pop(k)
        if ygg_cfg.get('general', 'allow_multiple_omp', False):
            env['KMP_DUPLICATE_LIB_OK'] = 'True'
        return env

    def before_start(self, no_queue_thread=False, **kwargs):
        r"""Actions to perform before the run starts.

        Args:
            no_queue_thread (bool, optional): If True, the queue_thread is not
                created/started. Defaults to False.
            **kwargs: Keyword arguments are pased to run_model.

        """
        # if multitasking._on_mpi:
        #     self.init_mpi_env()
        self.model_process = self.run_model(**kwargs)
        # Start thread to queue output
        if not no_queue_thread:
            self.queue_thread = multitasking.YggTaskLoop(
                target=self.enqueue_output_loop,
                name=self.name + '.EnqueueLoop')
            self.queue_thread.start()
        if multitasking._on_mpi:
            self.init_mpi()

    def queue_close(self):
        r"""Close the queue for messages from the model process."""
        self.model_process.stdout.close()

    def queue_recv(self):
        r"""Receive a message from the model process."""
        return self.model_process.stdout.readline()

    def enqueue_output_loop(self):
        r"""Keep passing lines to queue."""
        try:
            line = self.queue_recv()
        except BaseException as e:  # pragma: debug
            print(e)
            line = ""
        if (len(line) == 0):
            self.queue_thread.set_break_flag()
            try:
                self.queue.put(self._exit_line)
            except multitasking.AliasDisconnectError:  # pragma: debug
                self.error("Queue disconnected")
            self.debug("End of model output")
            try:
                self.queue_close()
            except BaseException:  # pragma: debug
                pass
        else:
            try:
                self.queue.put(line.decode('utf-8'))
            except BaseException as e:  # pragma: debug
                warnings.warn("Error in printing output: %s" % e)

    def before_loop(self):
        r"""Actions before loop."""
        self.debug('Running %s from %s with cwd %s and env %s',
                   self.model_command(), os.getcwd(), self.working_dir,
                   pformat(self.env))

    # def init_mpi_env(self):
    #     r"""Receive env information to the partner model."""
    #     self.env = self.recv_mpi(tag=self._mpi_tags['ENV'])
        
    def init_mpi(self):
        r"""Initialize MPI communicator."""
        if self._mpi_rank == 0:
            self._mpi_comm = None
        else:
            self.recv_mpi(tag=self._mpi_tags['START'])
            self._mpi_requests['stopped'] = multitasking.MPIRequestWrapper(
                self.recv_mpi(tag=self._mpi_tags['STOP_RANKX'],
                              dont_block=True))

    def send_mpi(self, msg, tag=0, dont_block=False):
        r"""Send an MPI message."""
        self.debug("send %d (%d) [%s]: %s (blocking=%s)", tag,
                   self._mpi_tag + tag, self._inv_mpi_tags[tag],
                   msg, not dont_block)
        kws = {'dest': self._mpi_partner_rank, 'tag': (self._mpi_tag + tag)}
        if dont_block:  # pragma: debug
            # return self._mpi_comm.isend(msg, **kws)
            raise NotImplementedError("Non-blocking MPI send not tested.")
        else:
            return self._mpi_comm.send(msg, **kws)

    def recv_mpi(self, tag=0, dont_block=False):
        r"""Receive an MPI message."""
        self.debug('recv %d (%d) [%s] (blocking=%s)', tag,
                   self._mpi_tag + tag, self._inv_mpi_tags[tag],
                   not dont_block)
        kws = {'source': self._mpi_partner_rank, 'tag': (self._mpi_tag + tag)}
        if dont_block:
            return self._mpi_comm.irecv(**kws)
        else:
            return self._mpi_comm.recv(**kws)

    def stop_mpi_partner(self, msg=None, dest=0, tag=None):
        r"""Send a message to stop the MPI partner model on the main process."""
        if self._mpi_comm and (not self.check_mpi_request('stopping')):
            if tag is None:
                tag = self._mpi_tags['STOP_RANK0']
            if msg is None:
                if self.errors or self.model_process_returncode:
                    msg = 'ERROR'
                else:
                    msg = 'STOPPING'
            self.debug("stop_mpi_partner: %d, %s", tag, msg)
            # Don't call test()
            self._mpi_requests['stopping'] = multitasking.MPIRequestWrapper(
                self.send_mpi(msg, tag=tag), completed=True)

    def wait_on_mpi_request(self, name, timeout=False):
        r"""Wait for a request to be completed.

        Args:
            name (str): Name that request was registered under.

        Returns:
            bool, str: Received message or False if the request does not
                exist or is not complete.

        """
        self.debug("Waiting on '%s' (timeout=%s)", name, timeout)
        try:
            out = self._mpi_requests[name].wait(timeout=timeout)
            if out == 'ERROR':  # pragma: debug
                self.errors.append(out)
            return out
        except asyncio.TimeoutError:  # pragma: debug
            self.info("Timeout for MPI '%s' request", name)

    def check_mpi_request(self, name):
        r"""Check if a request has been completed.

        Args:
            name (str): Name that request was registered under.

        Returns:
            bool, str: Received message or False if the request does not
                exist or is not complete.

        """
        if self._mpi_comm and (name in self._mpi_requests):
            out, msg = self._mpi_requests[name].test()
            if out and (msg == 'ERROR'):  # pragma: debug
                self.errors.append(msg)
            return out
        return False

    def set_break_flag(self, *args, **kwargs):
        r"""Stop the model loop."""
        self.stop_mpi_partner()
        super(ModelDriver, self).set_break_flag(*args, **kwargs)

    def run_loop(self):
        r"""Loop to check if model is still running and forward output."""
        # Continue reading until there is not any output
        if self.model_process_returncode:
            self.errors.append(self.model_process_returncode)
        if self.check_mpi_request('stopped'):
            self.debug("Stop requested by MPI partner.")
            self.set_break_flag()
        try:
            line = self.queue.get_nowait()
        except Empty:
            # This sleep is necessary to allow changes in queue without lock
            self.sleep()
            return
        except multitasking.AliasDisconnectError:  # pragma: debug
            self.error("Queue disconnected")
            self.set_break_flag()
        else:
            if (line == self._exit_line) or self.check_mpi_request('stopped'):
                self.debug("No more output")
                self.set_break_flag()
            else:
                self.print_encoded(line, end="")
                sys.stdout.flush()

    def run_finally(self):
        r"""Actions to perform in finally clause of try/except wrapping
        run."""
        # Ensure the MPI partner gets cleaned up following an error
        self.stop_mpi_partner()
        super(ModelDriver, self).run_finally()

    def after_loop(self):
        r"""Actions to perform after run_loop has finished. Mainly checking
        if there was an error and then handling it."""
        self.debug('')
        self.stop_mpi_partner()
        if self.queue_thread is not None:
            self.queue_thread.join(self.sleeptime)
            if self.queue_thread.is_alive():
                self.debug("Queue thread still alive")
                # Loop was broken from outside, kill the queueing thread
                self.kill_process()
                return
        self.wait_process(self.timeout, key_suffix='.after_loop')
        self.kill_process()
        self.debug(("Closing input/output drivers:\n"
                    "\tinput: %s\n\toutput: %s")
                   % ([drv['name'] for drv in
                       self.yml.get('input_drivers', [])],
                      [drv['name'] for drv in
                       self.yml.get('output_drivers', [])]))
        for drv in self.yml.get('input_drivers', []):
            if 'instance' in drv:
                if self.language == 'mpi':
                    drv['instance'].wait(self.timeout)
                drv['instance'].on_model_exit('output', self.name,
                                              errors=self.errors)
        for drv in self.yml.get('output_drivers', []):
            if 'instance' in drv:
                if self.language == 'mpi':
                    drv['instance'].wait(self.timeout)
                drv['instance'].on_model_exit('input', self.name,
                                              errors=self.errors)

    @property
    def io_errors(self):
        r"""list: Errors produced by input/output drivers to this model."""
        errors = []
        for drv in self.yml.get('input_drivers', []):
            if 'instance' in drv:
                errors += drv['instance'].errors
        for drv in self.yml.get('output_drivers', []):
            if 'instance' in drv:
                errors += drv['instance'].errors
        return errors

    @property
    def model_process_complete(self):
        r"""bool: Has the process finished or not. Returns True if the process
        has not started."""
        if self.model_process is None:  # pragma: debug
            return True
        return (self.model_process.poll() is not None)

    @property
    def model_process_returncode(self):
        r"""int: Return code for the model process where non-zero values
        indicate that there was an error."""
        if self.model_process_complete and (self.model_process is not None):
            return self.model_process.returncode
        return 0

    def wait_process(self, timeout=None, key=None, key_suffix=None):
        r"""Wait for some amount of time for the process to finish.

        Args:
            timeout (float, optional): Time (in seconds) that should be waited.
                Defaults to None and is infinite.
            key (str, optional): Key that should be used to register the timeout.
                Defaults to None and set based on the stack trace.

        Returns:
            bool: True if the process completed. False otherwise.

        """
        if not self.was_started:  # pragma: debug
            return True
        return self.wait_on_function(lambda: self.model_process_complete,
                                     timeout=timeout, key_level=1, key=key,
                                     key_suffix=key_suffix)

    def kill_process(self):
        r"""Kill the process running the model, checking return code."""
        if not self.was_started:  # pragma: debug
            self.debug('Process was never started.')
            self.set_break_flag()
            self.event_process_kill_called.set()
            self.event_process_kill_complete.set()
        if self.event_process_kill_called.is_set():  # pragma: debug
            self.debug('Process has already been killed.')
            return
        self.event_process_kill_called.set()
        with self.lock:
            self.debug('')
            ignore_error_code = False
            if not self.model_process_complete:  # pragma: debug
                self.debug("Process is still running. Killing it.")
                try:
                    self.model_process.kill()
                    self.debug("Waiting %f s for process to be killed",
                               self.timeout)
                    self.wait_process(self.timeout, key_suffix='.kill_process')
                except BaseException:  # pragma: debug
                    self.exception("Error killing model process")
                if not self.has_sent_messages:
                    ignore_error_code = True
            assert self.model_process_complete
            if (((self.model_process_returncode != 0)
                 and (not ignore_error_code))):
                self.error(("return code of %s indicates model error. "
                            "(sent messages: %s)"),
                           str(self.model_process_returncode),
                           self.n_sent_messages)
            self.event_process_kill_complete.set()
            if self.queue_thread is not None:
                if not self.was_break:  # pragma: debug
                    # Wait for messages to be printed
                    self.debug("Waiting for queue_thread to finish up.")
                    self.queue_thread.wait(self.timeout)
                if self.queue_thread.is_alive():  # pragma: debug
                    self.debug("Setting break flag for queue_thread to finish up.")
                    self.queue_thread.set_break_flag()
                    self.queue_thread.wait(self.timeout)
                    try:
                        self.queue_close()
                        self.queue_thread.wait(self.timeout)
                    except BaseException:  # pragma: debug
                        self.exception("Closed during concurrent action")
                    if self.queue_thread.is_alive():  # pragma: debug
                        self.error("Queue thread was not terminated.")

    def graceful_stop(self):
        r"""Gracefully stop the driver."""
        self.debug('')
        if self.has_sent_messages:
            self.wait_process(self.timeout, key_suffix='.graceful_stop')
        super(ModelDriver, self).graceful_stop()

    def cleanup_products(self):
        r"""Remove products created in order to run the model."""
        if self.overwrite and (not self.preserve_cache):
            self.remove_products()
        self.restore_files()

    def cleanup(self):
        r"""Remove compile executable."""
        self.cleanup_products()
        super(ModelDriver, self).cleanup()

    def restore_files(self):
        r"""Restore modified files to their original form."""
        for (original, modified) in self.modified_files:
            if os.path.isfile(original):
                os.remove(modified)
                shutil.move(original, modified)

    def remove_products(self):
        r"""Delete products produced during the process of running the model."""
        products = self.products
        source_products = self.source_products + self.wrapper_products
        remove_products(products, source_products)
            
    @classmethod
    def cleanup_dependencies(cls, products=[], verbose=False, **kws):
        r"""Cleanup dependencies."""
        for x in products:
            if os.path.isfile(x):
                if verbose:  # pragma: debug
                    print("Removing %s" % x)
                os.remove(x)
                
    # Methods for automated model wrapping
    @classmethod
    def run_code(cls, lines, process_kwargs={}, **kwargs):
        r"""Run code by first writing it as an executable and then calling
        the driver.

        Args:
            lines (list): Lines of code to be wrapped as an executable.
            process_kwargs (dict, optional): Keyword arguments that should
                be passed to run_model. Defaults to {}.
            **kwargs: Additional keyword arguments are passed to the
                write_executable method.

        """
        name = 'test_code_%s' % str(uuid.uuid4())[:13].replace('-', '_')
        working_dir = os.getcwd()
        code_dir = tempfile.gettempdir()
        # code_dir = working_dir
        fname = os.path.join(code_dir, name + cls.get_language_ext()[0])
        lines = cls.write_executable(lines, **kwargs)
        with open(fname, 'w') as fd:
            fd.write('\n'.join(lines))
        inst = None
        try:
            assert os.path.isfile(fname)
            inst = cls(name, [fname], working_dir=working_dir)
            inst.run_model(return_process=False, **process_kwargs)
        except BaseException:  # pragma: debug
            logger.error('Failed generated code:\n%s' % '\n'.join(lines))
            raise
        finally:
            if os.path.isfile(fname):
                os.remove(fname)
            if inst is not None:
                inst.cleanup()

    @classmethod
    def format_function_param(cls, key, default=None, replacement=None,
                              ignore_method=False, **kwargs):
        r"""Return the formatted version of the specified key.

        Args:
            key (str): Key in cls.function_param mapping that should be
                formatted.
            default (str, optional): Format that should be returned if key
                is not in cls.function_param. Defaults to None.
            replacement (str, optional): Format that should be used instead
                of the one in cls.function_param. Defaults to None.
            **kwargs: Additional keyword arguments are used in formatting the
                request function parameter.

        Returns:
            str: Formatted string.

        Raises:
            NotImplementedError: If key is not in cls.function_param and default
                is not set.

        """
        if replacement is not None:
            fmt = replacement
        elif (not ignore_method) and hasattr(cls, 'format_function_param_%s' % key):
            return getattr(cls, 'format_function_param_%s' % key)(**kwargs)
        else:
            if (key not in cls.function_param) and (default is None):
                raise NotImplementedError(("Language %s dosn't have an entry in "
                                           "function_param for key '%s'")
                                          % (cls.language, key))
            fmt = cls.function_param.get(key, default)
        return fmt.format(**kwargs)

    @classmethod
    def parse_var_definition(cls, io, value, outputs_in_inputs=None):
        r"""Extract information about input/output variables from a
        string definition.

        Args:
            io (str): Description of variables contained in the provided
                string. Must be 'inputs' or 'outputs'.
            value (str): String containing one or more variable definitions.
            outputs_in_inputs (bool, optional): If True, the outputs are
                presented in the function definition as inputs. Defaults
                to False.

        Returns:
            list: List of information about the variables contained in
                the provided string.

        Raises:
            AssertionError: If io is not 'inputs' or 'outputs'.
            NotImplementedError: If the def_regex for the specified
                io is not defined.

        """
        if outputs_in_inputs is None:
            outputs_in_inputs = cls.outputs_in_inputs
        assert io in ['inputs', 'outputs']
        if f'{io}_def_regex' not in cls.function_param:  # pragma: debug
            raise NotImplementedError(
                f"'{io}_def_regex' not defined for "
                f"language {cls.language}.")
        if 'multiple_outputs' in cls.function_param:
            multi_re = cls.function_param['multiple_outputs']
            for x in '[]()':
                multi_re = multi_re.replace(x, '\\' + x)
            multi_re = multi_re.format(outputs='(.*?)')
            match = re.search(multi_re, value)
            if match is not None:
                value = match.group(1)
        new_val = []
        io_re = cls.format_function_param(f'{io}_def_regex')
        for i, ivar in enumerate(cls.split_variables(value)):
            igrp = {'name': ivar}
            x = re.search(io_re, ivar)
            if x is not None:
                igrp = x.groupdict()
                for k in list(igrp.keys()):
                    if igrp[k] is None:
                        del igrp[k]
            if 'native_type' in igrp:
                igrp['native_type'] = igrp['native_type'].replace(' ', '')
                igrp['datatype'] = cls.get_json_type(igrp['native_type'])
            igrp['position'] = i
            if (io == 'outputs') and outputs_in_inputs:
                igrp = cls.input2output(igrp)
            new_val.append(igrp)
        return new_val

    @classmethod
    def parse_function_definition(cls, model_file, model_function,
                                  contents=None, match=None,
                                  expected_outputs=[], outputs_in_inputs=None):
        r"""Get information about the inputs & outputs to a model from its
        defintition if possible.

        Args:
            model_file (str): Full path to the file containing the model
                function's declaration.
            model_function (str): Name of the model function.
            contents (str, optional): String containing the function definition.
                If not provided, the function definition is read from model_file.
            match (re.Match, optional): Match object for the function regex. If
                not provided, a search is performed using function_def_regex.
            expected_outputs (list, optional): List of names or variable
                information dictionaries for outputs that are expected
                to be extracted from the function's definition. This
                variable is only used if outputs_in_inputs is True and
                outputs are not extracted from the function's defintion
                using the regex for this language. Defaults to [].
            outputs_in_inputs (bool, optional): If True, the outputs are
                presented in the function definition as inputs. Defaults
                to False.

        Returns:
            dict: Parameters extracted from the function definitions.

        """
        if outputs_in_inputs is None:
            outputs_in_inputs = cls.outputs_in_inputs
        out = {}
        if match or ('function_def_regex' in cls.function_param):
            if not match:
                function_regex = cls.format_function_param(
                    'function_def_regex', function_name=model_function)
                if contents is None:
                    with open(model_file, 'r') as fd:
                        contents = fd.read()
                match = re.search(function_regex, contents)
                if not match:  # pragma: debug
                    raise RuntimeError(("Could not find function match in file:\n"
                                        "%s\nfor regex:\nr'%s'")
                                       % (pformat(contents), function_regex))
                # Match brackets to determine where the function definition is
                if isinstance(cls.brackets, tuple):
                    assert len(cls.brackets) == 2
                    contents = match.group(0)
                    counts = {k: 0 for k in cls.brackets}
                    first_zero = 0
                    re_brackets = r'[\%s\%s]' % cls.brackets
                    for x in re.finditer(re_brackets, contents):
                        counts[x.group(0)] += 1
                        if (((counts[cls.brackets[0]] > 0)
                             and (counts[cls.brackets[0]]
                                  == counts[cls.brackets[1]]))):
                            first_zero = x.span(0)[1]
                            break
                    assert ((first_zero == 0) or (first_zero == len(contents)))
                    # This is currently commented as regex's are
                    # sufficient so far, but this may be needed in the
                    # future to isolate single definitions.
                    # if (first_zero != 0) and first_zero != len(contents):
                    #     contents = contents[:first_zero]
                    #     match = re.search(function_regex, contents)
                    #     assert match
            out = match.groupdict()
            for k in list(out.keys()):
                if out[k] is None:
                    del out[k]
            for io in ['inputs', 'outputs']:
                if io in out:
                    out[io] = cls.parse_var_definition(
                        io, out[io], outputs_in_inputs=outputs_in_inputs)
            out['model_file'] = model_file
        if outputs_in_inputs and expected_outputs and (not out.get('outputs', False)):
            missing_expected_outputs = []
            for o in expected_outputs:
                if isinstance(o, dict):
                    o = o['name']
                missing_expected_outputs.append(o)
            out['outputs'] = []
            for x in out['inputs']:
                if x['name'] not in missing_expected_outputs:
                    continue
                missing_expected_outputs.remove(x['name'])
                out['outputs'].append(cls.input2output(x))
            if missing_expected_outputs:  # pragma: debug
                raise ValueError(("Could not locate %d output "
                                  "variable(s) in input:  %s")
                                 % (len(missing_expected_outputs),
                                    missing_expected_outputs))
            for x in out['outputs']:
                out['inputs'].remove(x)
        if out.get('flag_var', None):
            flag_var = {'name': out.pop('flag_var'),
                        'datatype': {'type': 'flag'}}
            if out.get('flag_type', None):
                flag_var['native_type'] = out.pop('flag_type').replace(' ', '')
                flag_var['datatype'] = cls.get_json_type(flag_var['native_type'])
            out['flag_var'] = flag_var
            cls.check_flag_var(out, outputs_in_inputs=outputs_in_inputs)
        return out

    @classmethod
    def check_flag_var(cls, info, outputs_in_inputs=None):
        r"""Check if the flag variable should be treated as an output.

        Args:
            info (dict): Information about the function.
            outputs_in_inputs (bool, optional): If True, the outputs are
                presented in the function definition as inputs. Defaults
                to False.

        """
        if outputs_in_inputs is None:  # pragma: debug
            outputs_in_inputs = cls.outputs_in_inputs
        flag_t = cls.type_map['flag']
        if (((info.get('flag_var', {}).get('native_type', flag_t) != flag_t)
             or (not outputs_in_inputs))):
            if info.get('outputs', []):  # pragma: debug
                logger.warn("Support for returning outputs via parameter(s) "
                            "and return value is not yet support. The return "
                            "value will be assumed to be a flag indicating "
                            "the success of the model.")
                info['outputs_in_inputs'] = True
            else:
                info['outputs'] = [info.pop('flag_var')]
                info['outputs_in_inputs'] = False

    @classmethod
    def channels2vars(cls, channels):
        r"""Convert a list of channels to a list of variables.

        Args:
            channels (list): List of channel dictionaries.

        Returns:
            list: List of variables.

        """
        if not isinstance(channels, list):
            channels = [channels]
        variables = []
        for x in channels:
            variables += x['vars']
        
        def get_pos(x):
            return x.get('position', 0)
        variables = sorted(variables, key=get_pos)
        return variables

    @classmethod
    def expand_server_io(cls, inputs, outputs, client_comms=[]):
        r"""Update inputs/outputs w/ information about server that will be
        using them.

        Args:
            inputs (list): List of model inputs including types.
            outputs (list): List of model outputs including types.
            client_comms (list, optional): List of the names of client comms
                that should be removed from the list of outputs. Defaults to [].

        """
        if client_comms:
            warnings.warn("When wrapping a model function, client comms "
                          "must either be initialized outside the function, "
                          "pass a 'global_scope' parameter to the "
                          "comm initialization (e.g. Python, R, Matlab), "
                          "or use a 'WITH_GLOBAL_SCOPE' macro "
                          "(e.g. C, C++, Fortran) around the initialization "
                          "so that they are persistent "
                          "across calls and the call or recv/send methods "
                          "must be called explicitly (as opposed to the "
                          "function inputs/outputs which will be handled "
                          "by the wrapper). This model's client comms are:\n"
                          "\t%s" % client_comms)
        # Replace server input w/ split input/output and remove client
        # connections from inputs
        for i, x in enumerate(inputs):
            if x.get('server_replaces', False):
                inputs[x['server_replaces']['input_index']] = (
                    x['server_replaces']['input'])
                outputs.insert(x['server_replaces']['output_index'],
                               x['server_replaces']['output'])
        rm_outputs = [i for i, x in enumerate(outputs)
                      if x['name'] in client_comms]
        for i in rm_outputs[::-1]:
            outputs.pop(i)

    @classmethod
    def preparse_function(cls, yml):
        r"""Extract information about inputs and outputs based on the
        function being wrapped.

        Args:
            yml (dict): Options that will be used to initialize the model.

        Returns:
            dict: Information about the parsed function.

        """
        if 'function' not in yml:
            return
        if yml.get('is_server', False):
            assert isinstance(yml['is_server'], dict)
        if cls.function_param is None:
            raise ValueError(f"Language {cls.language} is not parameterized "
                             f"and so functions cannot be automatically "
                             f"wrapped as a model.")
        source_files = cls.identify_source_files(**yml)
        if not source_files:  # pragma: debug
            raise ValueError("Could not identify any source files.")
        model_function_file = source_files[0]
        if not os.path.isfile(model_function_file):  # pragma: debug
            raise ValueError("Source file does not exist: '%s'"
                             % model_function_file)
        
        # Update input/outputs based on parsed source code
        client_comms = ['%s:%s_%s' % (yml['name'], x, yml['name'])
                        for x in yml.get('client_of', [])]
        model_function_inputs = copy.copy(yml.get('inputs', []))
        model_function_outputs = copy.copy(yml.get('outputs', []))
        cls.expand_server_io(
            model_function_inputs, model_function_outputs,
            client_comms=client_comms)
        expected_outputs = []
        for x in model_function_outputs:
            expected_outputs += x.get('vars', [])
        model_outputs_in_inputs = yml.get('outputs_in_inputs', None)
        model_function_info = cls.parse_function_definition(
            model_function_file, yml['function'],
            expected_outputs=expected_outputs,
            outputs_in_inputs=model_outputs_in_inputs)
        if model_outputs_in_inputs is None:
            model_outputs_in_inputs = model_function_info.get(
                'outputs_in_inputs', None)
        model_flag = cls.update_io_from_function(
            model_function_info, yml['function'],
            inputs=model_function_inputs,
            outputs=model_function_outputs,
            iter_function_over=yml.get('iter_function_over', []))
        yml['preparsed_function'] = {
            'model_file': model_function_info,
            'model_function': yml['function'],
            'inputs': model_function_inputs,
            'outputs': model_function_outputs,
            'model_flag': model_flag,
            'outputs_in_inputs': model_outputs_in_inputs,
            'copies': yml.get('copies', 1),
            'iter_function_over': yml.get('iter_function_over', []),
            'skip_update_io': True}
        return yml['preparsed_function']
    
    @classmethod
    def update_io_from_function(cls, model_file, model_function,
                                inputs=[], outputs=[], contents=None,
                                outputs_in_inputs=None, iter_function_over=[]):
        r"""Update inputs/outputs from the function definition.

        Args:
            model_file (str): Full path to the file containing the model
                function's declaration.
            model_function (str): Name of the model function.
            inputs (list, optional): List of model inputs including types.
                Defaults to [].
            outputs (list, optional): List of model outputs including types.
                Defaults to [].
            contents (str, optional): Contents of file to parse rather than
                re-reading the file. Defaults to None and is ignored.
            outputs_in_inputs (bool, optional): If True, the outputs are
                presented in the function definition as inputs. Defaults
                to False.
            iter_function_over (array, optional): Variable(s) that should be
                received or sent as an array, but iterated over. Defaults to
                an empty array and is ignored.

        Returns:
            dict, None: Flag variable used by the model. If None, the
                model does not use a flag variable.

        """
        from yggdrasil.datatypes import is_default_typedef
        # Read info from the source code
        if (((isinstance(model_file, str) and os.path.isfile(model_file))
             or (contents is not None))):  # pragma: debug
            expected_outputs = []
            for x in outputs:
                expected_outputs += x.get('vars', [])
            info = cls.parse_function_definition(model_file, model_function,
                                                 contents=contents,
                                                 expected_outputs=expected_outputs)
            logger.warn("The new execution pattern reuses the parsed "
                        "source code parameters. Double check results:\n%s."
                        % pformat(info))
        elif isinstance(model_file, dict):
            info = model_file
        else:
            info = {"inputs": [], "outputs": []}
        if outputs_in_inputs is None:  # pragma: debug
            outputs_in_inputs = info.get('outputs_in_inputs',
                                         cls.outputs_in_inputs)
        info_map = {io: OrderedDict([(x['name'], x) for x in info.get(io, [])])
                    for io in ['inputs', 'outputs']}
        # Determine flag variable
        flag_var = None
        if info.get('flag_var', None):
            flag_var = dict(info['flag_var'], name='model_flag')
        # Check for vars matching names of input/output channels
        for io, io_var in zip(['inputs', 'outputs'], [inputs, outputs]):
            if (io == 'outputs') and outputs_in_inputs:
                io_map = info_map['inputs']
            else:
                io_map = info_map[io]
            for x in io_var:
                if x.get('vars', []):
                    continue
                var_name = x['name'].split(':')[-1]
                if var_name in io_map:
                    x['vars'] = [{'name': var_name}]
                    for k in ['length', 'shape', 'ndim']:
                        kvar = '%s_var' % k
                        if kvar in io_map[var_name]:
                            x['vars'].append({"name": io_map[var_name][kvar]})
        # Move variables if outputs in inputs
        if outputs_in_inputs:
            if ((((len(inputs) + len(outputs)) == len(info.get('inputs', [])))
                 and (len(info.get('outputs', [])) == 0))):
                for i, vdict in enumerate(info['inputs'][:len(inputs)]):
                    inputs[i].setdefault('vars', [{'name': vdict['name']}])
                    assert len(inputs[i]['vars']) == 1
                    assert inputs[i]['vars'][0]['name'] == vdict['name']
                for i, vdict in enumerate(info['inputs'][len(inputs):]):
                    outputs[i].setdefault('vars', [{'name': vdict['name']}])
                    assert len(outputs[i]['vars']) == 1
                    assert outputs[i]['vars'][0]['name'] == vdict['name']
            for x in outputs:
                for i, v in enumerate(x.get('vars', [])):
                    if v['name'] in info_map['inputs']:
                        info_map['outputs'][v['name']] = cls.input2output(
                            info_map['inputs'].pop(v['name']))
        for io, io_var in zip(['inputs', 'outputs'], [inputs, outputs]):
            for x in io_var:
                x['channel_name'] = x['name']
                x['channel'] = (x['name'].split(':', 1)[-1]
                                + '_%s_channel' % io[:-1])
                for i, v in enumerate(x.get('vars', [])):
                    if v['name'] in info_map[io]:
                        info_map[io][v['name']].update(v)
                        x['vars'][i] = info_map[io][v['name']]
            if (len(io_var) == 1) and info_map.get(io, False):
                io_var[0].setdefault('vars', list(info_map[io].values()))
            for x in io_var:
                if 'vars' not in x:
                    x['vars'] = [copy.deepcopy(x)]
                    x['vars'][0]['name'] = x['name'].split(':', 1)[-1]
                for v in x['vars']:
                    if isinstance(v.get('datatype', None), str):
                        v['datatype'] = {'type': v['datatype']}
                if isinstance(x.get('datatype', None), str):
                    x['datatype'] = {'type': x['datatype']}
            # Check for user defined length variables and add flag to
            # length variables
            for x in io_var:
                for k in ['length', 'shape', 'ndim']:
                    for v in x['vars']:
                        if k + '_var' in v:
                            v[k + '_var'] = info_map[io][v[k + '_var']]
                            v[k + '_var']['is_length_var'] = True
                        else:
                            v[k + '_var'] = False
            # Update datatypes
            for x in io_var:
                non_length = []
                for v in x['vars']:
                    if not v.get('is_length_var', False):
                        non_length.append(v)
                if ((x.get('datatype', None)
                     and (not is_default_typedef(x['datatype'])))):
                    if (len(non_length) == 1):
                        non_length[0]['datatype'] = x['datatype']
                    else:
                        # TODO: Remove types associated with length?
                        assert x['datatype']['type'] == 'array'
                        assert len(x['datatype']['items']) == len(non_length)
                        for v, t in zip(non_length, x['datatype']['items']):
                            v['datatype'] = t
                elif any('datatype' in x for x in non_length):
                    if (len(non_length) == 1):
                        x['datatype'] = non_length[0]['datatype']
                    else:
                        x['datatype'] = {
                            'type': 'array',
                            'items': [v['datatype'] for v in non_length]}
                    x['datatype']['from_function'] = cls.is_typed
                if cls.is_typed:
                    for v in x['vars']:
                        if 'native_type' not in v:
                            v['native_type'] = cls.get_native_type(**v)
            # Update types based on iteration
            for x in io_var:
                for v in x.get('vars', [x]):
                    if v['name'] in iter_function_over:
                        v['iter_datatype'] = copy.deepcopy(v.get('datatype', {}))
                        if v.get('datatype', {}):
                            assert v['datatype']['type'] == 'scalar'
                            v['datatype']['type'] = '1darray'
                            v.pop('native_type', None)
                        v['native_type'] = cls.get_native_type(**v)
        # Finalize io variables
        for x in inputs:
            cls.finalize_function_io('input', x)
        for x in outputs:
            cls.finalize_function_io('output', x)
        return flag_var

    @classmethod
    def finalize_function_io(cls, direction, x):
        r"""Finalize info for an input/output channel following function
        parsing.

        Args:
            direction (str): Direction of channel ('input' or 'output')

        """
        assert direction in ['input', 'output']

    @classmethod
    def write_model_wrapper(cls, model_file, model_function,
                            inputs=[], outputs=[], model_flag=None,
                            outputs_in_inputs=None, verbose=False, copies=1,
                            iter_function_over=[], verbose_model=False,
                            skip_update_io=False, model_name=None):
        r"""Return the lines required to wrap a model function as an integrated
        model.

        Args:
            model_file (str): Full path to the file containing the model
                function's declaration.
            model_function (str): Name of the model function.
            inputs (list, optional): List of model inputs including types.
                Defaults to [].
            outputs (list, optional): List of model outputs including types.
                Defaults to [].
            model_flag (dict, optional): Information about the flag that
                should be used to track the success of yggdrasil send/recv
                calls. This should only be provided if update_io_from_function
                has already been called. Defaults to None and is determined
                by update_io_from_function.
            outputs_in_inputs (bool, optional): If True, the outputs are
                presented in the function definition as inputs. Defaults
                to the class attribute outputs_in_inputs.
            verbose (bool, optional): If True, the contents of the created file
                are displayed. Defaults to False.
            copies (int, optional): Number of times the model driver is
                duplicated. If more than one, no error will be raised in the
                event there is never a call the the function. Defaults to 1.
            iter_function_over (array, optional): Variable(s) that should be
                received or sent as an array, but iterated over. Defaults to
                an empty array and is ignored.
            skip_update_io (bool, optional): If True, update_io_from_function
                will not be called. Defaults to False.
            verbose_model (bool, optional): If True, print statements will
                be added after every line in the model. Defaults to False.
            model_name (str, optional): Name given to the model. Defaults to
                None.

        Returns:
            list: Lines of code wrapping the provided model with the necessary
                code to run it as part of an integration.

        """
        if outputs_in_inputs is None:
            outputs_in_inputs = cls.outputs_in_inputs
        # TODO: Determine how to encode dependencies on external variables in models
        if cls.function_param is None:
            raise NotImplementedError("function_param attribute not set for"
                                      "language '%s'" % cls.language)
        # Update types based on the function definition for typed languages
        if not skip_update_io:
            model_flag = cls.update_io_from_function(
                model_file, model_function,
                inputs=inputs, outputs=outputs,
                outputs_in_inputs=outputs_in_inputs,
                iter_function_over=iter_function_over)
        if isinstance(model_file, dict):
            model_file = model_file['model_file']
        # Update types based on iteration
        iter_function_idx = None
        iter_ivars = []
        iter_ovars = []
        if iter_function_over:
            iter_function_idx = {'name': 'idx_func_iter',
                                 'datatype': {'type': 'integer'}}
            if cls.zero_based:
                iter_function_idx['begin'] = int(0)
            else:
                iter_function_idx['begin'] = int(1)
            for x in inputs:
                iter_ivars += [v for v in x.get('vars', [x])
                               if v['name'] in iter_function_over]
            if not iter_ivars:  # pragma: debug
                raise RuntimeError("The iter_function_over model "
                                   "parameter must include an input to "
                                   "iterate over. To expand output arrays "
                                   "into component elements, use the "
                                   "'iterate' transformation.")
            for x in outputs:
                iter_ovars += [v for v in x.get('vars', [x])
                               if v['name'] in iter_function_over]
            if iter_ivars[0].get('length_var', False):
                iter_function_idx['end'] = iter_ivars[0]['length_var']
                for v in iter_ovars:
                    v['length_var'] = iter_ivars[0]['length_var']['name']
                if isinstance(iter_function_idx['end'], dict):
                    iter_function_idx['end'] = iter_function_idx['end']['name']
            else:
                iter_function_idx['end'] = cls.format_function_param(
                    'len', variable=iter_ivars[0]['name'],
                    extra=iter_ivars[0])
            for v in iter_ivars + iter_ovars:
                v['iter_var'] = iter_function_idx
        # Declare variables and flag, then define flag
        lines = []
        flag_var = {'name': 'flag', 'datatype': {'type': 'flag'}}
        iter_var = {'name': 'first_iter', 'datatype': {'type': 'flag'}}
        free_vars = []
        definitions = []
        if 'declare' in cls.function_param:
            for x in inputs + outputs:
                lines += cls.write_channel_decl(
                    x, definitions=definitions,
                    requires_freeing=free_vars)
            lines += cls.write_declaration(flag_var,
                                           definitions=definitions,
                                           requires_freeing=free_vars)
            lines += cls.write_declaration(iter_var,
                                           definitions=definitions,
                                           requires_freeing=free_vars)
            if model_flag:
                lines += cls.write_declaration(
                    model_flag, definitions=definitions,
                    requires_freeing=free_vars)
            if iter_function_idx:
                lines += cls.write_declaration(
                    iter_function_idx, definitions=definitions,
                    requires_freeing=free_vars)
            for x in inputs + outputs:
                for v in x.get('vars', [x]):
                    lines += cls.write_declaration(
                        v, definitions=definitions,
                        requires_freeing=free_vars)
            lines += definitions
        if 'python_init' in cls.function_param:
            # TODO: Check if python is used?
            lines += [cls.function_param['python_init'], '']
        nline_preamble = len(lines)
        lines.append(cls.format_function_param(
            'assign', name=flag_var['name'],
            value=cls.function_param.get(
                'true_flag', cls.function_param['true'])))
        lines.append(cls.format_function_param(
            'assign', name=iter_var['name'],
            value=cls.function_param.get(
                'true_flag', cls.function_param['true'])))
        # Declare/define input and output channels
        for x in inputs:
            lines += cls.write_channel_def('input',
                                           requires_freeing=free_vars, **x)
        for x in outputs:
            lines += cls.write_channel_def('output',
                                           requires_freeing=free_vars, **x)
        # Receive inputs before loop
        for x in inputs:
            if x.get('outside_loop', False):
                lines += cls.write_model_recv(x['channel'], x,
                                              flag_var=flag_var)
        # Loop
        loop_lines = []
        # Receive inputs
        any_loop_inputs = False
        loop_iter_var = iter_var
        if copies > 1:
            loop_iter_var = None
        for x in inputs:
            if not x.get('outside_loop', False):
                any_loop_inputs = True
                loop_lines += cls.write_model_recv(x['channel'], x,
                                                   flag_var=flag_var,
                                                   iter_var=loop_iter_var,
                                                   allow_failure=True)
        # Prepare output array
        if iter_function_over:
            for v in iter_ivars:
                if v['name'] in iter_function_over:
                    loop_lines += cls.write_finalize_iiter(v)
            for v in iter_ovars:
                if v['name'] in iter_function_over:
                    loop_lines += cls.write_initialize_oiter(v)
        # Call model
        loop_lines += cls.write_model_function_call(
            model_function, model_flag, inputs, outputs,
            outputs_in_inputs=outputs_in_inputs,
            iter_function_idx=iter_function_idx)
        # Finalize output array
        if iter_function_over:
            for v in iter_ovars:
                if v['name'] in iter_function_over:
                    loop_lines += cls.write_finalize_oiter(v)
        # Send outputs
        for x in outputs:
            if not x.get('outside_loop', False):
                loop_lines += cls.write_model_send(x['channel'], x,
                                                   flag_var=flag_var)
        loop_lines.append(cls.format_function_param(
            'assign', name=iter_var['name'],
            value=cls.function_param.get('false_flag',
                                         cls.function_param['false'])))
        # Add break if there are not any inputs inside the loop
        if not any_loop_inputs:
            loop_lines.append(cls.format_function_param(
                'assign', name=flag_var['name'],
                value=cls.function_param.get(
                    'false_flag', cls.function_param['false'])))
        # Add loop in while block
        flag_cond = cls.format_function_param('flag_cond',
                                              default='{flag_var}',
                                              flag_var=flag_var['name'])
        lines += cls.write_while_loop(flag_cond, loop_lines)
        # Send outputs after loop
        for x in outputs:
            if x.get('outside_loop', False):
                lines += cls.write_model_send(x['channel'], x,
                                              flag_var=flag_var)
        # Free variables
        for x in free_vars:
            lines += cls.write_free(x)
        # Add prints
        if verbose_model:  # pragma: debug
            idx = len(lines) - 1
            while (idx > nline_preamble):
                if 'else' not in lines[idx]:
                    indent = ' ' * (len(lines[idx])
                                    - len(lines[idx].lstrip()))
                    lines.insert(idx, indent + cls.format_function_param(
                        'print', message=("%s: line %d" % (model_file, idx))))
                idx -= 1
        # Wrap as executable with interface & model import
        prefix = None
        if 'interface' in cls.function_param:
            ygglib = cls.interface_library
            if ygglib in cls.internal_libraries:
                ygglib = cls.internal_libraries[ygglib]['source']
            if cls.interface_inside_exec:
                lines.insert(0, cls.format_function_param(
                    'interface', interface_library=ygglib))
            else:
                prefix = [cls.format_function_param(
                    'interface', interface_library=ygglib)]
        out = cls.write_executable(lines, prefix=prefix,
                                   model_name=model_name,
                                   imports={'filename': model_file,
                                            'function': model_function})
        if verbose:  # pragma: debug
            logger.info('\n' + '\n'.join(out))
        else:
            logger.debug('\n' + '\n'.join(out))
        return out

    @classmethod
    def write_channel_decl(cls, var, **kwargs):
        r"""Write a channel declaration.

        Args:
            var (dict): Information dictionary for the channel.
                being declared.
            **kwargs: Additional keyword arguments are passed to class's
                write_declaration.

        Returns:
            list: The lines declaring the variable.

        """
        out = []
        if not cls.dont_declare_channel:
            out = cls.write_declaration(
                {'name': var['channel'], 'type': 'comm'}, **kwargs)
        if (((var.get('datatype', None) is not None)
             and ('{channel_type}' in cls.function_param['input']))):
            var['channel_type'] = '%s_type' % var['channel']
            out += cls.write_type_decl(
                var['channel_type'], var['datatype'],
                definitions=kwargs.get('definitions', None),
                requires_freeing=kwargs.get('requires_freeing', None))
        return out

    @classmethod
    def write_type_decl(cls, name, datatype, name_base=None,
                        requires_freeing=None, definitions=None,
                        no_decl=False):
        r"""Get lines declaring the datatype within the language.

        Args:
            name (str): Name of variable that should be declared.
            datatype (dict): Type definition.
            requires_freeing (list, optional): List that variables requiring
                freeing should be appended to. Defaults to None.
            definitions (list, optional): Existing list that variable
                definitions should be added to. Defaults to None if not
                provided and definitions will be included in the returned
                lines.
            no_decl (bool, optional): If True, the variable is not
                declared, but supporting variables will be. Defaults
                to False.

        Returns:
            list: Lines required to define a type declaration.

        """
        out = []
        if name_base is None:
            name_base = name
        if datatype['type'] == 'array':
            if 'items' in datatype:
                assert isinstance(datatype['items'], list)
                out += cls.write_declaration(
                    {'name': '%s_items' % name_base,
                     'datatype': {
                         'type': '1darray', 'subtype': 'dtype',
                         'length': len(datatype['items'])}},
                    definitions=definitions,
                    requires_freeing=requires_freeing)
                for i, x in enumerate(datatype['items']):
                    # Prevent recusion
                    x_copy = copy.deepcopy(x)
                    x_copy.pop('items', None)
                    x_copy.pop('properties', None)
                    out += cls.write_type_decl(
                        None, x_copy,
                        name_base=('%s_item%d' % (name_base, i)),
                        definitions=definitions,
                        requires_freeing=requires_freeing,
                        no_decl=True)
        elif datatype['type'] == 'object':
            if 'properties' in datatype:
                assert isinstance(datatype['properties'], dict)
                precision = 0
                if datatype['properties']:
                    precision = max([len(k) for k in
                                     datatype['properties'].keys()])
                precision = max(80, precision)
                out += cls.write_declaration(
                    {'name': '%s_keys' % name_base,
                     'datatype': {
                         'type': '1darray', 'subtype': 'string',
                         'length': len(datatype['properties']),
                         'precision': precision}},
                    definitions=definitions,
                    requires_freeing=requires_freeing)
                out += cls.write_declaration(
                    {'name': '%s_vals' % name_base,
                     'datatype': {
                         'type': '1darray', 'subtype': 'dtype',
                         'length': len(datatype['properties'])}},
                    definitions=definitions,
                    requires_freeing=requires_freeing)
                for i, (k, v) in enumerate(datatype['properties'].items()):
                    # Prevent recusion
                    v_copy = copy.deepcopy(v)
                    v_copy.pop('items', None)
                    v_copy.pop('properties', None)
                    out += cls.write_type_decl(
                        None, v_copy,
                        name_base=('%s_prop%d' % (name_base, i)),
                        requires_freeing=requires_freeing,
                        definitions=definitions,
                        no_decl=True)
        elif datatype['type'] == 'ndarray':
            if 'shape' in datatype:
                out += cls.write_declaration(
                    {'name': '%s_shape' % name_base,
                     'datatype': {
                         'type': '1darray', 'subtype': 'int',
                         'precision': rapidjson.SIZE_OF_SIZE_T,
                         'length': len(datatype['shape'])}},
                    definitions=definitions,
                    requires_freeing=requires_freeing)
        elif datatype['type'] in (['ply', 'obj', '1darray', 'scalar',
                                   'boolean', 'null', 'number', 'integer',
                                   'string', 'class', 'function', 'instance',
                                   'schema', 'any']
                                  + list(constants.VALID_TYPES.keys())):
            pass
        else:  # pragma: debug
            raise ValueError(("Cannot create %s version of type "
                              "'%s'") % (cls.language, datatype['type']))
        if not no_decl:
            out += cls.write_declaration(
                {'name': name, 'type': 'dtype'})
        return out

    @classmethod
    def write_type_def(cls, name, datatype, name_base=None,
                       use_generic=False):
        r"""Get lines declaring the data type within the language.

        Args:
            name (str): Name of variable that definition should be stored in.
            datatype (dict): Type definition.
            use_generic (bool, optional): If True variables serialized
                and/or deserialized by the type will be assumed to be
                generic objects. Defaults to False.

        Returns:
            list: Lines required to define a type definition.

        """
        out = []
        fmt = None
        keys = {}
        if use_generic:
            keys['use_generic'] = cls.function_param['true']
        else:
            keys['use_generic'] = cls.function_param['false']
        typename = datatype['type']
        if name_base is None:
            name_base = name
        if datatype['type'] == 'array':
            if 'items' in datatype:
                assert isinstance(datatype['items'], list)
                keys['nitems'] = len(datatype['items'])
                keys['items'] = '%s_items' % name_base
                if cls.zero_based:
                    idx_offset = 0
                else:
                    idx_offset = 1
                for i, x in enumerate(datatype['items']):
                    # Prevent recusion
                    x_copy = copy.deepcopy(x)
                    x_copy.pop('items', None)
                    x_copy.pop('properties', None)
                    out += cls.write_type_def(
                        cls.format_function_param(
                            'index', variable=keys['items'],
                            index=(i + idx_offset)), x_copy,
                        name_base=('%s_item%d' % (name_base, i)),
                        use_generic=use_generic)
            else:
                keys['nitems'] = 0
                keys['items'] = cls.function_param['null']
                keys['use_generic'] = cls.function_param['true']
        elif datatype['type'] == 'object':
            keys['use_generic'] = cls.function_param['true']
            if 'properties' in datatype:
                assert isinstance(datatype['properties'], dict)
                keys['nitems'] = len(datatype['properties'])
                keys['keys'] = '%s_keys' % name_base
                keys['values'] = '%s_vals' % name_base
                if cls.zero_based:
                    idx_offset = 0
                else:
                    idx_offset = 1
                for i, (k, v) in enumerate(datatype['properties'].items()):
                    # Prevent recusion
                    v_copy = copy.deepcopy(v)
                    v_copy.pop('items', None)
                    v_copy.pop('properties', None)
                    out.append(cls.format_function_param(
                        'assign', value='\"%s\"' % k,
                        name=cls.format_function_param(
                            'index', variable=keys['keys'],
                            index=(i + idx_offset))))
                    out += cls.write_type_def(
                        cls.format_function_param(
                            'index', variable=keys['values'],
                            index=(i + idx_offset)), v_copy,
                        name_base=('%s_prop%d' % (name_base, i)),
                        use_generic=use_generic)
            else:
                keys['nitems'] = 0
                keys['keys'] = cls.function_param['null']
                keys['values'] = cls.function_param['null']
        elif datatype['type'] in ['ply', 'obj']:
            pass
        elif datatype['type'] == '1darray':
            keys['subtype'] = datatype['subtype']
            if keys['subtype'] in ['bytes', 'string', 'unicode']:
                keys['precision'] = int(datatype.get('precision', 0))
            else:
                keys['precision'] = int(datatype['precision'])
            keys['length'] = datatype.get('length', '0')
            keys['units'] = datatype.get('units', '')
        elif datatype['type'] == 'ndarray':
            keys['subtype'] = datatype['subtype']
            if keys['subtype'] in ['bytes', 'string', 'unicode']:
                keys['precision'] = int(datatype.get('precision', 0))
            else:
                keys['precision'] = int(datatype['precision'])
            if 'shape' in datatype:
                shape_var = '%s_shape' % name_base
                if cls.zero_based:
                    idx_offset = 0
                else:
                    idx_offset = 1
                for i, x in enumerate(datatype['shape']):
                    out.append(cls.format_function_param(
                        'assign', value=x,
                        name=cls.format_function_param(
                            'index', variable=shape_var,
                            index=(i + idx_offset))))
                keys['ndim'] = len(datatype['shape'])
                keys['shape'] = shape_var
                typename = 'ndarray_arr'
            else:
                keys['ndim'] = 0
                keys['shape'] = cls.function_param['null']
            keys['units'] = datatype.get('units', '')
        elif (typename == 'scalar') or (typename in constants.SCALAR_TYPES):
            keys['subtype'] = datatype.get('subtype', datatype['type'])
            keys['units'] = datatype.get('units', '')
            if keys['subtype'] in ['bytes', 'string', 'unicode']:
                keys['precision'] = int(datatype.get('precision', 0))
            elif 'precision' in datatype:
                keys['precision'] = int(datatype['precision'])
            else:  # pragma: debug
                raise NotImplementedError(str(datatype))
            typename = 'scalar'
        elif datatype['type'] in ['boolean', 'null', 'number',
                                  'integer', 'string']:
            keys['type'] = datatype['type']
            typename = 'default'
        elif (typename in ['class', 'function']):
            keys['type'] = typename
            typename = 'pyobj'
        elif typename in ['instance', 'any']:
            keys['use_generic'] = cls.function_param['true']
            typename = 'empty'
        elif typename in ['schema']:
            keys['use_generic'] = cls.function_param['true']
        else:  # pragma: debug
            raise ValueError(f"Cannot create {cls.language} version "
                             f"of type '{typename}'")
        fmt = cls.format_function_param(f'init_type_{typename}', **keys)
        out.append(cls.format_function_param('assign', name=name,
                                             value=fmt))
        return out

    @classmethod
    def write_channel_def(cls, key, datatype=None, **kwargs):
        r"""Write an channel definition.

        Args:
            key (str): Entry in cls.function_param that should be used.
            datatype (dict, optional): Data type associated with the channel.
                Defaults to None and is ignored.
            **kwargs: Additional keyword arguments are passed as parameters
                to format_function_param.

        Returns:
            list: Lines required to declare and define an output channel.

        """
        out = []
        if (datatype is not None) and ('{channel_type}' in cls.function_param[key]):
            kwargs['channel_type'] = '%s_type' % kwargs['channel']
            out += cls.write_type_def(
                kwargs['channel_type'], datatype,
                use_generic=kwargs.get('use_generic', False))
        dir_map = {'input': 'recv', 'output': 'send'}
        try_keys = [dir_map[key] + '_converter', 'transform']
        try_vals = []
        if all([bool(kwargs.get(k, False)) for k in try_keys]):  # pragma: debug
            # TODO: Handling merger of the transforms in yaml or
            # remove the *_converter options entirely
            raise RuntimeError(("Transforms are specified in multiple "
                                "locations for this input: %s")
                               % str(try_keys))
        for k in try_keys:
            if k in kwargs:
                v = kwargs[k]
                if not isinstance(v, list):
                    v = [v]
                try_vals += v
        # This last transform is used because the others are assumed
        # to be applied by the connection driver
        if try_vals:
            transform_type = try_vals[-1]
            if isinstance(transform_type, dict):
                transform_type = transform_type.get('transformtype', None)
            try_key = f"{transform_type}_{key}"
            if ((isinstance(transform_type, str)
                 and 'python_interface' in cls.function_param
                 and try_key in cls.python_interface)):
                kwargs['python_interface'] = cls.python_interface[try_key]
                if ((('format_str' in kwargs)
                     and ('python_interface_format' in cls.function_param))):
                    key = 'python_interface_format'
                    kwargs['format_str'] = kwargs['format_str'].encode(
                        "unicode_escape").decode('utf-8')
                else:
                    key = 'python_interface'
        out += [cls.format_function_param(key, **kwargs)]
        return out

    @classmethod
    def write_model_function_call(cls, model_function, flag_var, inputs, outputs,
                                  outputs_in_inputs=None, on_failure=None,
                                  format_not_flag_cond=None, format_flag_cond=None,
                                  iter_function_idx=None):
        r"""Write lines necessary to call the model function.

        Args:
            model_function (str): Handle of the model function that should be
                called.
            flag_var (str): Name of variable that should be used as a flag.
            inputs (list): List of dictionaries describing inputs to the model.
            outputs (list): List of dictionaries describing outputs from the model.
            outputs_in_inputs (bool, optional): If True, the outputs are
                presented in the function definition as inputs. Defaults
                to the class attribute outputs_in_inputs.
            on_failure (list, optional): Lines to be executed if the model
                call fails. Defaults to an error message. This variable
                is only used if flag_var is not None and outputs_in_inputs
                is True.
            format_not_flag_cond (str, optional): Format string that produces
                a conditional expression that evaluates to False when the
                model flag indicates a failure. Defaults to None and the
                class's value for 'not_flag_cond' in function_param is used
                if it exists. If it does not exist, format_flag_cond is used.
            format_flag_cond (str, optional): Format string that produces
                a conditional expression that evaluates to True when the
                model flag indicates a success. Defaults to None and the
                defaults class's value for 'flag_cond' in function_param is
                used if it exists. If it does not exist, the flag is
                directly evaluated as if it were a boolean.
            iter_function_idx (dict, optional): Variable that serves as an
                index to iterate over variables. Defaults to None.

        Returns:
            list: Lines required to carry out a call to a model function in
                this language.

        """
        if outputs_in_inputs is None:  # pragma: debug
            outputs_in_inputs = cls.outputs_in_inputs
        func_inputs = cls.channels2vars(inputs)
        func_outputs = cls.channels2vars(outputs)
        if iter_function_idx:
            for src in [func_inputs, func_outputs]:
                for i, x in enumerate(src):
                    if 'iter_datatype' in x:
                        src[i] = dict(
                            x, datatype=x['iter_datatype'],
                            name=cls.format_function_param(
                                'index', variable=x['name'],
                                index=iter_function_idx['name'],
                                extra=x),
                            length_var=False)
        if isinstance(flag_var, dict):
            flag_var = flag_var['name']
        out = cls.write_function_call(
            model_function, inputs=func_inputs, outputs=func_outputs,
            flag_var=flag_var, outputs_in_inputs=outputs_in_inputs)
        if flag_var and outputs_in_inputs:
            if (not format_flag_cond) and ('not_flag_cond' in cls.function_param):
                flag_cond = cls.format_function_param(
                    'not_flag_cond', flag_var=flag_var,
                    replacement=format_not_flag_cond)
            else:  # pragma: debug
                # flag_cond = '%s (%s)' % (
                #     cls.function_param['not'],
                #     cls.format_function_param(
                #         'flag_cond', default='{flag_var}', flag_var=flag_var,
                #         replacement=format_flag_cond))
                raise RuntimeError("Untested code below. Uncomment "
                                   "at your own risk if you find "
                                   "use case for it.")
            if on_failure is None:
                on_failure = [cls.format_function_param(
                    'error', error_msg="Model call failed.")]
            out += cls.write_if_block(flag_cond, on_failure)
        if iter_function_idx:
            out = cls.write_for_loop(iter_function_idx['name'],
                                     iter_function_idx['begin'],
                                     iter_function_idx['end'],
                                     out)
        return out

    @classmethod
    def write_model_recv(cls, channel, recv_var, flag_var='flag',
                         iter_var=None, allow_failure=False,
                         alt_recv_function=None):
        r"""Write a model receive call include checking the return flag.

        Args:
            channel (str): Name of variable that the channel being received from
                was stored in.
            recv_var (dict, list): Information of one or more variables that
                receieved information should be stored in.
            flag_var (str, optional): Name of flag variable that the flag should
                be stored in. Defaults to 'flag',
            iter_var (str, optional): Name of flag signifying when the
                model is in it's first iteration. If allow_failure is
                True and iter_var is provided, an error will be raised
                if iter_var is True. Defaults to None.
            allow_failure (bool, optional): If True, the returned lines will
                call a break if the flag is False. Otherwise, the returned
                lines will issue an error. Defaults to False.
            alt_recv_function (str, optional): Alternate receive function
                format string. Defaults to None and is ignored.

        Returns:
            list: Lines required to carry out a receive call in this language.

        """
        if cls.function_param is None:
            raise NotImplementedError("function_param attribute not set for"
                                      "language '%s'" % cls.language)
        recv_var_str = recv_var
        if not isinstance(recv_var, str):
            recv_var_par = cls.channels2vars(recv_var)
            recv_var_str = cls.prepare_output_variables(
                recv_var_par, in_inputs=cls.outputs_in_inputs,
                for_yggdrasil=True)
        else:
            recv_var_par = cls.split_variables(recv_var_str)
        expanded_recv_var = None
        if (len(recv_var_par) > 1) and ('multiple_outputs' in cls.function_param):
            expanded_recv_var = recv_var_str
            recv_var_str = 'temp_%s' % recv_var_par[0]['name']
        if isinstance(flag_var, dict):
            flag_var = flag_var['name']
        if isinstance(iter_var, dict):
            iter_var = iter_var['name']
        if cls.outputs_in_inputs:
            inputs = [recv_var_str]
            outputs = [flag_var]
        else:
            inputs = []
            outputs = [flag_var, recv_var_str]
        if cls.include_channel_obj:
            inputs.insert(0, channel)
        lines = cls.write_function_call(
            cls.format_function_param('recv_function', channel=channel,
                                      replacement=alt_recv_function),
            inputs=inputs, outputs=outputs, include_arg_count=cls.include_arg_count)
        if 'not_flag_cond' in cls.function_param:
            flag_cond = cls.format_function_param('not_flag_cond',
                                                  flag_var=flag_var)
        else:
            flag_cond = '%s (%s)' % (
                cls.function_param['not'],
                cls.format_function_param('flag_cond', default='{flag_var}',
                                          flag_var=flag_var))
        fail_message = cls.escape_quotes(
            "Could not receive %s." % recv_var_str)
        if allow_failure:
            fail_message = cls.escape_quotes(
                'End of input from %s.' % recv_var_str)
            if_block = [cls.format_function_param('print', message=fail_message),
                        cls.function_param.get('break', 'break')]
            if iter_var is not None:
                if_block = cls.write_if_block(
                    iter_var,
                    [cls.format_function_param(
                        'error', error_msg=cls.escape_quotes(
                            'No input from %s.' % recv_var_str))],
                    if_block)
        else:
            if_block = [cls.format_function_param('error', error_msg=fail_message)]
        lines += cls.write_if_block(flag_cond, if_block)
        # Check if single element should be expanded
        if expanded_recv_var:
            # lines.append(cls.format_function_param(
            #     'print_generic', object=recv_var_str))
            if 'expand_mult' in cls.function_param:  # pragma: matlab
                lines.append(cls.format_function_param(
                    'expand_mult', name=expanded_recv_var, value=recv_var_str))
            elif 'assign_mult' in cls.function_param:
                lines.append(cls.format_function_param(
                    'assign_mult', name=expanded_recv_var, value=recv_var_str))
            else:
                lines.append(cls.format_function_param(
                    'assign', name=expanded_recv_var, value=recv_var_str))
        elif len(recv_var_par) == 1:
            lines += cls.write_expand_single_element(recv_var_str)
        return lines
    
    @classmethod
    def write_model_send(cls, channel, send_var, flag_var='flag',
                         allow_failure=False):
        r"""Write a model send call include checking the return flag.

        Args:
            channel (str): Name of variable that the channel being sent to
                was stored in.
            send_var (dict, list): Information on one or more variables
                containing information that will be sent.
            flag_var (str, optional): Name of flag variable that the flag should
                be stored in. Defaults to 'flag',
            allow_failure (bool, optional): If True, the returned lines will
                call a break if the flag is False. Otherwise, the returned
                lines will issue an error. Defaults to False.

        Returns:
            list: Lines required to carry out a send call in this language.

        """
        if cls.function_param is None:
            raise NotImplementedError("function_param attribute not set for"
                                      "language '%s'" % cls.language)
        send_var_str = send_var
        if not isinstance(send_var_str, str):
            send_var_par = cls.channels2vars(send_var)
            send_var_str = cls.prepare_input_variables(
                send_var_par, for_yggdrasil=True)
        if isinstance(flag_var, dict):
            flag_var = flag_var['name']
        if cls.include_channel_obj:
            send_var_str = [channel, send_var_str]
        lines = cls.write_function_call(
            cls.format_function_param('send_function', channel=channel),
            inputs=send_var_str,
            outputs=flag_var, include_arg_count=cls.include_arg_count)
        flag_cond = '%s (%s)' % (
            cls.function_param['not'],
            cls.format_function_param('flag_cond', default='{flag_var}',
                                      flag_var=flag_var))
        fail_message = cls.escape_quotes(
            "Could not send %s." % send_var_str)
        if allow_failure:  # pragma: no cover
            # This is not particularly useful, but is included for completion
            if_block = [cls.format_function_param('print', message=fail_message),
                        cls.function_param.get('break', 'break')]
        else:
            if_block = [cls.format_function_param('error', error_msg=fail_message)]
        lines += cls.write_if_block(flag_cond, if_block)
        return lines

    @classmethod
    def write_print_var(cls, var, prefix_msg=None):
        r"""Get the lines necessary to print a variable in this language.

        Args:
            var (dict): Variable information.
            prefix_msg (str, optional): Message that should be printed
                before the variable. Defaults to None and is ignored.

        Returns:
            list: Lines printing the specified variable.

        """
        out = []
        print_key = None
        varname = var
        if isinstance(var, dict):
            varname = var['name']
            typename = var.get(
                'datatype',
                {'type': var.get('type', None)}).get('type', None)
            if ('print_%s' % typename) in cls.function_param:
                print_key = ('print_%s' % typename)
            elif 'print_generic' in cls.function_param:
                print_key = 'print_generic'
        elif 'print_generic' in cls.function_param:
            print_key = 'print_generic'
        if print_key:
            if prefix_msg is not None:
                out.append(cls.format_function_param(
                    'print', message=prefix_msg))
            out += [cls.format_function_param(
                print_key, object=varname)]
        return out

    @classmethod
    def write_print_input_var(cls, var, **kwargs):
        r"""Get the lines necessary to print an input variable in this
        language.

        Args:
            var (dict): Variable information.
            **kwargs: Additional keyword arguments are passed to write_print_var.

        Returns:
            list: Lines printing the specified variable.

        """
        return cls.write_print_var(var, **kwargs)
        
    @classmethod
    def write_print_output_var(cls, var, in_inputs=False, **kwargs):
        r"""Get the lines necessary to print an output variable in this
        language.

        Args:
            var (dict): Variable information.
            in_inputs (bool, optional): If True, the output variable
                is passed in as an input variable to be populated.
                Defaults to False.
            **kwargs: Additional keyword arguments are passed to write_print_var.

        Returns:
            list: Lines printing the specified variable.

        """
        return cls.write_print_var(var, **kwargs)
        
    @classmethod
    def write_function_def(cls, function_name, inputs=[], outputs=[],
                           input_var=None, output_var=None,
                           function_contents=[],
                           outputs_in_inputs=False,
                           opening_msg=None, closing_msg=None,
                           print_inputs=False, print_outputs=False,
                           skip_interface=False, function_keys=None,
                           verbose=False, **kwargs):
        r"""Write a function definition.

        Args:
            function_name (str): Name fo the function being defined.
            inputs (list, optional): List of inputs to the function.
                Defaults to []. Ignored if input_var provided.
            outputs (list, optional): List of outputs from the function.
                Defaults to []. If not provided, no return call is
                added to the function body. Ignored if output_var
                provided.
            input_var (str, optional): Full string specifying input in
                the function definition. If not provided, this will be
                created based on the contents of the inputs variable.
            output_var (str, optional): Full string specifying output in
                the function definition. If not provided, this will be
                created based on the contents of the outputs variable.
            function_contents (list, optional): List of lines comprising
                the body of the function. Defaults to [].
            outputs_in_inputs (bool, optional): If True, the outputs are
                presented in the function definition as inputs. Defaults
                to False.
            opening_msg (str, optional): String that should be printed
                before the function contents (and inputs if print_inputs
                is True). Defaults to None and is ignored.
            closing_msg (str, optional): String that should be printed
                after the function contents (and outputs if print_outputs
                is True). Defaults to None and is ignored.
            print_inputs (bool, optional): If True, the input variables
                will be printed before the function contents. Defaults
                to False.
            print_outputs (bool, optional): If True, the output variables
                will be printed after the function contents. Defaults to
                False.
            skip_interface (bool, optional): If True, the line including
                the interface will be skipped. Defaults to False.
            function_keys (tuple, optional): 2 element tuple that
                specifies the keys for the function_param entries that
                should be used to begin & end a function definition.
                Defaults to ('function_def_begin', function_def_end').
            verbose (bool, optional): If True, the contents of the created file
                are displayed. Defaults to False.
            **kwargs: Additional keyword arguments are passed to
                cls.format_function_param.

        Returns:
            list: Lines completing the function call.

        Raises:
            NotImplementedError: If the function_param attribute for the
                class is not defined.

        """
        if cls.function_param is None:
            raise NotImplementedError("function_param attribute not set for"
                                      "language '%s'" % cls.language)
        if function_keys is None:
            function_keys = ('function_def_begin', 'function_def_end')
        out = []
        interface_lines = []
        if ('interface' in cls.function_param) and (not skip_interface):
            ygglib = cls.interface_library
            if ygglib in cls.internal_libraries:
                ygglib = cls.internal_libraries[ygglib]['source']
            interface_lines.append(cls.format_function_param(
                'interface', interface_library=ygglib))
        if not cls.interface_inside_exec:
            out += interface_lines
        flag_var = {}
        if input_var is None:
            input_var = cls.prepare_input_variables(
                inputs, in_definition=True)
        if output_var is None:
            output_var = cls.prepare_output_variables(
                outputs, in_inputs=outputs_in_inputs, in_definition=True)
        print_input_lines = []
        if print_inputs and inputs:
            for x in inputs:
                print_input_lines += cls.write_print_input_var(
                    x, prefix_msg=('INPUT[%s]:' % x['name']))
        print_output_lines = []
        if print_outputs and outputs:
            for x in outputs:
                print_output_lines += cls.write_print_output_var(
                    x, prefix_msg=('OUTPUT[%s]:' % x['name']),
                    in_inputs=outputs_in_inputs)
        old_outputs = []
        if outputs_in_inputs:
            if output_var:
                input_var = cls.prepare_input_variables(
                    [input_var, output_var])
            flag_var = kwargs.get('flag_var', 'flag')
            if isinstance(flag_var, str):
                flag_var = {'name': flag_var}
            flag_var.setdefault('datatype', 'flag')
            flag_var.setdefault('value', cls.function_param.get(
                'true_flag', cls.function_param['true']))
            old_outputs = outputs
            outputs = [flag_var]
            output_var = cls.prepare_output_variables(outputs)
        out.append(cls.format_function_param(
            function_keys[0], function_name=function_name,
            input_var=input_var, output_var=output_var, **kwargs))
        if cls.interface_inside_exec:
            out += [cls.function_param['indent'] + x
                    for x in interface_lines]
        free_vars = []
        if 'declare' in cls.function_param:
            definitions = []
            if not cls.types_in_funcdef:
                for o in (inputs + old_outputs):
                    out += [cls.function_param['indent'] + x for
                            x in cls.write_declaration(
                                o, definitions=definitions,
                                requires_freeing=free_vars,
                                is_argument=True)]
            for o in outputs:
                out += [cls.function_param['indent'] + x for
                        x in cls.write_declaration(
                            o, definitions=definitions,
                            requires_freeing=free_vars)]
            out += [cls.function_param['indent'] + x
                    for x in definitions]
        if outputs_in_inputs:
            out.append(cls.function_param['indent']
                       + cls.format_function_param(
                           'assign', **flag_var))
        if opening_msg:
            out.append(cls.function_param['indent']
                       + cls.format_function_param(
                           'print', message=opening_msg))
        if print_inputs:
            for x in print_input_lines:
                out.append(cls.function_param['indent'] + x)
        for x in function_contents:
            out.append(cls.function_param['indent'] + x)
        if print_outputs:
            for x in print_output_lines:
                out.append(cls.function_param['indent'] + x)
        if closing_msg:
            out.append(cls.function_param['indent']
                       + cls.format_function_param(
                           'print', message=closing_msg))
        # This is not currently used by the tests, but may be
        # needed in the future
        assert not free_vars
        # for x in free_vars:
        #     out += [cls.function_param['indent'] + line
        #             for line in cls.write_free(x)]
        if output_var and ('return' in cls.function_param):
            out.append(cls.function_param['indent']
                       + cls.format_function_param(
                           'return', output_var=output_var))
        if function_keys[1] in cls.function_param:
            out.append(cls.format_function_param(
                function_keys[1], function_name=function_name))
        else:
            out.append(cls.function_param.get('block_end', ''))
        if verbose:  # pragma: debug
            logger.info('\n' + '\n'.join(out))
        else:
            logger.debug('\n' + '\n'.join(out))
        return out

    @classmethod
    def write_function_call(cls, function_name, inputs=[], outputs=[],
                            include_arg_count=False,
                            outputs_in_inputs=False, **kwargs):
        r"""Write a function call.

        Args:
            function_name (str): Name of the function being called.
            inputs (list, optional): List of inputs to the function.
                Defaults to [].
            outputs (list, optional): List of outputs from the function.
                Defaults to [].
            include_arg_count (bool, optional): If True, the count of input
                arguments is included as the first argument. Defaults to
                False.
            outputs_in_inputs (bool, optional): If True, the outputs are
                presented in the function definition as inputs. Defaults
                to False.
            **kwargs: Additional keyword arguments are passed to
                cls.format_function_param.

        Returns:
            list: Lines completing the function call.

        """
        if outputs_in_inputs:
            inputs = inputs + [cls.prepare_output_variables(
                outputs, in_inputs=outputs_in_inputs)]
            flag_var = kwargs.get('flag_var', None)
            if (flag_var is None) and ('function_call_noout' not in cls.function_param):
                flag_var = 'flag'
            outputs = []
            if flag_var:
                outputs.append(flag_var)
        kwargs.setdefault('input_var', cls.prepare_input_variables(inputs))
        kwargs.setdefault('output_var', cls.prepare_output_variables(outputs))
        nout = len(cls.split_variables(kwargs['output_var']))
        if include_arg_count:
            narg = len(cls.split_variables(kwargs['input_var']))
            kwargs['input_var'] = cls.prepare_input_variables(
                [str(narg), kwargs['input_var']])
        if (nout == 0) and ('function_call_noout' in cls.function_param):
            call_str = cls.format_function_param(
                'function_call_noout', function_name=function_name, **kwargs)
        else:
            call_str = cls.format_function_param(
                'function_call', default='{function_name}({input_var})',
                function_name=function_name, **kwargs)
        if nout == 0:
            out = [call_str + cls.function_param.get('line_end', '')]
        elif (nout > 1) and ('assign_mult' in cls.function_param):
            out = [cls.format_function_param(
                'assign_mult', name=kwargs['output_var'], value=call_str)]
        else:
            out = [cls.format_function_param(
                'assign', name=kwargs['output_var'], value=call_str)]
        return out
        
    @classmethod
    def write_executable_import(cls, model_name=None, **kwargs):
        r"""Add import statements to executable lines.
       
        Args:
            **kwargs: Keyword arguments for import statement.

        Returns:
            list: Lines required to complete the import.
 
        """
        # This code is currently unused, but may be needed in the
        # future to import a dependency directly
        # if ('filename' not in kwargs) and ('import_nofile' in cls.function_param):
        #     key = 'import_nofile'
        # else:
        #     key = 'import'
        # return [cls.format_function_param(key, **kwargs)]
        out = []
        if 'import' in cls.function_param:
            out = [cls.format_function_param('import', **kwargs)]
        return out

    @classmethod
    def write_executable(cls, lines, prefix=None, suffix=None,
                         function_definitions=None, imports=None,
                         model_name=None):
        r"""Return the lines required to complete a program that will run
        the provided lines.

        Args:
            lines (list): Lines of code to be wrapped as an executable.
            prefix (list, optional): Lines of code that should proceed the
                wrapped code. Defaults to None and is ignored. (e.g. C/C++
                include statements).
            suffix (list, optional): Lines of code that should follow the
                wrapped code. Defaults to None and is ignored.
            function_definitions (list, optional): Lines of code defining
                functions that will beused by the code contained in lines.
                Defaults to None and is ignored.
            imports (list, optional): Kwargs for packages that should
                be imported for use by the executable. Defaults to
                None and is ignored.
            model_name (str, optional): Name given to the model. Defaults to
                None.

        Returns:
            lines: Lines of code wrapping the provided lines with the
                necessary code to run it as an executable (e.g. C/C++'s main).

        """
        if cls.function_param is None:
            raise NotImplementedError("function_param attribute not set for"
                                      "language '%s'" % cls.language)
        out = []
        # Add imports
        if imports is not None:
            if not isinstance(imports, list):
                imports = [imports]
            import_lines = []
            for kws in imports:
                import_lines += cls.write_executable_import(**kws)
            if prefix is None:
                prefix = []
            prefix += import_lines
        # Add standard & user defined prefixes
        if ((('exec_prefix' in cls.function_param)
             and (cls.function_param['exec_prefix'] not in lines))):
            out.append(cls.function_param['exec_prefix'])
            out.append('')
        if prefix is not None:
            if not isinstance(prefix, (list, tuple)):
                prefix = [prefix]
            out += prefix
            out.append('')
        if (((not cls.function_param.get('functions_defined_last', False))
             and (function_definitions is not None))):
            out += function_definitions
            out.append('')
        # Add code with begin/end book ends
        if ((('exec_begin' in cls.function_param)
             and (cls.function_param['exec_begin'] not in '\n'.join(lines)))):
            out.append(cls.function_param['exec_begin'])
            if not isinstance(lines, (list, tuple)):
                lines = [lines]
            for x in lines:
                out.append(cls.function_param['indent'] + x)
            out.append(cls.function_param.get('exec_end',
                                              cls.function_param.get(
                                                  'block_end', '')))
        else:
            out += lines
        if out[-1]:
            out.append('')
        # Add standard & user defined suffixes
        if suffix is not None:
            if not isinstance(suffix, (list, tuple)):
                suffix = [suffix]
            out += suffix
            out.append('')
        if ((('exec_suffix' in cls.function_param)
             and (cls.function_param['exec_suffix'] not in lines))):
            out.append(cls.function_param['exec_suffix'])
            out.append('')
        if (((cls.function_param.get('functions_defined_last', False))
             and (function_definitions is not None))):  # pragma: matlab
            out += function_definitions
            out.append('')
        if cls.max_line_width:
            new_out = []
            for iout in out:
                new_out += cls.split_line(iout)
            out = new_out
        return out

    @classmethod
    def escape_quotes(cls, x):
        r"""Escape quotes in a string.

        Args:
           x (str): String to escape quotes in.

        Returns:
           str: x with escaped quotes.

        """
        out = x.replace('"', '\\\"')
        out = out.replace("'", "\\\'")
        return out

    @classmethod
    def split_line(cls, line, length=None, force_split=False):
        r"""Split a line as close to (or before) a given character as
        possible.

        Args:
            line (str): Line to split.
            length (int, optional): Maximum length of split lines. Defaults
                to cls.max_line_width if not provided.
            force_split (bool, optional): If True, force a split to
                occur at the specified length. Defauts to False.

        Returns:
            list: Set of lines resulting from spliting the provided line.

        """
        out = []
        if not line.lstrip():
            return [line]
        nindent = line.index(line.lstrip()[0])
        block_end = cls.function_param['block_end'].lower()
        if '\n' in line:
            out = line.split('\n')
            for i in range(1, len(out)):
                if out[i].lstrip().lower().startswith(block_end):
                    nindent -= len(cls.function_param['indent'])
                out[i] = (nindent * ' ') + out[i]
            new_out = []
            for x in out:
                new_out += cls.split_line(x, length=length,
                                          force_split=force_split)
            return new_out
        if length is None:
            length = cls.max_line_width
        if (length is None) or (len(line) < length):
            return [line]
        length_allow = (length - len(cls.function_param.get(
            'continuation_before', '')))
        if force_split:
            isplit = length_allow
        else:
            isplit = line[:length_allow].rindex(' ') + 1
        if (isplit < nindent + 1) or (isplit >= len(line)):
            out = [line]
        else:
            out.append(line[:isplit] + cls.function_param.get(
                'continuation_before', ''))
            out += cls.split_line(
                ((nindent * ' ') + cls.function_param.get(
                    'continuation_after', '') + line[isplit:]),
                length=length, force_split=force_split)
        return out

    @classmethod
    def input2output(cls, var):
        r"""Perform conversion necessary to turn a variable extracted from a
        function definition from an input to an output.

        Args:
            var (dict): Variable definition.

        Returns:
            dict: Updated variable definition.

        """
        return var

    @classmethod
    def output2input(cls, var, in_definition=True):
        r"""Perform conversion necessary to turn an output variable
        into an corresponding input that can be used to format a
        function definition.

        Args:
            var (dict): Variable definition.
            in_definition (bool, optional): If True, the returned
                dictionary corresponds to an input variable in a
                function definition. If False, the returned value
                will correspond to an input to a function. Defaults to
                True.

        Returns:
            dict: Updated variable definition.

        """
        return var

    @classmethod
    def get_native_type(cls, return_json=False, **kwargs):
        r"""Get the native type.

        Args:
            type (str, optional): Name of |yggdrasil| extended JSON
                type or JSONSchema dictionary defining a datatype.
            return_json (bool, optional): If True, the returned value will
                also include the JSON datatype.
            **kwargs: Additional keyword arguments may be used in determining
                the precise declaration that should be used.

        Returns:
            str: The native type.

        """
        if 'native_type' in kwargs:
            if return_json:
                return kwargs['native_type'], kwargs.get('json_type', kwargs)
            return kwargs['native_type']
        assert 'json_type' not in kwargs
        json_type = kwargs.get('datatype', kwargs)
        if isinstance(json_type, dict):
            type_name = json_type.get('type', 'bytes')
        else:
            type_name = json_type
            json_type = kwargs
        if type_name == 'scalar':
            type_name = json_type['subtype']
            if type_name == 'string':
                if json_type.get('encoding', 'ASCII') == 'ASCII':
                    type_name = 'bytes'
                else:
                    type_name = 'unicode'
        if (type_name == 'flag') and (type_name not in cls.type_map):
            type_name = 'boolean'
        if ((kwargs.get('is_length_var', False)
             and 'length' in cls.type_map
             and type_name != '1darray')):
            type_name = 'length'
        if return_json:
            json_type.setdefault('type', type_name)
            if not (any(x in ['comm', 'dtype', '1darray_pointer',
                              'ndarray_pointer', 'flag']
                        for x in [json_type.get('subtype', None),
                                  json_type['type']])):
                length = json_type.pop('length', None)
                json_type = rapidjson.normalize(json_type, {'type': 'schema'})
                if length is not None:
                    json_type['length'] = length
            return cls.type_map[type_name], json_type
        return cls.type_map[type_name]

    @classmethod
    def get_json_type(cls, native_type):
        r"""Get the JSON type from the native language type.

        Args:
            native_type (str): The native language type.

        Returns:
            str, dict: The JSON type.

        """
        return cls.get_inverse_type_map()[native_type]

    @classmethod
    def write_finalize_iiter(cls, var):
        r"""Get the lines necessary to finalize an input array for iteration.

        Args:
            var (dict, str): Name or information dictionary for the variable
                finalized.

        Returns:
            list: The lines finalizing the variable.

        """
        return []

    @classmethod
    def write_initialize_oiter(cls, var, value=None, requires_freeing=None):
        r"""Get the lines necessary to initialize an array for iteration
        output.

        Args:
            var (dict, str): Name or information dictionary for the variable
                being initialized.
            value (str, optional): Value that should be assigned to the
                variable.
            requires_freeing (list, optional): Existing list that variables
                requiring freeing should be appended to. Defaults to None
                and is ignored.

        Returns:
            list: The lines initializing the variable.

        """
        return cls.write_initialize(var, value=value,
                                    requires_freeing=requires_freeing)

    @classmethod
    def write_finalize_oiter(cls, var, value=None, requires_freeing=None):
        r"""Get the lines necessary to finalize an array after iteration.

        Args:
            var (dict, str): Name or information dictionary for the variable
                being initialized.
            value (str, optional): Value that should be assigned to the
                variable.
            requires_freeing (list, optional): Existing list of variables
                requiring freeing. Defaults to None and is ignored.

        Returns:
            list: The lines finalizing the variable.

        """
        return []

    @classmethod
    def write_initialize(cls, var, value=None, requires_freeing=None):
        r"""Get the code necessary to initialize a variable.

        Args:
            var (dict, str): Name or information dictionary for the variable
                being declared.
            value (str, optional): Value that should be assigned to the
                variable after it is declared.
            requires_freeing (list, optional): Existing list that variables
                requiring freeing should be appended to. Defaults to None
                and is ignored.

        Returns:
            list: The lines initializing the variable.

        """
        out = []
        if isinstance(var, str):  # pragma: no cover
            var = {'name': var}
        if (value is None) and isinstance(var.get('datatype', False), dict):
            init_type = 'init_%s' % var['datatype']['type']
            free_type = 'free_%s' % var['datatype']['type']
            if init_type in cls.function_param:
                assert free_type in cls.function_param
                # value = cls.format_function_param(init_type, **var['datatype'])
                value = cls.function_param[init_type]
                if requires_freeing is not None:
                    requires_freeing.append(var)
        if value is not None:
            out.append(cls.format_function_param(
                'assign', name=var['name'], value=value))
        return out
    
    @classmethod
    def write_declaration(cls, var, value=None, requires_freeing=None,
                          definitions=None, is_argument=False):
        r"""Return the lines required to declare a variable with a certain
        type.

        Args:
            var (dict, str): Name or information dictionary for the variable
                being declared.
            value (str, optional): Value that should be assigned to the
                variable after it is declared.
            requires_freeing (list, optional): Existing list that variables
                requiring freeing should be appended to. Defaults to None
                and is ignored.
            definitions (list, optional): Existing list that variable
                definitions should be added to. Defaults to None if not
                provided and definitions will be included in the returned
                lines.
            dont_define (bool, optional): If True, the variable will not
                be defined. Defaults to False.
            is_argument (bool, optional): If True, the variable being
                declared is an input argument. Defaults to False.

        Returns:
            list: The lines declaring the variable.

        """
        if isinstance(var, str):  # pragma: no cover
            var = {'name': var}
        type_name = cls.get_native_type(**var)
        out = [cls.format_function_param('declare',
                                         type_name=type_name,
                                         variable=cls.get_name_declare(var))]
        if is_argument:
            return out
        if definitions is None:
            definitions = out
        definitions += cls.write_initialize(var, value=value,
                                            requires_freeing=requires_freeing)
        return out

    @classmethod
    def get_name_declare(cls, var):
        r"""Determine the name that should be used for declaration.

        Args:
            var (str, dict): Name of variable or dictionary of information.

        Returns:
            str: Modified name for declaration.

        """
        if isinstance(var, str):  # pragma: no cover
            return var
        assert isinstance(var, dict)
        out = var['name']
        return out
    
    @classmethod
    def write_free(cls, var, **kwargs):
        r"""Return the lines required to free a variable with a certain type.

        Args:
            var (dict, str): Name or information dictionary for the variable
                being declared.
            **kwargs: Additional keyword arguments are passed to format_function_param.

        Returns:
            list: The lines freeing the variable.

        """
        if isinstance(var, str):  # pragma: no cover
            var = {'name': var}
        out = []
        if not var.get('dont_free', False):
            if ((isinstance(var.get('datatype', False), dict)
                 and (('free_%s' % var['datatype']['type'])
                      in cls.function_param))):
                out = [cls.format_function_param(
                    'free_%s' % var['datatype']['type'],
                    variable=var['name'], **kwargs)]
            else:
                out = [cls.format_function_param(
                    'free', variable=var['name'], **kwargs)]
        return out

    @classmethod
    def write_assign_to_output(cls, dst_var, src_var, copy=False,
                               outputs_in_inputs=False, **kwargs):
        r"""Write lines assigning a value to an output variable.

        Args:
            dst_var (str, dict): Name or information dictionary for
                variable being assigned to.
            src_var (str, dict): Name or information dictionary for
                value being assigned to dst_var.
            copy (bool, optional): If True, the assigned value is copied
                during assignment. Defaults to False.
            outputs_in_inputs (bool, optional): If True, outputs are passed
                as input parameters. In some languages, this means that a
                pointer or reference is passed (e.g. C) and so the assignment
                should be to the memory indicated rather than the variable.
                Defaults to False.

        Returns:
            list: Lines achieving assignment.

        """
        datatype = None
        if isinstance(dst_var, dict):
            kwargs['name'] = dst_var['name']
            datatype = dst_var['datatype']
        else:
            kwargs['name'] = dst_var
        if isinstance(src_var, dict):
            kwargs['value'] = src_var['name']
            datatype = src_var['datatype']
        else:
            kwargs['value'] = src_var
        if ((outputs_in_inputs and isinstance(dst_var, dict)
             and isinstance(dst_var['datatype'], dict)
             and ('copy_' + dst_var['datatype']['type']
                  in cls.function_param))):
            copy = True
        if copy:
            if ((isinstance(datatype, dict)
                 and ('copy_' + datatype['type'] in cls.function_param))):
                return [cls.format_function_param(
                    'copy_' + datatype['type'], **kwargs)]
            else:
                return [cls.format_function_param('assign_copy', **kwargs)]
        else:
            return [cls.format_function_param('assign', **kwargs)]

    @classmethod
    def write_expand_single_element(cls, output_var, add_cond=False):
        r"""Write lines allowing extraction of the only element from a single
        element array as a stand-alone variable if the variable is an array
        and only has one element.

        Args:
            output_var (str): Name of the variable that should be conditionally
                expanded.
            add_cond (list, optional): Additional conditions that must be
                satisfied for the array element to be extracted. Defaults to
                False and is ignored.

        Returns:
            list: Lines added the conditional expansion of single element
                arrays.

        """
        if 'istype' not in cls.function_param:
            return []
        cond = ('(%s) %s (%s %s 1)' % (
            cls.format_function_param('istype',
                                      variable=output_var,
                                      type=cls.type_map['array']),
            cls.function_param.get('and', '&&'),
            cls.format_function_param('len',
                                      variable=output_var),
            cls.function_param.get('equ', '==')))
        if add_cond:
            for x in add_cond:
                cond += f" {cls.function_param.get('and', '&&')} {x}"
        out = cls.write_if_block(
            cond,
            cls.format_function_param(
                'assign', name=output_var,
                value=cls.format_function_param(
                    'index', variable=output_var,
                    index=int(cls.function_param.get('first_index', 0)))))
        return out
        
    @classmethod
    def split_variables(cls, var_str):
        r"""Split variable string include individual variables.

        Args:
            var_str (str): String containing multiple variables.

        Returns:
            list: Split variables.

        """
        out = []
        if var_str:
            pairs = [(r'\[', r'\]'),
                     (r'\(', r'\)'),
                     (r'\{', r'\}'),
                     (r"'", r"'"),
                     (r'"', r'"')]
            regex_ele = r''
            present = False
            for p in pairs:
                if not any([(str(ip)[-1] in var_str) for ip in p]):
                    continue
                present = True
                regex_ele += (r'(?:%s[.\n]*?%s)|' % p)
            if present:
                regex_ele += '(?:.+?)'
                regex_ele = r'\s*(%s)\s*(?:,|$)' % regex_ele
                out = [x.group(1) for x in re.finditer(regex_ele, var_str)]
            else:
                out = [x.strip() for x in var_str.split(',')]
        return out

    @classmethod
    def prepare_variables(cls, vars_list, in_definition=False,
                          for_yggdrasil=False):
        r"""Concatenate a set of input variables such that it can be passed as a
        single string to the function_call parameter.

        Args:
            vars_list (list): List of variable dictionaries containing info
                (e.g. names) that should be used to prepare a string representing
                input/output to/from a function call.
            in_definition (bool, optional): If True, the returned sequence
                will be of the format required for specifying variables
                in a function definition. Defaults to False.
            for_yggdrasil (bool, optional): If True, the variables will be
                prepared in the formated expected by calls to yggdarsil
                send/recv methods. Defaults to False.

        Returns:
            str: Concatentated variables list.

        """
        name_list = []
        if not isinstance(vars_list, list):
            vars_list = [vars_list]
        for x in vars_list:
            if isinstance(x, str):
                name_list.append(x)
            else:
                assert isinstance(x, dict)
                name_list.append(x['name'])
        return ', '.join(name_list)

    @classmethod
    def prepare_input_variables(cls, vars_list, in_definition=False,
                                for_yggdrasil=False):
        r"""Concatenate a set of input variables such that it can be passed as a
        single string to the function_call parameter.

        Args:
            vars_list (list): List of variable dictionaries containing info
                (e.g. names) that should be used to prepare a string representing
                input to a function call.
            in_definition (bool, optional): If True, the returned sequence
                will be of the format required for specifying input
                variables in a function definition. Defaults to False.
            for_yggdrasil (bool, optional): If True, the variables will be
                prepared in the formated expected by calls to yggdarsil
                send/recv methods. Defaults to False.

        Returns:
            str: Concatentated variables list.

        """
        return cls.prepare_variables(vars_list, in_definition=in_definition,
                                     for_yggdrasil=for_yggdrasil)

    @classmethod
    def prepare_output_variables(cls, vars_list, in_definition=False,
                                 in_inputs=False, for_yggdrasil=False):
        r"""Concatenate a set of output variables such that it can be passed as
        a single string to the function_call parameter.

        Args:
            vars_list (list): List of variable dictionaries containing info
                (e.g. names) that should be used to prepare a string representing
                output from a function call.
            in_definition (bool, optional): If True, the returned sequence
                will be of the format required for specifying output
                variables in a function definition. Defaults to False.
            in_inputs (bool, optional): If True, the output variables should
                be formated to be included as input variables. Defaults to
                False.
            for_yggdrasil (bool, optional): If True, the variables will be
                prepared in the formated expected by calls to yggdarsil
                send/recv methods. Defaults to False.

        Returns:
            str: Concatentated variables list.

        """
        if in_inputs:
            vars_list = [cls.output2input(x, in_definition=in_definition)
                         for x in vars_list]
        out = cls.prepare_variables(vars_list, in_definition=in_definition,
                                    for_yggdrasil=for_yggdrasil)
        if isinstance(vars_list, list) and (len(vars_list) > 1):
            if in_definition and ('multiple_outputs_def' in cls.function_param):
                out = cls.format_function_param('multiple_outputs_def', outputs=out)
            elif 'multiple_outputs' in cls.function_param:
                out = cls.format_function_param('multiple_outputs', outputs=out)
        return out

    @classmethod
    def write_if_block(cls, cond, block_contents, else_block_contents=False):
        r"""Return the lines required to complete a conditional block.

        Args:
            cond (str): Conditional that should determine block execution.
            block_contents (list): Lines of code that should be executed inside
                the block.
            else_block_contents (list, optional): Lines of code that should be
                executed inside the else clause of the block. Defaults to False
                if not provided and an else clause is omitted.

        Returns:
            list: Lines of code performing conditional execution of a block.

        """
        if cls.function_param is None:
            raise NotImplementedError("function_param attribute not set for"
                                      "language '%s'" % cls.language)
        out = []
        if not isinstance(cond, list):
            cond = [cond]
            block_contents = [block_contents]
        assert len(cond) == len(block_contents)
        for i, (icond, iblock_contents) in enumerate(zip(cond, block_contents)):
            if i == 0:
                out.append(cls.format_function_param('if_begin', cond=icond))
            else:
                out.append(cls.format_function_param('if_elif', cond=icond))
            if not isinstance(iblock_contents, (list, tuple)):
                iblock_contents = [iblock_contents]
            for x in iblock_contents:
                out.append(cls.function_param['indent'] + x)
        if else_block_contents:
            out.append(cls.format_function_param('if_else'))
            if not isinstance(else_block_contents, (list, tuple)):
                else_block_contents = [else_block_contents]
            for x in else_block_contents:
                out.append(cls.function_param['indent'] + x)
        # Close block
        out.append(cls.function_param.get('if_end',
                                          cls.function_param.get(
                                              'block_end', '')))
        return out
                   
    @classmethod
    def write_for_loop(cls, iter_var, iter_begin, iter_end, loop_contents):
        r"""Return the lines required to complete a for loop.

        Args:
            iter_var (str): Name of variable that iterator should use.
            iter_begin (int): Beginning of iteration.
            iter_end (int): End of iteration.
            loop_contents (list): Lines of code that should be executed inside
                the loop.

        Returns:
            list: Lines of code performing a loop.

        """
        if cls.function_param is None:
            raise NotImplementedError("function_param attribute not set for"
                                      "language '%s'" % cls.language)
        out = []
        # Opening for statement line
        out.append(cls.format_function_param('for_begin', iter_var=iter_var,
                                             iter_begin=iter_begin,
                                             iter_end=iter_end))
        # Indent loop contents
        if not isinstance(loop_contents, (list, tuple)):
            loop_contents = [loop_contents]
        for x in loop_contents:
            out.append(cls.function_param['indent'] + x)
        # Close block
        out.append(cls.function_param.get('for_end',
                                          cls.function_param.get(
                                              'block_end', '')))
        return out

    @classmethod
    def write_while_loop(cls, cond, loop_contents):
        r"""Return the lines required to complete a for loop.

        Args:
            cond (str): Conditional that should determine loop execution.
            loop_contents (list): Lines of code that should be executed inside
                the loop.

        Returns:
            list: Lines of code performing a loop.

        """
        if cls.function_param is None:
            raise NotImplementedError("function_param attribute not set for"
                                      "language '%s'" % cls.language)
        out = []
        # Opening for statement line
        out.append(cls.format_function_param('while_begin', cond=cond))
        # Indent loop contents
        if not isinstance(loop_contents, (list, tuple)):
            loop_contents = [loop_contents]
        for x in loop_contents:
            out.append(cls.function_param['indent'] + x)
        # Close block
        out.append(cls.function_param.get('while_end',
                                          cls.function_param.get(
                                              'block_end', '')))
        return out

    @classmethod
    def write_try_except(cls, try_contents, except_contents, error_var='e',
                         error_type=None):
        r"""Return the lines required to complete a try/except block.

        Args:
            try_contents (list): Lines of code that should be executed inside
                the try block.
            except_contents (list): Lines of code that should be executed inside
                the except block.
            error_var (str, optional): Name of variable where the caught error
                should be stored. Defaults to 'e'.
            error_type (str, optional): Name of error type that should be caught.
                If not provided, defaults to None and will be set based on the
                class function_param entry for 'try_error_type'.

        Returns:
            Lines of code perfoming a try/except block.

        """
        if (cls.function_param is None) or ('try_begin' not in cls.function_param):
            raise NotImplementedError("function_param attribute not set for"
                                      "language '%s'" % cls.language)
        if error_type is None:
            error_type = cls.function_param.get('try_error_type', None)
        out = []
        # Try block contents
        if not isinstance(try_contents, (list, tuple)):
            try_contents = [try_contents]
        out.append(cls.function_param['try_begin'])
        for x in try_contents:
            out.append(cls.function_param['indent'] + x)
        # Except block contents
        if not isinstance(except_contents, (list, tuple)):
            except_contents = [except_contents]
        out.append(cls.format_function_param('try_except', error_var=error_var,
                                             error_type=error_type))
        for x in except_contents:
            out.append(cls.function_param['indent'] + x)
        # Close block
        out.append(cls.function_param.get('try_end',
                                          cls.function_param.get(
                                              'block_end', '')))
        return out

    @classmethod
    def get_testing_options(cls):
        r"""Method to return a dictionary of testing options for this class.

        Returns:
            dict: Dictionary of variables to use for testing. Key/value pairs:
                kwargs (dict): Keyword arguments for driver instance.
                deps (list): Dependencies to install.

        """
        out = dict(
            kwargs={}, deps=[],
            write_function_def_params=[
                {'inputs': [{'name': 'x', 'value': 1.0,
                             'datatype': {'type': 'float',
                                          'precision': 4,
                                          'units': 'cm'}}],
                 'outputs': [{'name': 'y',
                              'datatype': {'type': 'float',
                                           'precision': 4,
                                           'units': 'cm'}}]}],
            split_lines=[('abcdef', {'length': 3, 'force_split': True},
                          ['abc', 'def']),
                         ('    abc', {'length': 3, 'force_split': True},
                          ['    abc'])])
        return out<|MERGE_RESOLUTION|>--- conflicted
+++ resolved
@@ -397,7 +397,6 @@
         'client_of': {'type': 'array', 'items': {'type': 'string'},
                       'default': [], 'allowSingular': True},
         'timesync': {
-<<<<<<< HEAD
             'type': 'array',
             'allowSingular': True,
             'items': {
@@ -418,41 +417,7 @@
                                      'aliases': ['output'],
                                      'items': {'type': 'string'}}}}]},
             'default': [False]},
-=======
-            'anyOf': [
-                {'type': 'boolean'}, {'type': 'string'},
-                {'type': 'object',
-                 'required': ['name'],
-                 'properties': {
-                     'name': {'type': 'string', 'default': 'timesync'},
-                     'inputs': {'anyOf': [
-                         {'type': 'string'},
-                         {'type': 'array',
-                          'items': {'type': 'string'}}]},
-                     'outputs': {'anyOf': [
-                         {'type': 'string'},
-                         {'type': 'array',
-                          'items': {'type': 'string'}}]}}},
-                {'type': 'array',
-                 'items': {
-                     'anyOf': [
-                         {'type': 'string'},
-                         {'type': 'object',
-                          'required': ['name'],
-                          'properties': {
-                              'name': {'type': 'string',
-                                       'default': 'timesync'},
-                              'inputs': {'anyOf': [
-                                  {'type': 'string'},
-                                  {'type': 'array',
-                                   'items': {'type': 'string'}}]},
-                              'outputs': {'anyOf': [
-                                  {'type': 'string'},
-                                  {'type': 'array',
-                                   'items': {'type': 'string'}}]}}}]}}],
-            'default': False},
         'with_debugger': {'type': 'string'},
->>>>>>> 09eab60f
         'with_strace': {'type': 'boolean', 'default': False},
         'strace_flags': {'type': 'array',
                          'default': ['-e', 'trace=memory'],
