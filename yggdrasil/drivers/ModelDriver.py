--- conflicted
+++ resolved
@@ -600,10 +600,7 @@
         # Parse arguments
         self.debug(str(args))
         self.parse_arguments(args)
-<<<<<<< HEAD
-=======
         assert self.model_file is not None
->>>>>>> 5abe5b25
         # Remove products
         if self.overwrite:
             self.remove_products()
