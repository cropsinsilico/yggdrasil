"""Module for funneling messages from one comm to another."""
import os
import copy
import numpy as np
import functools
import queue
from yggdrasil import multitasking
from yggdrasil.communication import new_comm, CommBase
from yggdrasil.drivers.Driver import Driver
from yggdrasil.components import create_component, isinstance_component
from yggdrasil.drivers.DuplicatedModelDriver import DuplicatedModelDriver


class TaskThreadError(RuntimeError):
    pass


def run_remotely(method):
    r"""Decorator for methods that should be run remotely."""
    @functools.wraps(method)
    def modified_method(self, *args, **kwargs):
        method_name = method.__name__
        if self.can_run_remotely:
            try:
                return self.task_thread.run_task_remote(method_name, args, kwargs)
            except (TaskThreadError,
                    multitasking.AliasDisconnectError):  # pragma: debug
                pass
        return method(self, *args, **kwargs)
    return modified_method


class RemoteTaskLoop(multitasking.YggTaskLoop):
    r"""Class to handle running tasks on the connection loop process."""

    _disconnect_attr = (multitasking.YggTaskLoop._disconnect_attr
                        + ['q_tasks', 'q_results'])

    def __init__(self, connection, **kwargs):
        self.connection = connection
        self.q_tasks = multitasking.Queue(
            task_method='process',
            task_context=connection.process_instance.context)
        self.q_results = multitasking.Queue(
            task_method='process',
            task_context=connection.process_instance.context)
        super(RemoteTaskLoop, self).__init__(target=self.target, **kwargs)
        # Overwrite break flag with process safe Event
        self.break_flag.disconnect()
        self.break_flag = multitasking.Event(
            task_method='process',
            task_context=connection.process_instance.context)

    def __getstate__(self):
        out = super(RemoteTaskLoop, self).__getstate__()
        del out['connection']
        return out

    def is_open(self):
        return (not self.was_break)

    def close(self):
        r"""Close the queues."""
        self.terminate()
        self.q_tasks.disconnect()
        self.q_results.disconnect()

    def run_task_local(self, task, args, kwargs):
        r"""Run task on the current process."""
        f_task = getattr(self.connection, task)
        if hasattr(f_task, '__call__'):
            out = f_task(*args, **kwargs)
        else:
            out = f_task
        return out

    def run_task_remote(self, task, args, kwargs):
        r"""Run task on the connection loop process."""
        assert (self.connection.as_process
                and (not self.connection.in_process)
                and self.connection.is_alive())
        if self.break_flag.is_set():  # pragma: debug
            raise TaskThreadError("Task thread was stopped.")
        self.q_tasks.put_nowait((task, args, kwargs))
        try:
            out = self.q_results.get(timeout=180.0)
        except queue.Empty:  # pragma: debug
            raise TaskThreadError("Task thread was stopped.")
        if out == 'TERMINATED':  # pragma: debug
            raise TaskThreadError("Task thread was stopped.")
        return out

    def after_loop(self):
        r"""Actions performed after the loop."""
        super(RemoteTaskLoop, self).after_loop()
        try:
            while not self.q_tasks.empty():  # pragma: debug
                self.q_tasks.get_nowait()
                self.q_results.put('TERMINATED')
        except multitasking.AliasDisconnectError:  # pragma: debug
            pass

    def target(self):
        r"""Complete all pending tasks."""
        try:
            while not self.q_tasks.empty():
                self.debug("Task waiting")
                args = self.q_tasks.get_nowait()
                self.debug("Task received: %s", args)
                out = self.run_task_local(*args)
                self.debug("Task complete: %s = %s", args, out)
                self.q_results.put(out)
                self.debug("Task returned: %s", args)
            if self.was_break:
                return
            self.sleep()
        except multitasking.AliasDisconnectError:  # pragma: debug
            self.set_break_flag()


class MessageCallback(object):
    r"""Callback triggered for messages.

    Args:
        function (str, callable): Callback function that takes messages as
            input.
        interval (int, optional): Number of messages between function calls.
            Defaults to 1.

    """

    def __init__(self, function, interval=1):
        self.function = function
        self.interval = interval
        self.iteration = 0

    @classmethod
    def from_yaml(cls, x):
        if not isinstance(x, dict):
            x = {'function': x}
        return cls(**x)

    def __call__(self, msg):
        if (self.iteration % self.interval) == 0:
            self.function(msg)
        self.iteration += 1


class ConnectionDriver(Driver):
    r"""Class that continuously passes messages from one comm to another.

    Args:
        name (str): Name that should be used to set names of input/output comms.
        inputs (list, optional): One or more dictionaries containing keyword
            arguments for constructing input communicators. Defaults to an
            empty dictionary if not provided.
        outputs (list, optional): One or more dictionaries containing keyword
            arguments for constructing output communicators. Defaults to an
            empty dictionary if not provided.
        input_pattern (str, optional): The communication pattern that should
            be used to handle incoming messages when there is more than one
            input communicators present. Defaults to 'cycle'. Options
            include:
              'cycle': Receive from the next available input communicator.
              'gather': Receive lists of messages with one element from each
                  communicator where a message is only returned when there is
                  a message from each.
        output_pattern (str, optional): The communication pattern that should
            be used to handling outgoing messages when there is more than one
            output communicator present. Defaults to 'broadcast'. Options
            include:
              'cycle': Rotate through output comms, sending one message to
                  each.
              'broadcast': Send the same message to each comm.
              'scatter': Send part of message (must be a list) to each comm.
        transform (str, func, optional): Function or string specifying function
            that should be used to translate messages from the input communicator
            before passing them to the output communicator. If a string, the
            format should be "<package.module>:<function>" so that <function>
            can be imported from <package>. Defaults to None and messages are
            passed directly. This can also be a list of functions/strings that
            will be called on the messages in the order they are provided.
        timeout_send_1st (float, optional): Time in seconds that should be
            waited before giving up on the first send. Defaults to self.timeout.
        single_use (bool, optional): If True, the driver will be stopped after
            one loop. Defaults to False.
        onexit (str, optional): Class method that should be called when a
            model that the connection interacts with exits, but before the
            connection driver is shut down. Defaults to None.
        callbacks (list, optional): One or more functions that should be called
            each time a message is received. The functions should take the
            message as input. Entries can also be dictionaries with the
            following fields:

                function (callable): The callback function.
                interval (int, optional): The number of messages between
                    calls to the provided function. Defaults to 1.

        **kwargs: Additonal keyword arguments are passed to the parent class.

    Attributes:
        icomm_kws (dict): Keyword arguments for the input communicator.
        ocomm_kws (dict): Keyword arguments for the output communicator.
        icomm (CommBase): Input communicator.
        ocomm (CommBase): Output communicator.
        nrecv (int): Number of messages received.
        nproc (int): Number of messages processed.
        nsent (int): Number of messages sent.
        state (str): Descriptor of last action taken.
        transform (func): Function that will be used to translate messages from
            the input communicator before passing them to the output communicator.
        timeout_send_1st (float): Time in seconds that should be waited before
            giving up on the first send.
        single_use (bool): If True, the driver will be stopped after one
            loop.
        onexit (str): Class method that should be called when the corresponding
            model exits, but before the driver is shut down.

    """

    _connection_type = 'default'
    _icomm_type = 'default'
    _ocomm_type = 'default'
    _direction = 'any'
    _schema_type = 'connection'
    _schema_subtype_key = 'connection_type'
    _schema_subtype_description = ('Connection between one or more comms/files '
                                   'and one or more comms/files.')
    _schema_subtype_default = 'default'
    _connection_type = 'connection'
    _schema_required = ['inputs', 'outputs']
    _schema_properties = {
        'connection_type': {'type': 'string'},
        'inputs': {'type': 'array', 'minItems': 1,
                   'items': {'anyOf': [{'$ref': '#/definitions/comm'},
                                       {'$ref': '#/definitions/file'}]},
                   'allowSingular': True,
                   'aliases': ['input', 'from', 'input_file', 'input_files'],
                   'description': (
                       'One or more name(s) of model output channel(s) '
                       'and/or new channel/file objects that the '
                       'connection should receive messages from. '
                       'A full description of file entries and the '
                       'available options can be found :ref:`here<'
                       'yaml_file_options>`.')},
        'outputs': {'type': 'array', 'minItems': 1,
                    'items': {'anyOf': [{'$ref': '#/definitions/comm'},
                                        {'$ref': '#/definitions/file'}]},
                    'allowSingular': True,
                    'aliases': ['output', 'to', 'output_file', 'output_files'],
                    'description': (
                        'One or more name(s) of model input channel(s) '
                        'and/or new channel/file objects that the '
                        'connection should send messages to. '
                        'A full description of file entries and the '
                        'available options can be found :ref:`here<'
                        'yaml_file_options>`.')},
        'input_pattern': {'type': 'string',
                          'enum': ['cycle', 'gather'],
                          'default': 'cycle'},
        'output_pattern': {'type': 'string',
                           'enum': ['cycle', 'broadcast', 'scatter'],
                           'default': 'broadcast'},
<<<<<<< HEAD
        'translator': {'type': 'array',
                       'items': {'oneOf': [
                           {'type': 'function'},
                           {'$ref': '#/definitions/transform'}]}},
        'onexit': {'type': 'string'},
        'callbacks': {'type': 'array', 'default': [],
                      'items': {'oneOf': [
                          {'type': 'function'},
                          {'type': 'object',
                           'properties': {
                               'function': {'type': 'function'},
                               'interval': {'type': 'integer',
                                            'default': 1}},
                           'required': ['function']}]}}}
=======
        'transform': {'type': 'array',
                      'items': {'anyOf': [
                          {'$ref': '#/definitions/transform'},
                          {'type': ['function', 'string']}]},
                      'allowSingular': True,
                      'aliases': ['transforms', 'translator',
                                  'translators']},
        'read_meth': {'type': 'string', 'deprecated': True,
                      'enum': ['all', 'line', 'table_array', 'ascii',
                               'binary', 'json', 'map', 'mat', 'netcdf',
                               'obj', 'pandas', 'pickle', 'ply', 'table',
                               'wofost', 'yaml']},
        'write_meth': {'type': 'string', 'deprecated': True,
                       'enum': ['all', 'line', 'table_array', 'ascii',
                                'binary', 'json', 'map', 'mat', 'netcdf',
                                'obj', 'pandas', 'pickle', 'ply', 'table',
                                'wofost', 'yaml']},
        'onexit': {'type': 'string'},
        'working_dir': {'type': 'string'}}
>>>>>>> 5abe5b25
    _schema_excluded_from_class_validation = ['inputs', 'outputs']
    _schema_additional_kwargs_base = {
        'pushProperties': {
            '!$properties/inputs/items': ['transform', 'onexit',
                                          'read_meth', 'write_meth'],
            '!$properties/outputs/items/anyOf/1': ['transform', 'onexit',
                                                   'read_meth', 'write_meth'],
            ('$properties/inputs/items/anyOf/1/allOf/1/anyOf/0/'
             'properties/serializer'): True,
            ('$properties/outputs/items/anyOf/1/allOf/1/anyOf/0/'
             'properties/serializer'): True}}
    _disconnect_attr = Driver._disconnect_attr + [
        '_comm_closed', '_skip_after_loop', 'shared', 'task_thread',
        'icomm', 'ocomm']

    def __init__(self, name, single_use=False, onexit=None,
                 models=None, **kwargs):
        # kwargs['method'] = 'process'
        super(ConnectionDriver, self).__init__(name, **kwargs)
        # Shared attributes (set once or synced using events)
        self.single_use = single_use
        self.shared = self.context.Dict()
        self.shared.update(nrecv=0, nproc=0, nsent=0,
                           state='started', close_state='',
                           _comm_closed=multitasking.DummyEvent(),
                           _skip_after_loop=multitasking.DummyEvent())
        # Attributes used by process
        self._eof_sent = False
        self._first_send_done = False
        self._used = False
        self.onexit = None
        self.task_thread = None
        if self.as_process:
            self.task_thread = RemoteTaskLoop(
                self, name=('%s.TaskThread' % self.name))
        # Translator
        if self.transform is None:
            self.transform = []
        elif not isinstance(self.transform, list):
            self.transform = [self.transform]
        for i, t in enumerate(self.transform):
            if isinstance(t, dict):
<<<<<<< HEAD
                t = create_component('transform', **t)
            if not hasattr(t, '__call__'):
                raise ValueError("Translator %s not callable." % t)
            self.translator.append(t)
        # Check callbacks
=======
                self.transform[i] = create_component('transform', **t)
            if not hasattr(self.transform[i], '__call__'):
                raise ValueError(f"Transform {self.transform[i]} not callable.")
>>>>>>> 5abe5b25
        if (onexit is not None) and (not hasattr(self, onexit)):
            raise ValueError("onexit '%s' is not a class method." % onexit)
        self.onexit = onexit
        self.callbacks = [MessageCallback.from_yaml(x) for x in self.callbacks]
        # Add comms and print debug info
        self._init_comms(name, **kwargs)
        self.models = models
        if self.models is None:
            self.models = {'input': list(self.icomm.model_env.keys()),
                           'output': list(self.ocomm.model_env.keys())}
        self.models_recvd = {}
        # self.debug('    env: %s', str(self.env))
        self.debug(('\n' + 80 * '=' + '\n'
                    + 'class = %s\n'
                    + '    input: name = %s, address = %s, models=%s\n'
                    + '    output: name = %s, address = %s, models=%s\n'
                    + (80 * '=')), self.__class__,
                   self.icomm.name, self.icomm.address, self.models['input'],
                   self.ocomm.name, self.ocomm.address, self.models['output'])

    def _init_single_comm(self, io, comm_list):
        r"""Parse keyword arguments for input/output comm."""
        self.debug("Creating %s comm", io)
        comm_kws = dict()
        assert isinstance(comm_list, list)
        assert comm_list
        if io == 'input':
            direction = 'recv'
            attr_comm = 'icomm'
            comm_kws['close_on_eof_recv'] = False
            comm_type = self._icomm_type
        else:
            direction = 'send'
            attr_comm = 'ocomm'
            comm_type = self._ocomm_type
        comm_kws['direction'] = direction
        comm_kws['dont_open'] = True
        comm_kws['reverse_names'] = True
        comm_kws['use_async'] = True
        comm_kws['name'] = self.name
        if len(comm_list) > 0:
            comm_kws['pattern'] = getattr(self, f'{io}_pattern')
        for i, x in enumerate(comm_list):
            if x is None:
                comm_list[i] = dict()
            else:
                assert isinstance(x, dict)
            if 'filetype' not in comm_list[i]:
                comm_list[i].setdefault('commtype', comm_type)
            if self.as_process:
                comm_list[i]['buffer_task_method'] = 'process'
            if (((comm_list[i].get('partner_copies', 0) > 1)
                 and (not comm_list[i].get('is_client', False))
                 and (direction == 'send')
                 and (not comm_list[i].get('dont_copy', False)))):
                from yggdrasil.communication import ForkComm
                # TODO: Handle recv?
                comm_list[i]['commtype'] = [
                    dict(comm_list[i],
                         partner_model=DuplicatedModelDriver.name_format % (
                             comm_list[i]['partner_model'], idx))
                    for idx in range(comm_list[i]['partner_copies'])]
                for k in ForkComm.ForkComm.child_keys:
                    comm_list[i].pop(k, None)
        comm_kws['commtype'] = copy.deepcopy(comm_list)
        for x in comm_kws['commtype']:
            if isinstance(x.get('datatype', {}), dict):
                if ((x.get('datatype', {}).get('from_function', False)
                     and (x.get('datatype', {}).get('type', None)
                          in ['any', 'instance']))):
                    x['datatype'] = {'type': 'scalar', 'subtype': 'string'}
                x.get('datatype', {}).pop('from_function', False)
        self.debug('%s comm_kws:\n%s', attr_comm, self.pprint(comm_kws, 1))
        setattr(self, attr_comm, new_comm(**comm_kws))
        setattr(self, '%s_kws' % attr_comm, comm_kws)

    def _init_comms(self, name, **kwargs):
        r"""Parse keyword arguments for input/output comms."""
        self._init_single_comm('input', self.inputs)
        try:
            self._init_single_comm('output', self.outputs)
        except BaseException:
            self.icomm.close()
            self.icomm.disconnect()
            raise
        # Apply keywords dependent on comms
        if self.icomm.any_files:
            kwargs.setdefault('timeout_send_1st', 60)
        self.timeout_send_1st = kwargs.pop('timeout_send_1st', self.timeout)
        self.debug('Final env:\n%s', self.pprint(self.env, 1))

    def __setstate__(self, state):
        super(ConnectionDriver, self).__setstate__(state)
        if self.as_process:
            self.task_thread.connection = self

    @property
    def model_env(self):
        r"""dict: Mapping between model name and opposite comm
        environment variables that need to be provided to the model."""
        out = {}
        for x in [self.icomm, self.ocomm]:
            if x._commtype == 'mpi':
                continue
            iout = x.model_env
            for k, v in iout.items():
                if k in out:
                    out[k].update(v)
                else:
                    out[k] = v
        return out
        
    def get_flag_attr(self, attr):
        r"""Return the flag attribute."""
        if hasattr(self, 'shared') and (attr in self.shared):
            return self.shared[attr]
        return super(ConnectionDriver, self).get_flag_attr(attr)

    def set_flag_attr(self, attr, value=True):
        r"""Set a flag."""
        if hasattr(self, 'shared') and (attr in self.shared):
            exist = self.shared[attr]
            if value:
                exist.set()
            else:
                exist.clear()
            self.shared[attr] = exist
            return
        super(ConnectionDriver, self).set_flag_attr(attr, value=value)

    @property
    def nrecv(self):
        r"""int: Number of messages received."""
        return self.shared['nrecv']

    @nrecv.setter
    def nrecv(self, x):
        self.shared['nrecv'] = x

    @property
    def nsent(self):
        r"""int: Number of messages sent."""
        return self.shared['nsent']

    @nsent.setter
    def nsent(self, x):
        self.shared['nsent'] = x

    @property
    def nproc(self):
        r"""int: Number of messages processed."""
        return self.shared['nproc']

    @nproc.setter
    def nproc(self, x):
        self.shared['nproc'] = x

    @property
    def state(self):
        r"""str: Current state of the connection."""
        return self.shared['state']

    @state.setter
    def state(self, x):
        if hasattr(self, 'shared'):
            self.shared['state'] = x

    @property
    def close_state(self):
        r"""str: State of the connection at close."""
        return self.shared['close_state']

    @close_state.setter
    def close_state(self, x):
        self.shared['close_state'] = x

    @property
    def can_run_remotely(self):
        r"""bool: True if process should be run remotely."""
        return (self.as_process and (not self.in_process)
                and self.is_alive()
                and self.task_thread.is_open())

    @run_remotely
    def wait_for_route(self, timeout=None):
        r"""Wait until messages have been routed."""
        T = self.start_timeout(timeout, key_suffix='.route')
        while ((not T.is_out)
               and (self.icomm.n_msg > 0)
               and (self.nrecv != self.nsent)):  # pragma: debug
            self.sleep()
        self.stop_timeout(key_suffix='.route')
        return (self.nrecv == self.nsent)

    @property
    @run_remotely
    def is_valid(self):
        r"""bool: Returns True if the connection is open and the parent class
        is valid."""
        with self.lock:
            return (super(ConnectionDriver, self).is_valid
                    and self.is_comm_open and not (self.single_use and self._used))

    @property
    @run_remotely
    def is_comm_open(self):
        r"""bool: Returns True if both communicators are open."""
        with self.lock:
            return (self.icomm.is_open and self.ocomm.is_open
                    and not self.check_flag_attr('_comm_closed'))

    @property
    @run_remotely
    def is_comm_closed(self):
        r"""bool: Returns True if both communicators are closed."""
        with self.lock:
            return self.icomm.is_closed and self.ocomm.is_closed

    @property
    @run_remotely
    def n_msg(self):
        r"""int: Number of messages waiting in input communicator."""
        with self.lock:
            return self.icomm.n_msg_recv

    @run_remotely
    def open_comm(self):
        r"""Open the communicators."""
        self.debug('')
        with self.lock:
            if self.check_flag_attr('_comm_closed'):
                self.debug('Aborted as comm closed')
                return
            try:
                self.icomm.open()
                self.ocomm.open()
            except BaseException:
                self.close_comm()
                raise
        self.debug('Returning')

    @run_remotely
    def close_comm(self):
        r"""Close the communicators."""
        self.debug('')
        with self.lock:
            self.set_flag_attr('_comm_closed')
            self.set_flag_attr('_skip_after_loop')
            # Capture errors for both comms
            ie = None
            oe = None
            try:
                if getattr(self, 'icomm', None) is not None:
                    self.icomm.close()
                    self.icomm.disconnect()
            except BaseException as e:
                ie = e
            try:
                if getattr(self, 'ocomm', None) is not None:
                    self.ocomm.close()
                    self.ocomm.disconnect()
            except BaseException as e:
                oe = e
            if ie:
                raise ie
            if oe:
                raise oe
        self.debug('Returning')

    def start(self):
        r"""Open connection before running."""
        if not self.as_process:
            self.open_comm()
            Tout = self.start_timeout()
            while (not self.is_comm_open) and (not Tout.is_out):
                self.sleep()
            self.stop_timeout()
            if not self.is_comm_open:
                raise Exception("Connection never finished opening.")
        super(ConnectionDriver, self).start()
        self.debug('Started connection process')
        if self.as_process:
            self.wait_flag_attr('loop_flag', timeout=120.0)
            self.icomm.disconnect()
            self.ocomm.disconnect()

    def graceful_stop(self, timeout=None, **kwargs):
        r"""Stop the driver, first waiting for the input comm to be empty.

        Args:
            timeout (float, optional): Max time that should be waited. Defaults
                to None and is set to attribute timeout.
            **kwargs: Additional keyword arguments are passed to the parent
                class's graceful_stop method.

        """
        self.debug('')
        with self.lock:
            self.set_close_state('stop')
            self.set_flag_attr('_skip_after_loop')
        self.drain_input(timeout=timeout)
        self.wait_for_route(timeout=timeout)
        self.drain_output(timeout=timeout)
        super(ConnectionDriver, self).graceful_stop()
        self.debug('Returning')

    @run_remotely
    def remove_model(self, direction, name):
        r"""Remove a model from the list of models.

        Args:
            direction (str): Direction of model.
            name (str): Name of model exiting.

        Returns:
            bool: True if all of the input/output models have signed
                off; False otherwise.

        """
        self.debug('')
        with self.lock:
            if name in self.models[direction]:
                self.models[direction].remove(name)
            self.debug(("%s model '%s' signed off."
                        "\n\tInput  models: %d"
                        "\n\tOutput models: %d")
                       % (direction.title(), name,
                          len(self.models["input"]),
                          len(self.models["output"])))
            return (len(self.models[direction]) == 0)

    @run_remotely
    def on_model_exit_remote(self, direction, name,
                             errors=False):
        r"""Drain input and then close it (on the remote process).

        Args:
            direction (str): Direction of model.
            name (str): Name of model exiting.
            errors (list, optional): Errors generated by the
                model. Defaults to False.

        Returns:
            bool: True if all of the input/output models have signed
                off; False otherwise.

        """
        if not self.remove_model(direction, name):
            self.debug("%s models remain: %s",
                       direction, self.models[direction])
            return False
        if not self.is_alive():
            return False
        self.debug("All %s models have signed off.", direction)
        if (((self.onexit not in [None, 'on_model_exit', 'pass'])
             and (not errors))):
            self.debug("Calling onexit = '%s'" % self.onexit)
            getattr(self, self.onexit)()
        if not errors:
            if direction == 'output':
                T = self.start_timeout(60, key_suffix='.model_exit')
                while (not T.is_out) and self.models['input']:
                    self.debug("remaining input models: %s",
                               self.models['input'])
                    self.sleep(10 * self.sleeptime)
                self.stop_timeout(key_suffix='.model_exit')
                self.drain_input(timeout=self.timeout)
        if direction == 'input':
            if not errors:
                self.wait_for_route(timeout=self.timeout)
            with self.lock:
                self.icomm.close()
        elif direction == 'output':
            with self.lock:
                # self.icomm.close()
                self.ocomm.close()
        self.set_close_state('%s model exit' % direction)
        self.debug('Exit of %s model triggered close', direction)
        self.set_break_flag()
        return True

    def on_model_exit(self, direction, name, errors=False):
        r"""Drain input and then close it."""
        self.debug('%s model %s exiting', direction.title(), name)
        if self.on_model_exit_remote(direction, name,
                                     errors=errors):
            self.wait()
            self.debug('Finished')

    def do_terminate(self):
        r"""Stop the driver by closing the communicators."""
        self.debug('')
        self.set_close_state('terminate')
        self.close_comm()
        if self.as_process:
            self.task_thread.terminate()
        super(ConnectionDriver, self).do_terminate()

    def cleanup(self):
        r"""Ensure that the communicators are closed."""
        self.close_comm()
        if self.as_process:
            self.task_thread.close()
        super(ConnectionDriver, self).cleanup()

    @run_remotely
    def printStatus(self, beg_msg='', end_msg='',
                    verbose=False, return_str=False):
        r"""Print information on the status of the ConnectionDriver.

        Arguments:
            beg_msg (str, optional): Additional message to print at beginning.
            end_msg (str, optional): Additional message to print at end.
            verbose (bool, optional): If True, the status of
                individual comms will be displayed. Defaults to
                False.
            return_str (bool, optional): If True, the message string is
                returned. Defaults to False.

        """
        msg = beg_msg
        msg += '%-50s' % (self.__module__.split('.')[-1] + '(' + self.name + '): ')
        msg += '\n\t'
        msg += '%-30s' % ('last action: ' + self.state)
        msg += '%-25s' % ('is_open(%s, %s), ' % (self.icomm.is_open,
                                                 self.ocomm.is_open))
        msg += '%-15s' % (str(self.nrecv) + ' received, ')
        msg += '%-15s' % (str(self.nproc) + ' processed, ')
        msg += '%-15s' % (str(self.nsent) + ' sent, ')
        msg += '%-20s' % (str(self.icomm.n_msg) + ' ready to recv')
        msg += '%-20s' % (str(self.ocomm.n_msg) + ' ready to send')
        with self.lock:
            if self.close_state:
                msg += '%-30s' % ('close state: ' + self.close_state)
        msg += end_msg
        if not return_str:
            print(msg)
        if verbose:
            i_msg = self.icomm.printStatus(return_str=return_str)
            o_msg = self.ocomm.printStatus(return_str=return_str)
            if return_str:
                msg += '\n%s\n%s' % (i_msg, o_msg)
        return msg

    @run_remotely
    def confirm_input(self, timeout=None):
        r"""Confirm receipt of messages from input comm."""
        T = self.start_timeout(timeout, key_suffix='.confirm_input')
        while not T.is_out:  # pragma: debug
            with self.lock:
                if (not self.icomm.is_open):
                    break
                elif self.icomm.is_confirmed_recv:
                    break
            self.sleep(10 * self.sleeptime)
        self.stop_timeout(key_suffix='.confirm_input')

    @run_remotely
    def confirm_output(self, timeout=None):
        r"""Confirm receipt of messages from output comm."""
        T = self.start_timeout(timeout, key_suffix='.confirm_output')
        while not T.is_out:  # pragma: debug
            with self.lock:
                if (not self.ocomm.is_open):
                    break
                elif self.ocomm.is_confirmed_send:
                    break
            self.sleep(10 * self.sleeptime)
        self.stop_timeout(key_suffix='.confirm_output')

    @run_remotely
    def drain_input(self, timeout=None):
        r"""Drain messages from input comm."""
        T = self.start_timeout(timeout, key_suffix='.drain_input')
        while not T.is_out:
            with self.lock:
                if (not (self.icomm.is_open
                         or self.was_terminated)):
                    break
                elif ((self.icomm.n_msg_recv_drain == 0)
                      and self.icomm.is_confirmed_recv):
                    break
            self.sleep()
        self.stop_timeout(key_suffix='.drain_input')

    @run_remotely
    def drain_output(self, timeout=None, dont_confirm_eof=False):
        r"""Drain messages from output comm."""
        nwait = 0
        if dont_confirm_eof:
            nwait += 1
        T = self.start_timeout(timeout, key_suffix='.drain_output')
        while not T.is_out:
            with self.lock:
                if (not (self.ocomm.is_open
                         or self.was_terminated)):  # pragma: no cover
                    break
                elif ((self.ocomm.n_msg_send_drain <= nwait)
                      and self.ocomm.is_confirmed_send):
                    break
            self.sleep()  # pragma: no cover
        self.stop_timeout(key_suffix='.drain_output')

    def before_loop(self):
        r"""Actions to perform prior to sending messages."""
        self.state = 'before loop'
        try:
            if self.as_process:
                self.task_thread.start()
            self.open_comm()
            self.sleep()  # Help ensure senders/receivers connected before messages
            self.debug('Running in %s, is_valid = %s', os.getcwd(), str(self.is_valid))
            assert self.is_valid
        except BaseException:  # pragma: debug
            self.printStatus()
            self.exception('Could not prep for loop (is_open = (%s, %s)).' % (
                self.icomm.is_open, self.ocomm.is_open))
            self.close_comm()
            self.set_break_flag()
            if self.as_process:
                self.task_thread.terminate()

    def after_loop_process(self):
        r"""Actions to preform after loop for process."""
        self.debug("After loop process")
        self.task_thread.set_break_flag()
        self.task_thread.wait()

    def after_loop(self):
        r"""Actions to perform after sending messages."""
        self.state = 'after loop'
        self.debug('')
        # Close input comm in case loop did not
        self.confirm_input(timeout=False)
        self.debug('Confirmed input')
        if self.check_flag_attr('_skip_after_loop') and self.as_process:
            self.after_loop_process()
        with self.lock:
            self.debug('Acquired lock')
            if self.check_flag_attr('_skip_after_loop'):
                self.debug("After loop skipped.")
                return
            self.icomm.close()
        # Send EOF in case the model didn't
        if not self.single_use:
            self.send_eof()
        # Do not close output comm in case model/connection still receiving
        if self.as_process and self.ocomm.touches_model:
            self.drain_output(timeout=False, dont_confirm_eof=True)
        self.debug('Finished')
        if self.as_process:
            self.after_loop_process()

    def recv_message(self, **kwargs):
        r"""Get a new message to send.

        Args:
            **kwargs: Additional keyword arguments are passed to the appropriate
                recv method.

        Returns:
            CommMessage, bool: False if no more messages, message otherwise.

        """
        assert self.in_process
        kwargs.setdefault('timeout', 0)
        with self.lock:
            if self.icomm.is_closed:
                return False
            msg = self.icomm.recv(return_message_object=True, **kwargs)
            self.errors += self.icomm.errors
        if msg.header and ('model' in msg.header.get('__meta__', {})):
            self.models_recvd.setdefault(msg.header['__meta__']['model'], 0)
            self.models_recvd[msg.header['__meta__']['model']] += 1
            if ((self.models_recvd[msg.header['__meta__']['model']] == 1
                 and msg.header['__meta__']['model'] not in self.models['input'])):
                self.models['input'].append(msg.header['__meta__']['model'])
        if msg.flag == CommBase.FLAG_EOF:
            return self.on_eof(msg)
        if msg.flag == CommBase.FLAG_SUCCESS:
            return msg
        else:
            return bool(msg.flag)

    def on_eof(self, msg):
        r"""Actions to take when EOF received.

        Args:
            msg (CommMessage): Message object that provided the EOF.

        Returns:
            CommMessage, bool: Value that should be returned by recv_message on EOF.

        """
        with self.lock:
            self.debug('EOF received')
            self.state = 'eof'
            self.set_close_state('eof')
            self.set_break_flag()
        self.debug('After EOF')
        return False

    def on_message(self, msg):
        r"""Process a message.

        Args:
            msg (bytes, str): Message to be processed.

        Returns:
            bytes, str: Processed message.

        """
        if (self.ocomm._send_serializer) and self.icomm.serializer.initialized:
            self.update_serializer(msg)
        for t in self.transform:
            msg.args = t(msg.args)
        for x in self.callbacks:
            x(msg)
        return msg

    def update_serializer(self, msg):
        r"""Update the serializer for the output comm based on input."""
        self.debug('Before update:\n  icomm:%s\n  ocomm:%s\n'
                   % ("\n".join(self.icomm.get_status_message(nindent=1)[0][1:]),
                      "\n".join(self.ocomm.get_status_message(nindent=1)[0][1:])))
        for t in self.transform:
            if isinstance_component(t, 'transform'):
                t.set_original_datatype(msg.stype)
                msg.stype = t.transformed_datatype
        if self.transform:
            msg.sinfo = {}
        # This can be removed if send_message is set up to update and send the
        # received message rather than create a new one by sending msg.args
        self.ocomm.update_serializer_from_message(msg)
        self.debug('After update:\n  icomm:\n%s\n  ocomm:\n%s\n'
                   % ("\n".join(self.icomm.get_status_message(nindent=1)[0][1:]),
                      "\n".join(self.ocomm.get_status_message(nindent=1)[0][1:])))

    def _send_message(self, *args, **kwargs):
        r"""Send a single message.

        Args:
            *args: Arguments are passed to the output comm send method.
            *kwargs: Keyword arguments are passed to the output comm send method.

        Returns:
            bool: Success or failure of send.

        """
        with self.lock:
            if self.ocomm.is_closed:
                return False
            return self.ocomm.send_message(*args, **kwargs)
        
    def _send_1st_message(self, *args, **kwargs):
        r"""Send the first message, trying multiple times.

        Args:
            *args: Arguments are passed to the output comm send method.
            *kwargs: Keyword arguments are passed to the output comm send method.

        Returns:
            bool: Success or failure of send.

        """
        self.ocomm._multiple_first_send = False
        T = self.start_timeout(self.timeout_send_1st,
                               key_suffix='.1st_send')
        flag = self._send_message(*args, **kwargs)
        self.ocomm.suppress_special_debug = True
        if (not flag) and (not self.ocomm._type_errors):
            self.debug("1st send failed, will keep trying for %f s in silence.",
                       float(self.timeout_send_1st))
            while ((not T.is_out) and (not flag)
                   and self.ocomm.is_open):  # pragma: debug
                flag = self._send_message(*args, **kwargs)
                if not flag:
                    self.sleep()
        self.stop_timeout(key_suffix='.1st_send')
        self.ocomm.suppress_special_debug = False
        self._first_send_done = True
        if not flag:
            self.error("1st send failed.")
        else:
            self.debug("1st send succeded")
        return flag

    def send_eof(self, **kwargs):
        r"""Send EOF message.

        Returns:
            bool: Success or failure of send.

        """
        with self.lock:
            if self._eof_sent:  # pragma: debug
                self.debug('Already sent EOF')
                return False
            self._eof_sent = True
        self.debug('Sent EOF')
        msg = CommBase.CommMessage(flag=CommBase.FLAG_EOF,
                                   args=self.ocomm.eof_msg)
        return self.send_message(msg, **kwargs)

    def send_message(self, msg, **kwargs):
        r"""Send a single message.

        Args:
            msg (CommMessage): Message being sent.
            *kwargs: Keyword arguments are passed to the output comm send method.

        Returns:
            bool: Success or failure of send.

        """
        assert self.in_process
        self.debug('')
        with self.lock:
            self._used = True
        if (msg.header is not None) and ('model' in msg.header.get('__meta__', {})):
            kwargs.setdefault('header_kwargs', {})
            kwargs['header_kwargs'].setdefault('__meta__', {})
            kwargs['header_kwargs']['__meta__'].setdefault(
                'model', msg.header['__meta__']['model'])
        kws_prepare = {k: kwargs.pop(k) for k in self.ocomm._prepare_message_kws
                       if k in kwargs}
        msg_out = self.ocomm.prepare_message(msg.args, **kws_prepare)
        if self._first_send_done:
            flag = self._send_message(msg_out, **kwargs)
        else:
            flag = self._send_1st_message(msg_out, **kwargs)
        # if self.single_use:
        #     with self.lock:
        #         self.debug('Used')
        #         self.icomm.drain_messages()
        #         self.icomm.close()
        self.errors += self.ocomm.errors
        return flag

    def set_close_state(self, state):
        r"""Set the close state if its not already set."""
        out = False
        with self.lock:
            if not self.close_state:
                self.debug("Setting close state to %s", state)
                self.close_state = state
                out = True
        return out

    def run_loop(self):
        r"""Run the driver. Continue looping over messages until there are not
        any left or the communication channel is closed.
        """
        self.state = 'in loop'
        # if not self.is_valid:
        if (((self.single_use and self._used)
             or self.check_flag_attr('_comm_closed'))):
            self.debug("Breaking loop")
            self.set_close_state('invalid')
            self.set_break_flag()
            return
        # Receive a message
        self.state = 'receiving'
        msg = self.recv_message()
        if msg is False:
            self.debug('No more messages')
            self.set_break_flag()
            self.set_close_state('receiving')
            return
        if (msg is True) or (isinstance(msg, CommBase.CommMessage)
                             and (msg.flag != CommBase.FLAG_SUCCESS)):
            self.state = 'waiting'
            self.verbose_debug(':run: Waiting for next message.')
            self.sleep()
            return
        self.nrecv += 1
        self.state = 'received'
        if isinstance(msg.args, bytes):
            self.debug('Received message that is %d bytes from %s.',
                       len(msg.args), self.icomm.address)
        elif isinstance(msg.args, np.ndarray):
            self.debug('Received array with shape %s and data type %s from %s',
                       msg.args.shape, msg.args.dtype, self.icomm.address)
        else:
            self.debug('Received message of type %s from %s',
                       type(msg.args), self.icomm.address)
        # Process message
        self.state = 'processing'
        msg = self.on_message(msg)
        if msg is False:  # pragma: debug
            self.error('Could not process message.')
            self.set_break_flag()
            self.set_close_state('processing')
            return
        self.nproc += 1
        self.state = 'processed'
        self.debug('Processed message.')
        # Send a message
        self.state = 'sending'
        ret = self.send_message(msg)
        if ret is False:
            self.error('Could not send message.')
            self.set_break_flag()
            self.set_close_state('sending')
            return
        self.nsent += 1
        self.state = 'sent'
        self.debug('Sent message to %s.', self.ocomm.address)<|MERGE_RESOLUTION|>--- conflicted
+++ resolved
@@ -261,22 +261,6 @@
         'output_pattern': {'type': 'string',
                            'enum': ['cycle', 'broadcast', 'scatter'],
                            'default': 'broadcast'},
-<<<<<<< HEAD
-        'translator': {'type': 'array',
-                       'items': {'oneOf': [
-                           {'type': 'function'},
-                           {'$ref': '#/definitions/transform'}]}},
-        'onexit': {'type': 'string'},
-        'callbacks': {'type': 'array', 'default': [],
-                      'items': {'oneOf': [
-                          {'type': 'function'},
-                          {'type': 'object',
-                           'properties': {
-                               'function': {'type': 'function'},
-                               'interval': {'type': 'integer',
-                                            'default': 1}},
-                           'required': ['function']}]}}}
-=======
         'transform': {'type': 'array',
                       'items': {'anyOf': [
                           {'$ref': '#/definitions/transform'},
@@ -295,8 +279,16 @@
                                 'obj', 'pandas', 'pickle', 'ply', 'table',
                                 'wofost', 'yaml']},
         'onexit': {'type': 'string'},
-        'working_dir': {'type': 'string'}}
->>>>>>> 5abe5b25
+        'working_dir': {'type': 'string'},
+        'callbacks': {'type': 'array', 'default': [],
+                      'items': {'oneOf': [
+                          {'type': 'function'},
+                          {'type': 'object',
+                           'properties': {
+                               'function': {'type': 'function'},
+                               'interval': {'type': 'integer',
+                                            'default': 1}},
+                           'required': ['function']}]}}}
     _schema_excluded_from_class_validation = ['inputs', 'outputs']
     _schema_additional_kwargs_base = {
         'pushProperties': {
@@ -339,17 +331,9 @@
             self.transform = [self.transform]
         for i, t in enumerate(self.transform):
             if isinstance(t, dict):
-<<<<<<< HEAD
-                t = create_component('transform', **t)
-            if not hasattr(t, '__call__'):
-                raise ValueError("Translator %s not callable." % t)
-            self.translator.append(t)
-        # Check callbacks
-=======
                 self.transform[i] = create_component('transform', **t)
             if not hasattr(self.transform[i], '__call__'):
                 raise ValueError(f"Transform {self.transform[i]} not callable.")
->>>>>>> 5abe5b25
         if (onexit is not None) and (not hasattr(self, onexit)):
             raise ValueError("onexit '%s' is not a class method." % onexit)
         self.onexit = onexit
