--- conflicted
+++ resolved
@@ -40,13 +40,6 @@
 
     Args:
         name (str): Name that should be used to set names of input/output comms.
-<<<<<<< HEAD
-        icomm_kws (dict, optional): Keyword arguments for the input communicator.
-        ocomm_kws (dict, optional): Keyword arguments for the output communicator.
-        translator (str, func, optional): Function or string specifying a function
-            that should be used to translate messages from the input communicator(s)
-            before passing them to the output communicator(s). If a string, the
-=======
         inputs (list, optional): One or more dictionaries containing keyword
             arguments for constructing input communicators. Defaults to an
             empty dictionary if not provided.
@@ -56,7 +49,6 @@
         translator (str, func, optional): Function or string specifying function
             that should be used to translate messages from the input communicator
             before passing them to the output communicator. If a string, the
->>>>>>> e5352e11
             format should be "<package.module>:<function>" so that <function>
             can be imported from <package>. Defaults to None and messages are
             passed directly. This can also be a list of functions/strings that
@@ -106,7 +98,7 @@
         'inputs': {'type': 'array', 'minItems': 1,
                    'items': {'anyOf': [{'$ref': '#/definitions/comm'},
                                        {'$ref': '#/definitions/file'}]},
-<<<<<<< HEAD
+                   'default': [{}],
                    'description': (
                        'One or more name(s) of model output channel(s) '
                        'and/or new channel/file objects that the '
@@ -117,6 +109,7 @@
         'outputs': {'type': 'array', 'minItems': 1,
                     'items': {'anyOf': [{'$ref': '#/definitions/comm'},
                                         {'$ref': '#/definitions/file'}]},
+                    'default': [{}],
                     'description': (
                         'One or more name(s) of model input channel(s) '
                         'and/or new channel/file objects that the '
@@ -124,31 +117,15 @@
                         'A full description of file entries and the '
                         'available options can be found :ref:`here<'
                         'yaml_file_options>`.')},
-=======
-                   'default': [{}],
-                   'description': ('One or more name(s) of model output(s) '
-                                   'and/or new comm/file objects that the '
-                                   'connection should receive messages from.')},
-        'outputs': {'type': 'array', 'minItems': 1,
-                    'items': {'anyOf': [{'$ref': '#/definitions/comm'},
-                                        {'$ref': '#/definitions/file'}]},
-                    'default': [{}],
-                    'description': ('One or more name(s) of model input(s) '
-                                    'and/or new comm/file objects that the '
-                                    'connection should send messages to.')},
->>>>>>> e5352e11
         'translator': {'type': 'array',
                        'items': {'oneOf': [
                            {'type': 'function'},
                            {'$ref': '#/definitions/transform'}]}},
         'onexit': {'type': 'string'}}
-<<<<<<< HEAD
     _schema_excluded_from_class_validation = ['inputs', 'outputs']
     _cleanup_attr = Driver._cleanup_attr + [
         '_comm_opened', '_comm_closed', '_skip_after_loop', 'shared',
         'tasks', 'tasks_return', 'task_thread', 'task_break_flag']
-=======
->>>>>>> e5352e11
 
     @property
     def _is_input(self):
