--- conflicted
+++ resolved
@@ -1727,17 +1727,6 @@
             return tool.call(out_comp, out=out, additional_args=additional_objs,
                              **kwargs_link)
 
-<<<<<<< HEAD
-    # @classmethod
-    # def init_asan_env(cls, out):
-    #     r"""Add environment variables to preload the ASAN libraries."""
-    #     if not (cls.asan_flags and cls.asan_libenv and cls.object_tool
-    #             and not platform._is_win):
-    #         return
-    #     lib = cls.asan_library()
-    #     if lib:
-    #         out[cls.asan_libenv] = lib
-=======
     @classmethod
     def init_asan_env(cls, out):
         r"""Add environment variables to preload the ASAN libraries."""
@@ -1747,7 +1736,6 @@
         lib = cls.asan_library()
         if lib:
             out[cls.asan_libenv] = lib
->>>>>>> 904eb104
 
     @classmethod
     def asan_library(cls):
