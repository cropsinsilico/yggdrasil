--- conflicted
+++ resolved
@@ -646,24 +646,15 @@
         return tools.get_env_prefixes()
             
     @classmethod
-<<<<<<< HEAD
-    def get_search_path(cls, conda_only=False, libtype=None):
-        r"""Determine the paths searched by the tool for external library files.
-
-        Args:
-            conda_only (bool, optional): If True, only the search paths as
-                indicated by a conda environment are returned. Defaults to False.
-            libtype (str, optional): Library type being searched for.
-                Defaults to None.
-=======
-    def get_search_path(cls, env_only=False):
+    def get_search_path(cls, env_only=False, libtype=None):
         r"""Determine the paths searched by the tool for external library files.
 
         Args:
             env_only (bool, optional): If True, only the search paths as
                 indicated by a virtualenv/conda environment are returned.
                 Defaults to False.
->>>>>>> e416f7f7
+            libtype (str, optional): Library type being searched for.
+                Defaults to None.
 
         Returns:
             list: List of paths that the tools will search.
@@ -1060,11 +1051,7 @@
     linker_attributes = {}
     linker_base_classes = None
     combine_with_linker = None
-<<<<<<< HEAD
-    search_path_conda = ['include']
-=======
-    search_path_env = 'include'
->>>>>>> e416f7f7
+    search_path_env = ['include']
 
     def __init__(self, **kwargs):
         for k in ['linker', 'archiver', 'linker_flags', 'archiver_flags']:
@@ -1083,7 +1070,7 @@
         if platform._is_win:  # pragma: windows
             if not cls.is_gnu:
                 cls.object_ext = '.obj'
-            cls.search_path_conda.append(os.path.join('Library', 'include'))
+            cls.search_path_env.append(os.path.join('Library', 'include'))
         if cls.no_separate_linking:
             cls.is_linker = True
             cls.compile_only_flag = None
@@ -1444,15 +1431,11 @@
             cls.library_prefix = ''
             cls.library_ext = '.dll'
             cls.executable_ext = '.exe'
-<<<<<<< HEAD
-            cls.search_path_conda = 'DLLs'
+            cls.search_path_env = 'DLLs'
             if cls.is_gnu:
                 cls.library_ext += '.a'
-                cls.search_path_conda = ['DLLs', 'lib']
+                cls.search_path_env = ['DLLs', 'lib']
                 cls.library_prefix = 'lib'
-=======
-            cls.search_path_env = 'DLLs'
->>>>>>> e416f7f7
         elif platform._is_mac:
             # TODO: Dynamic library by default on windows?
             # cls.shared_library_flag = '-dynamiclib'
@@ -1705,16 +1688,11 @@
         for k in ['shared_library_flag']:
             setattr(cls, k, None)
         if platform._is_win:  # pragma: windows
-<<<<<<< HEAD
             if cls.is_gnu:
                 cls.library_ext = '.a'
             else:
                 cls.library_ext = '.lib'
-            cls.search_path_conda = os.path.join('Library', 'lib')
-=======
-            cls.library_ext = '.lib'
             cls.search_path_env = os.path.join('Library', 'lib')
->>>>>>> e416f7f7
         else:
             cls.library_ext = '.a'
 
