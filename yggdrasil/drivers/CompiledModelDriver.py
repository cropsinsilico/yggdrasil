--- conflicted
+++ resolved
@@ -185,14 +185,8 @@
             reg = get_compilation_tool_registry(cls.tooltype)
             if 'by_language' not in reg:
                 reg['by_language'] = OrderedDict()
-<<<<<<< HEAD
-            for lang in languages:
-                if lang not in reg['by_language']:
-                    reg['by_language'][lang] = OrderedDict()
-=======
             if 'by_toolset' not in reg:
                 reg['by_toolset'] = OrderedDict()
->>>>>>> 3e557dfb
             for x in [cls.toolname] + cls.aliases:
                 # Register by toolname
                 if (x in reg) and (str(reg[x]) != str(cls)):  # pragma: debug
@@ -203,24 +197,18 @@
                 reg[x] = cls
                 # Register by language
                 for lang in languages:
-<<<<<<< HEAD
-=======
                     reg['by_language'].setdefault(lang, OrderedDict())
->>>>>>> 3e557dfb
                     if x in reg['by_language'][lang]:  # pragma: debug
                         raise ValueError(("%s toolname '%s' already registered for "
                                           "%s language.")
                                          % (cls.tooltype.title(), x, lang))
                     reg['by_language'][lang][x] = cls
-<<<<<<< HEAD
-=======
                 # Register by toolset
                 for t in cls.compatible_toolsets:
                     reg['by_toolset'].setdefault(t, OrderedDict())
                     for lang in languages:
                         reg['by_toolset'][t].setdefault(lang, [])
                         reg['by_toolset'][t][lang].append(cls)
->>>>>>> 3e557dfb
         return cls
 
 
