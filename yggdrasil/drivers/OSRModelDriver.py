--- conflicted
+++ resolved
@@ -187,13 +187,8 @@
             if target != 'cleanygg':
                 for x in cls.base_languages:
                     base_cls = import_component('model', x)
-<<<<<<< HEAD
-                    base_cls.compile_dependencies(toolname=toolname)
-                    env = base_cls.set_env_class(existing=env)
-=======
                     base_cls.compile_dependencies(toolname=toolname,
                                                   **kwargs)
->>>>>>> 5abe5b25
             elif not os.path.isfile(cls.executable_path):
                 return
             cmd = ['make', target] + flags
