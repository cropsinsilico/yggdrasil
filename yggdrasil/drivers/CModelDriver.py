import os
import re
import warnings
import copy
import shutil
import subprocess
import numpy as np
import sysconfig
from collections import OrderedDict
from yggdrasil import platform, tools, constants, rapidjson
from yggdrasil.drivers.CompiledModelDriver import (
    CompiledModelDriver, CompilerBase, LinkerBase, ArchiverBase,
    get_compilation_tool)
from yggdrasil.languages import get_language_dir
from yggdrasil.config import ygg_cfg
from numpy import distutils as numpy_distutils


_default_internal_libtype = 'object'
# if platform._is_win:  # pragma: windows
#     _default_internal_libtype = 'static'
_top_lang_dir = get_language_dir('c')


def get_OSX_SYSROOT():
    r"""Determin the path to the OSX SDK.

    Returns:
        str: Full path to the SDK directory if one is located. None
            otherwise.

    """
    fname = None
    if platform._is_mac:
        try:
            xcode_dir = subprocess.check_output(
                'echo "$(xcode-select -p)"', shell=True).decode("utf-8").strip()
        except BaseException:  # pragma: debug
            xcode_dir = None
        fname_try = []
        cfg_sdkroot = ygg_cfg.get('c', 'macos_sdkroot', None)
        if cfg_sdkroot:
            fname_try.append(cfg_sdkroot)
        if xcode_dir is not None:
            fname_base = os.path.join(xcode_dir, 'Platforms',
                                      'MacOSX.platform', 'Developer',
                                      'SDKs', 'MacOSX%s.sdk')
            fname_try += [
                fname_base % os.environ.get('MACOSX_DEPLOYMENT_TARGET', ''),
                fname_base % '',
                os.path.join(xcode_dir, 'SDKs', 'MacOSX.sdk')]
        if os.environ.get('SDKROOT', False):
            fname_try.insert(0, os.environ['SDKROOT'])
        for fcheck in fname_try:
            if os.path.isdir(fcheck):
                fname = fcheck
                break
    return fname


_osx_sysroot = get_OSX_SYSROOT()


class CCompilerBase(CompilerBase):
    r"""Base class for C compilers."""
    languages = ['c']
    default_executable_env = 'CC'
    default_flags_env = 'CFLAGS'
    default_flags = ['-g', '-Wall']
    # GCC & CLANG have similar call patterns
    linker_attributes = {'default_executable_env': 'LD',
                         'default_flags_env': 'LDFLAGS',
                         'search_path_envvar': ['LIBRARY_PATH', 'LD_LIBRARY_PATH']}
    search_path_envvar = ['C_INCLUDE_PATH']
    search_path_flags = ['-E', '-v', '-xc', '/dev/null']
    search_regex_begin = '#include "..." search starts here:'
    search_regex_end = 'End of search list.'
    search_regex = [r'(?:#include <...> search starts here:)|'
                    r'(?: ([^\n]+?)(?: \(framework directory\))?)\n']

    @staticmethod
    def before_registration(cls):
        r"""Operations that should be performed to modify class attributes prior
        to registration including things like platform dependent properties and
        checking environment variables for default settings.
        """
        if platform._is_mac:
            cls.linker_attributes = dict(cls.linker_attributes,
                                         search_path_flags=['-Xlinker', '-v'],
                                         search_regex=[r'\t([^\t\n]+)\n'],
                                         search_regex_begin='Library search paths:')
        elif platform._is_linux:
            cls.linker_attributes = dict(cls.linker_attributes,
                                         search_path_flags=['-Xlinker', '--verbose'],
                                         search_regex=[r'SEARCH_DIR\("=([^"]+)"\);'])
        CompilerBase.before_registration(cls)

    @classmethod
    def set_env(cls, *args, **kwargs):
        r"""Set environment variables required for compilation.

        Args:
            *args: Arguments are passed to the parent class's method.
            **kwargs: Keyword arguments  are passed to the parent class's
                method.

        Returns:
            dict: Environment variables for the model process.

        """
        out = super(CCompilerBase, cls).set_env(*args, **kwargs)
        if _osx_sysroot is not None:
            out['CONDA_BUILD_SYSROOT'] = _osx_sysroot
            out['SDKROOT'] = _osx_sysroot
            grp = re.search(r'MacOSX(?P<target>[0-9]+\.[0-9]+)?',
                            _osx_sysroot).groupdict()
            # This is only utilized on local installs where a
            # non-default SDK is installed in addition to the default
            if grp['target']:  # pragma: debug
                out['MACOSX_DEPLOYMENT_TARGET'] = grp['target']
        return out
    
    @classmethod
    def call(cls, args, **kwargs):
        r"""Call the compiler with the provided arguments. For |yggdrasil| C
        models will always be linked using the C++ linker since some parts of
        the interface library are written in C++."""
        if not kwargs.get('dont_link', False):
            kwargs.setdefault('linker_language', 'c++')
        return super(CCompilerBase, cls).call(args, **kwargs)
    
    @classmethod
    def get_search_path(cls, *args, **kwargs):
        r"""Determine the paths searched by the tool for external library files.

        Args:
            *args: Additional arguments are passed to the parent
                class's method.
            **kwargs: Additional keyword arguments are passed to the
                parent class's method.

        Returns:
            list: List of paths that the tools will search.

        """
        return super(CompilerBase, cls).get_search_path(*args, **kwargs)


class GCCCompiler(CCompilerBase):
    r"""Interface class for gcc compiler/linker."""
    toolname = 'gcc'
    platforms = ['MacOS', 'Linux', 'Windows']
    default_archiver = 'ar'
    linker_attributes = dict(
        CCompilerBase.linker_attributes,
        flag_options=OrderedDict(
            list(LinkerBase.flag_options.items())
            + list(CCompilerBase.linker_attributes.get('flag_options', {}).items())
            + [('library_rpath', '-Wl,-rpath')]))
    toolset = 'gnu'
    aliases = ['gnu-cc', 'gnu-gcc']

    @classmethod
    def is_installed(cls):
        r"""Determine if this tool is installed by looking for the executable.

        Returns:
            bool: True if the tool is installed, False otherwise.

        """
        out = super(GCCCompiler, cls).is_installed()
        # Disable gcc when it is an alias for clang
        if out and platform._is_mac:  # pragma: debug
            ver = cls.tool_version()
            if 'clang' in ver:
                out = False
        return out

    def dll2a(cls, dll, dst=None, overwrite=False):
        r"""Convert a window's .dll library into a static library.

        Args:
            dll (str): Full path to .dll library to convert.
            dst (str, optional): Full path to location where the new
                library should be saved. Defaults to None and will be
                set based on lib or will be placed in the same directory
                as dll.
            overwrite (bool, optional): If True, the static file will
                be created even if it already exists. Defaults to False.

        Returns:
            str: Full path to new .a static library.

        """
        # https://sourceforge.net/p/mingw-w64/wiki2/
        # Answer%20generation%20of%20DLL%20import%20library/
        base = os.path.splitext(os.path.basename(dll))[0]
        if dst is None:
            libbase = base
            if not libbase.startswith('lib'):
                libbase = 'lib' + libbase
            libdir = os.path.dirname(dll)
            dst = os.path.join(libdir, libbase + '.dll.a')
        if (not os.path.isfile(dst)) or overwrite:
            gendef = shutil.which("gendef")
            dlltool = shutil.which("dlltool")
            if gendef and dlltool:
                subprocess.check_call([gendef, dll])
                subprocess.check_call(
                    [dlltool, '-D', dll, '-d', '%s.def' % base, '-l', dst])
            else:
                dst = dll
        assert os.path.isfile(dst)
        return dst


class ClangCompiler(CCompilerBase):
    r"""Interface class for clang compiler/linker."""
    toolname = 'clang'
    platforms = ['MacOS', 'Linux', 'Windows']
    default_linker = 'clang'
    default_archiver = 'libtool'
    flag_options = OrderedDict(list(CCompilerBase.flag_options.items())
                               + [('sysroot', '--sysroot'),
                                  ('isysroot', {'key': '-isysroot',
                                                'prepend': True}),
                                  ('mmacosx-version-min',
                                   '-mmacosx-version-min=%s')])
    # Set to False since ClangLinker has its own class to handle
    # conflict between versions of clang and ld.
    is_linker = False
    toolset = 'llvm'

    @classmethod
    def get_flags(cls, *args, **kwargs):
        r"""Get a list of compiler flags."""
        with_asan = kwargs.pop('with_asan', False)
        out = super(ClangCompiler, cls).get_flags(*args, **kwargs)
        if '-fopenmp' in out:
            idx = out.index('-fopenmp')
            # new_flag = '-Xpreprocessor'
            new_flag = '-Xclang'
            if (idx > 0) and (out[idx - 1] != new_flag):
                out.insert(idx, new_flag)
        if with_asan:
            out += ['-fsanitize=address']
        return out
        

class MSVCCompiler(CCompilerBase):
    r"""Microsoft Visual Studio C Compiler."""
    toolname = 'cl'
    platforms = ['Windows']
    # TODO: Currently everything compiled as C++ on windows to allow use
    # of complex types. Use '/TC' instead of '/TP' for strictly C
    default_flags = ['/W4',      # Display all errors
                     '/Zi',      # Symbolic debug in .pdb (implies debug)
                     '/FS',      # Allow synchronous write to .pdb
                     # '/MD',
                     # '/MTd',     # Use LIBCMTD.lib to create multithreaded .exe
                     # '/Z7',      # Symbolic debug in .obj (implies debug)
                     "/EHsc",    # Catch C++ exceptions only (C don't throw C++)
                     '/TP',      # Treat all files as C++
                     "/nologo",  # Suppress startup banner
                     # Don't show errors from using scanf, strcpy, etc.
                     "-D_CRT_SECURE_NO_WARNINGS"]
    output_key = '/Fo%s'
    output_first = True
    default_linker = 'LINK'
    default_archiver = 'LIB'
    linker_switch = '/link'
    search_path_envvar = ['INCLUDE']
    search_path_flags = None
    version_flags = []
    product_exts = ['.dir', '.ilk', '.pdb', '.sln', '.vcxproj', '.vcxproj.filters',
                    '.exp', '.lib']
    combine_with_linker = True  # Must be explicit; linker is separate .exe
    linker_attributes = dict(GCCCompiler.linker_attributes,
                             default_executable=None,
                             default_executable_env='LINK',
                             output_key='/OUT:%s',
                             output_first=True,
                             output_first_library=False,
                             flag_options=OrderedDict(
                                 [('library_libs', ''),
                                  ('library_libs_nonstd', ''),
                                  ('library_dirs', '/LIBPATH:%s')]),
                             shared_library_flag='/DLL',
                             search_path_envvar=['LIB'],
                             search_path_flags=None)
    toolset = 'msvc'
    
    @staticmethod
    def before_registration(cls):
        r"""Operations that should be performed to modify class attributes prior
        to registration including things like platform dependent properties and
        checking environment variables for default settings.
        """
        compiler_path = shutil.which('cl.exe')
        linker_path = shutil.which('link.exe')
        if (((compiler_path and linker_path)
             and (os.path.dirname(compiler_path).lower()
                  != os.path.dirname(linker_path).lower()))):
            cls.linker_attributes['default_executable'] = os.path.join(
                os.path.dirname(compiler_path), os.path.basename(linker_path))
            assert os.path.isfile(
                cls.linker_attributes['default_executable'])
        CCompilerBase.before_registration(cls)
        
    @classmethod
    def tool_version(cls, **kwargs):  # pragma: windows
        r"""Determine the version of this tool.

        Args:
            **kwargs: Keyword arguments are passed to cls.call.

        Returns:
            str: Version of the tool.

        """
        out = super(MSVCCompiler, cls).tool_version()
        if 'Copyright' not in out:  # pragma: debug
            raise RuntimeError("Version call failed: %s" % out)
        return out.split('Copyright')[0]


# C Linkers
class LDLinker(LinkerBase):
    r"""Linker class for ld tool."""
    toolname = 'ld'
    # Languages disabled for ld by default to prevent it being
    # selected instead of the default which seems to be happening
    # on the CI
    languages = ['c']  # ['c', 'c++', 'fortran']
    default_executable_env = 'LD'
    default_flags_env = 'LDFLAGS'
    version_flags = ['-v']
    search_path_envvar = ['LIBRARY_PATH', 'LD_LIBRARY_PATH']

    @classmethod
    def tool_version(cls, **kwargs):
        r"""Determine the version of this tool.

        Args:
            **kwargs: Keyword arguments are passed to cls.call.

        Returns:
            str: Version of the tool.

        """
        out = super(LDLinker, cls).tool_version(**kwargs)
        if platform._is_mac:
            regex = r'PROJECT:ld64-(?P<version>\d+(?:\.\d+)?)'
        else:
            regex = (r'GNU ld \(GNU Binutils(?: for (?P<os>.+))?\) '
                     r'(?P<version>\d+(?:\.\d+){0,2})')
        match = re.search(regex, out)
        if match is None:  # pragma: debug
            raise RuntimeError(f"Could not locate version in string: {out}")
        return match.group('version')


class ClangLinker(LDLinker):
    r"""Interface class for clang linker (calls to ld)."""
    toolname = ClangCompiler.toolname
    aliases = ClangCompiler.aliases
    languages = ClangCompiler.languages
    platforms = ClangCompiler.platforms
    default_executable = ClangCompiler.default_executable
    toolset = ClangCompiler.toolset
    search_path_flags = ['-Xlinker', '-v']
    search_regex = [r'\t([^\t\n]+)\n']
    search_regex_begin = 'Library search paths:'
    flag_options = OrderedDict(LDLinker.flag_options,
                               **{'linker-version': '-mlinker-version=%s',
                                  'library_rpath': '-rpath',
                                  'library_libs_nonstd': ''})

    @staticmethod
    def before_registration(cls):
        r"""Operations that should be performed to modify class attributes prior
        to registration including things like platform dependent properties and
        checking environment variables for default settings.
        """
        LDLinker.before_registration(cls)
        if platform._is_win:  # pragma: windows
            # One windows clang calls the MSVC linker LINK.exe which does not
            # accept rpath. Runtime libraries must be in the same directory
            # as the executable or a directory in the PATH env variable.
            cls.flag_options.pop('library_rpath', None)

    @classmethod
    def tool_version(cls, **kwargs):
        r"""Determine the version of this tool.

        Args:
            **kwargs: Keyword arguments are passed to cls.call.

        Returns:
            str: Version of the tool.

        """
        out = super(LDLinker, cls).tool_version(**kwargs)
        regex = r'clang version (?P<version>\d+\.\d+\.\d+)'
        match = re.search(regex, out)
        if match is None:  # pragma: debug
            raise RuntimeError(f"Could not locate version in string: {out}")
        return match.group('version')
        
    @classmethod
    def get_flags(cls, *args, **kwargs):
        r"""Get a list of linker flags."""
        with_asan = kwargs.pop('with_asan', False)
        # Handle case where clang (10.0.0) is trying to pass
        # -platform_version to a version of ld64 that dosn't support
        # it (<520).
        # https://bugs.llvm.org/show_bug.cgi?id=44813
        # https://reviews.llvm.org/D71579
        # https://reviews.llvm.org/D74784
        ver = cls.tool_version()
        if int(ver.split('.')[0]) >= 10:
            ld_version = LDLinker.tool_version()
            if float(ld_version.split('.')[0]) < 520:  # pragma: version
                # No longer covered as the default conda
                # install no longer causes this configuration
                # to occur, but this will not be deprecated
                # as existing installs still have this mismatch
                kwargs['linker-version'] = ld_version
        out = super(ClangLinker, cls).get_flags(*args, **kwargs)
        if '-lstdc++' not in out:
            out.append('-lstdc++')
        if '-fopenmp' in out:
            out[out.index('-fopenmp')] = '-lomp'
            if 'conda' not in cls.get_executable(full_path=True):
                result = subprocess.check_output(
                    "find /usr/local -xdev -name '*libomp*'",
                    shell=True).splitlines()
                for x in result:
                    x_dir, x_file = os.path.split(x.decode("utf-8"))
                    if x_file.endswith(('libomp.dylib', 'libomp.a')):
                        out.append(f'-L{x_dir}')
                        break
        if with_asan:
            out += ['-fsanitize=address', '-shared-libasan']
        return out


# C Archivers
class ARArchiver(ArchiverBase):
    r"""Archiver class for ar tool."""
    toolname = 'ar'
    languages = ['c', 'c++', 'fortran']
    default_executable_env = 'AR'
    default_flags_env = None
    static_library_flag = 'rcs'
    output_key = ''
    output_first_library = True
    toolset = 'gnu'
    compatible_toolsets = ['llvm']
    search_path_envvar = ['LIBRARY_PATH']


class LibtoolArchiver(ArchiverBase):
    r"""Archiver class for libtool tool."""
    toolname = 'libtool'
    languages = ['c', 'c++']
    default_executable_env = 'LIBTOOL'
    static_library_flag = '-static'  # This is the default
    toolset = 'clang'
    search_path_envvar = ['LIBRARY_PATH']
    

class MSVCArchiver(ArchiverBase):
    r"""Microsoft Visual Studio C Archiver."""
    toolname = 'LIB'
    languages = ['c', 'c++']
    platforms = ['Windows']
    static_library_flag = None
    output_key = '/OUT:%s'
    toolset = 'msvc'
    compatible_toolsets = ['llvm']
    search_path_envvar = ['LIB']
    
    # @classmethod
    # def is_import_lib(cls, libpath):
    #     r"""Determine if a library is an import library or a static
    #     library.
        
    #     Args:
    #         libpath (str): Full path to library.

    #     Returns:
    #         bool: True if the library is an import library, False otherwise.

    #     """
    #     if (not os.path.isfile(libpath)) or (not libpath.endswith('.lib')):
    #         return False
    #     out = subprocess.check_output([cls.get_executable(full_path=True),
    #                                    '/list', libpath])
    #     files = set(out.splitlines())
    #     if any([f.endswith('.obj') for f in files]):
    #         return False
    #     return True

    
_incl_interface = _top_lang_dir
_incl_seri = os.path.join(_top_lang_dir, 'serialize')
_incl_comm = os.path.join(_top_lang_dir, 'communication')
_python_inc = ygg_cfg.get('c', 'python_include', None)
if (_python_inc is None) or (not os.path.isfile(_python_inc)):  # pragma: no cover
    _python_inc = sysconfig.get_paths()['include']
else:
    _python_inc = os.path.dirname(_python_inc)
try:
    if platform._is_win:  # pragma: windows
        libtype_order = ['static', 'shared']
    else:
        libtype_order = ['shared', 'static']
    _python_lib = ygg_cfg.get('c', 'python_%s' % libtype_order[0],
                              ygg_cfg.get('c', 'python_%s' % libtype_order[1], None))
    if (_python_lib is None) or (not os.path.isfile(_python_lib)):  # pragma: no cover
        _python_lib = tools.get_python_c_library(
            allow_failure=False, libtype=libtype_order[0])
except BaseException as e:  # pragma: debug
    warnings.warn("ERROR LOCATING PYTHON LIBRARY: %s" % e)
    _python_lib = None
_numpy_inc = numpy_distutils.misc_util.get_numpy_include_dirs()
_numpy_lib = None  # os.path.join(os.path.dirname(_numpy_inc[0]), 'lib', 'npymath.lib')


class CModelDriver(CompiledModelDriver):
    r"""Class for running C models."""

    _schema_subtype_description = ('Model is written in C.')
    _schema_properties = {
        'with_asan': {
            'type': 'boolean',
            'description': 'Compile with Clang ASAN.'}}
    _deprecated_drivers = ['GCCModelDriver']
    language = 'c'
    language_ext = ['.c', '.h']
    interface_library = 'ygg'
    supported_comms = ['ipc', 'zmq']
    supported_comm_options = {
        'ipc': {'platforms': ['MacOS', 'Linux']},
        'zmq': {'libraries': ['zmq', 'czmq']}}
    interface_dependencies = ['rapidjson']
    interface_directories = [_incl_interface]
    external_libraries = {
        'rapidjson': {'include': os.path.join(os.path.dirname(tools.__file__),
                                              'rapidjson', 'include',
                                              'rapidjson', 'rapidjson.h'),
                      'libtype': 'header_only',
                      'language': 'c'},
        'zmq': {'include': 'zmq.h',
                'libtype': 'shared',
                'language': 'c'},
        'czmq': {'include': 'czmq.h',
                 'libtype': 'shared',
                 'language': 'c'},
        'numpy': {'include': os.path.join(_numpy_inc[0], 'numpy',
                                          'arrayobject.h'),
                  'libtype': 'header_only',
                  'language': 'c'},
        'python': {'include': os.path.join(_python_inc, 'Python.h'),
                   'language': 'c'}}
    internal_libraries = {
        'ygg': {'source': os.path.join(_incl_interface, 'YggInterface.c'),
                'language': 'c',
                'linker_language': 'c++',  # Some dependencies are C++
                'internal_dependencies': ['regex', 'datatypes',
                                          'python_wrapper'],
                'external_dependencies': ['rapidjson',
                                          'python', 'numpy'],
                'include_dirs': [_incl_comm, _incl_seri],
                'compiler_flags': []},
        'regex_win32': {'source': 'regex_win32.cpp',
                        'directory': os.path.join(_top_lang_dir, 'regex'),
                        'language': 'c++',
                        'libtype': _default_internal_libtype,
                        'internal_dependencies': [],
                        'external_dependencies': []},
        'regex_posix': {'source': 'regex_posix.h',
                        'directory': os.path.join(_top_lang_dir, 'regex'),
                        'language': 'c',
                        'libtype': 'header_only',
                        'internal_dependencies': [],
                        'external_dependencies': []},
        'datatypes': {'directory': os.path.join(_top_lang_dir, 'datatypes'),
                      'language': 'c++',
                      'libtype': _default_internal_libtype,
                      'internal_dependencies': ['regex'],
                      'external_dependencies': ['rapidjson',
                                                'python', 'numpy'],
                      'include_dirs': []},
        'python_wrapper': {'source': 'python_wrapper.c',
                           'directory': _top_lang_dir,
                           'language': 'c',
                           'libtype': 'shared',
                           'external_dependencies': ['python', 'numpy'],
                           'linker_language': 'c',
                           'include_dirs': [_top_lang_dir]}}
    type_map = {
        'comm': 'comm_t*',
        'dtype': 'dtype_t*',
        'int': 'intX_t',
        'float': 'double',
        'string': 'char*',  # string_t',
        'array': 'json_array_t',
        'object': 'json_object_t',
        'integer': 'int',
        'number': 'double',
        'boolean': 'bool',
        'length': 'size_t',
        'null': 'void*',
        'uint': 'uintX_t',
        'complex': 'complex_X',
        'bytes': 'string_t',  # char*',
        'unicode': 'unicode_t',
        '1darray': '*',
        'ndarray': '*',
        'ply': 'ply_t',
        'obj': 'obj_t',
        'schema': 'schema_t',
        'flag': 'int',
        'class': 'python_class_t',
        'function': 'python_function_t',
        'instance': 'python_instance_t',
        'any': 'generic_t'}
    interface_map = {
        'import': '#include "YggInterface.h"',
        'input': 'yggInputType("{channel_name}", {datatype})',
        'output': 'yggOutputType("{channel_name}", {datatype})',
        'server': 'yggRpcServerType("{channel_name}", {datatype_in}, {datatype_out})',
        'client': 'yggRpcClientType("{channel_name}", {datatype_out}, {datatype_in})',
        'timesync': 'yggTimesync("{channel_name}", "{time_units}")',
        'send': 'flag = yggSend({channel_obj}, {outputs})',
        'recv': 'flag = yggRecv({channel_obj}, {input_refs})',
        'call': 'flag = rpcCall({channel_obj}, {outputs}, {inputs})',
    }
    type_class_map = {}
    function_param = {
        'import': '#include \"{filename}\"',
        'index': '{variable}[{index}]',
        'interface': '#include \"{interface_library}\"',
        'input': ('{channel} = yggInputType('
                  '\"{channel_name}\", {channel_type});'),
        'output': ('{channel} = yggOutputType('
                   '\"{channel_name}\", {channel_type});'),
        'recv_heap': 'yggRecvRealloc',
        'recv_stack': 'yggRecv',
        'recv_function': 'yggRecvRealloc',
        'send_function': 'yggSend',
        'not_flag_cond': '{flag_var} < 0',
        'flag_cond': '{flag_var} >= 0',
        'declare': '{type_name} {variable};',
        'init_array': 'init_json_array()',
        'init_object': 'init_json_object()',
        'init_schema': 'init_schema()',
        'init_ply': 'init_ply()',
        'init_obj': 'init_obj()',
        'init_class': 'init_python()',
        'init_function': 'init_python()',
        'init_instance': 'init_generic()',
        'init_any': 'init_generic()',
        'init_type_array': ('create_dtype_json_array({nitems}, '
                            '{items}, {use_generic})'),
        'init_type_object': ('create_dtype_json_object({nitems}, '
                             '{keys}, {values}, {use_generic})'),
        'init_type_ply': 'create_dtype_ply({use_generic})',
        'init_type_obj': 'create_dtype_obj({use_generic})',
        'init_type_1darray': ('create_dtype_1darray(\"{subtype}\", '
                              '{precision}, {length}, \"{units}\", '
                              '{use_generic})'),
        'init_type_ndarray': ('create_dtype_ndarray(\"{subtype}\", '
                              '{precision}, {ndim}, {shape}, '
                              '\"{units}\", {use_generic})'),
        'init_type_ndarray_arr': ('create_dtype_ndarray_arr(\"{subtype}\", '
                                  '{precision}, {ndim}, {shape}, '
                                  '\"{units}\", {use_generic})'),
        'init_type_scalar': ('create_dtype_scalar(\"{subtype}\", '
                             '{precision}, \"{units}\", '
                             '{use_generic})'),
        'init_type_default': ('create_dtype_default(\"{type}\", '
                              '{use_generic})'),
        'init_type_pyobj': ('create_dtype_pyobj(\"{type}\", '
                            '{use_generic})'),
        'init_type_empty': ('create_dtype_empty({use_generic})'),
        'init_type_schema': ('create_dtype_schema({use_generic})'),
        'copy_array': '{name} = copy_json_array({value});',
        'copy_object': '{name} = copy_json_object({value});',
        'copy_schema': '{name} = copy_schema({value});',
        'copy_ply': '{name} = copy_ply({value});',
        'copy_obj': '{name} = copy_obj({value});',
        'copy_class': '{name} = copy_python({value});',
        'copy_function': '{name} = copy_python({value});',
        'copy_instance': '{name} = copy_generic({value});',
        'copy_any': '{name} = copy_generic({value});',
        'free_array': 'free_json_array({variable});',
        'free_object': 'free_json_object({variable});',
        'free_schema': 'free_schema({variable});',
        'free_ply': 'free_ply({variable});',
        'free_obj': 'free_obj({variable});',
        'free_class': 'destroy_python({variable});',
        'free_function': 'destroy_python({variable});',
        'free_instance': 'free_generic({variable});',
        'free_any': 'free_generic({variable});',
        'print_float': 'printf("%f\\n", {object});',
        'print_int': 'printf("%i\\n", {object});',
        'print_uint': 'printf("%u\\n", {object});',
        'print_string': 'printf("%s\\n", {object});',
        'print_unicode': 'printf("%s\\n", {object});',
        'print_bytes': 'printf("%s\\n", {object});',
        'print_complex': 'print_complex({object});',
        'print_array': 'display_json_array({object});',
        'print_object': 'display_json_object({object});',
        'print_schema': 'display_schema({object});',
        'print_ply': 'display_ply({object});',
        'print_obj': 'display_obj({object});',
        'print_class': 'display_python({object});',
        'print_function': 'display_python({object});',
        'print_instance': 'display_generic({object});',
        'print_any': 'display_generic({object});',
        'assign': '{name} = {value};',
        'assign_copy': 'memcpy({name}, {value}, {N}*sizeof({native_type}));',
        'comment': '//',
        'true': 'true',
        'false': 'false',
        'true_flag': '1',
        'false_flag': '0',
        'null': 'NULL',
        'not': '!',
        'and': '&&',
        'indent': 2 * ' ',
        'quote': '\"',
        'print': 'printf(\"{message}\\n\");',
        'fprintf': 'printf(\"{message}\\n\", {variables});',
        'error': 'printf(\"{error_msg}\\n\"); return -1;',
        'block_end': '}',
        'line_end': ';',
        'if_begin': 'if ({cond}) {{',
        'if_elif': '}} else if ({cond}) {{',
        'if_else': '}} else {{',
        'for_begin': ('for ({iter_var} = {iter_begin}; {iter_var} < {iter_end}; '
                      '{iter_var}++) {{'),
        'while_begin': 'while ({cond}) {{',
        'break': 'break;',
        'exec_begin': 'int main() {',
        'exec_end': '  return 0;\n}',
        'exec_prefix': '#include <stdbool.h>',
        'python_init': 'init_python_API();',
        'free': 'if ({variable} != NULL) {{ free({variable}); {variable} = NULL; }}',
        'function_def_begin': '{output_type} {function_name}({input_var}) {{',
        'return': 'return {output_var};',
        'function_def_regex': (
            r'(?P<flag_type>.+?)\s*{function_name}\s*'
            r'\((?P<inputs>(?:[^{{])*?)\)\s*\{{'
            r'(?P<body>(?:.*?\n?)*?)'
            r'(?:(?:return *(?P<flag_var>.+?)?;(?:.*?\n?)*?\}})'
            r'|(?:\}}))'),
        'inputs_def_regex': (
            r'\s*(?P<native_type>(?:[^\s\*])+(\s+)?'
            r'(?P<ptr>\*+)?)(?(ptr)(?(1)(?:\s*)|(?:\s+)))'
            r'(\((?P<name_ptr>\*+)?)?(?P<name>.+?)(?(4)(?:\)))'
            r'(?P<shape>(?:\[.+?\])+)?\s*(?:,|$)(?:\n)?'),
        'outputs_def_regex': (
            r'\s*(?P<native_type>(?:[^\s\*])+(\s+)?'
            r'(?P<ptr>\*+)?)(?(ptr)(?(1)(?:\s*)|(?:\s+)))'
            r'(?P<name>.+?)(?P<shape>(?:\[.+?\])+)?\s*(?:,|$)(?:\n)?')}
    outputs_in_inputs = True
    include_channel_obj = True
    is_typed = True
    brackets = (r'{', r'}')
    locked_buildfile = 'datatypes.o'

    @staticmethod
    def after_registration(cls, **kwargs):
        r"""Operations that should be performed to modify class attributes after
        registration."""
        if cls.default_compiler is None:
            if platform._is_linux:
                cls.default_compiler = 'gcc'
            elif platform._is_mac:
                cls.default_compiler = 'clang'
            elif platform._is_win:  # pragma: windows
                cls.default_compiler = 'cl'
        CompiledModelDriver.after_registration(cls, **kwargs)
        if kwargs.get('second_pass', False):
            return
        if _python_lib:
            if ((_python_lib.endswith(('.lib', '.a'))
                 and not _python_lib.endswith('.dll.a'))):
                cls.external_libraries['python']['libtype'] = 'static'
                cls.external_libraries['python']['static'] = _python_lib
            else:
                cls.external_libraries['python']['libtype'] = 'shared'
                cls.external_libraries['python']['shared'] = _python_lib
        if platform._is_win:  # pragma: windows
            for libtype in ['static', 'shared']:
                if libtype in cls.external_libraries['python']:
                    continue
                cls.external_libraries['python'][libtype] = tools.get_python_c_library(
                    allow_failure=True, libtype=libtype)
            for x in ['zmq', 'czmq', 'python']:
                if x in cls.external_libraries:
                    cls.external_libraries[x]['libtype'] = 'windows_import'
            cls.internal_libraries['python_wrapper']['libtype'] = 'windows_import'
        # Platform specific regex internal library
        if platform._is_win:  # pragma: windows
            regex_lib = cls.internal_libraries['regex_win32']
        else:
            regex_lib = cls.internal_libraries['regex_posix']
        cls.internal_libraries['regex'] = regex_lib
        # Platform specific internal library options
        cls.internal_libraries['ygg']['include_dirs'] += [_top_lang_dir]
        if platform._is_win:  # pragma: windows
            stdint_win = os.path.join(_top_lang_dir, 'windows_stdint.h')
            assert os.path.isfile(stdint_win)
            shutil.copy(stdint_win, os.path.join(_top_lang_dir, 'stdint.h'))
            cls.internal_libraries['datatypes']['include_dirs'] += [_top_lang_dir]
        if platform._is_linux:
            for x in ['ygg', 'datatypes', 'python_wrapper']:
                if 'compiler_flags' not in cls.internal_libraries[x]:
                    cls.internal_libraries[x]['compiler_flags'] = []
                if '-fPIC' not in cls.internal_libraries[x]['compiler_flags']:
                    cls.internal_libraries[x]['compiler_flags'].append('-fPIC')
        
    @classmethod
    def configure(cls, cfg, macos_sdkroot=None, vcpkg_dir=None, **kwargs):
        r"""Add configuration options for this language. This includes locating
        any required external libraries and setting option defaults.

        Args:
            cfg (YggConfigParser): Config class that options should be set for.
            macos_sdkroot (str, optional): Full path to the root directory for
                the MacOS SDK that should be used. Defaults to None and is
                ignored.
            vcpkg_dir (str, optional): Full path to the root directory containing
                a vcpkg installation. This should be the directory that contains
                the vcpkg executable and any packages installed by vcpkg (in
                subdirectories). Defaults to None and is ignored.
            **kwargs: Additional keyword arguments are passed to the parent
                class's method.

        Returns:
            list: Section, option, description tuples for options that could not
                be set.

        """
        # Set vcpkg_dir & macos_sdkroot before calling parent so that it can be
        # used in get_search_path when searching for dependencies
        if (cls.language is not None) and (not cfg.has_section(cls.language)):
            cfg.add_section(cls.language)
        if vcpkg_dir is None:
            vcpkg_dir = os.environ.get('VCPKG_ROOT', None)
        if vcpkg_dir is not None:
            print(f"Setting vcpkg_dir to {vcpkg_dir}"
                  f" ({os.path.abspath(vcpkg_dir)})")
            vcpkg_dir = os.path.abspath(vcpkg_dir)
            if not os.path.isdir(vcpkg_dir):  # pragma: debug
                raise ValueError("Path to vcpkg root directory "
                                 "does not exist: %s." % vcpkg_dir)
            cfg.set(cls._language, 'vcpkg_dir', vcpkg_dir)
        if macos_sdkroot is None:
            macos_sdkroot = _osx_sysroot
        if macos_sdkroot is not None:
            if not os.path.isdir(macos_sdkroot):  # pragma: debug
                raise ValueError("Path to MacOS SDK root directory "
                                 "does not exist: %s." % macos_sdkroot)
            cfg.set(cls._language, 'macos_sdkroot', macos_sdkroot)
        # Call __func__ to avoid direct invoking of class which dosn't exist
        # in after_registration where this is called
        out = CompiledModelDriver.configure.__func__(cls, cfg, **kwargs)
        # Change configuration to be directory containing include files
        rjlib = cfg.get(cls._language, 'rapidjson_include', None)
        if (rjlib is not None) and os.path.isfile(rjlib):
            cfg.set(cls._language, 'rapidjson_include',
                    os.path.dirname(os.path.dirname(rjlib)))
        nplib = cfg.get(cls._language, 'numpy_include', None)
        if (nplib is not None) and os.path.isfile(nplib):
            cfg.set(cls._language, 'numpy_include',
                    os.path.dirname(os.path.dirname(nplib)))
        return out

    @classmethod
    def get_dependency_info(cls, dep, toolname=None, default=None):
        r"""Get the dictionary of information associated with a
        dependency.

        Args:
            dep (str): Name of internal or external dependency or full path
                to the library.
            toolname (str, optional): Name of compiler tool that should be used.
                Defaults to None and the default compiler for the language will
                be used.
            default (dict, optional): Information dictionary that should
                be returned if dep cannot be located. Defaults to None
                and an error will be raised if dep cannot be found.

        Returns:
            dict: Dependency info.

        """
        replaced_toolname = False
        if platform._is_win and (dep == 'python_wrapper'):
            # The Python library is compiled against MSVC so a wrapper is requried
            # to reconcile the differences in FILE* between gcc and MSVC.
            if get_compilation_tool('compiler', 'cl').is_installed():
                replaced_toolname = True
                toolname = 'cl'
        out = super(CModelDriver, cls).get_dependency_info(
            dep, toolname=toolname, default=default)
        if replaced_toolname:
            out['remove_flags'] = ['/TP']
            out['toolname'] = toolname
        return out

    @classmethod
    def call_linker(cls, obj, language=None, **kwargs):
        r"""Link several object files to create an executable or library (shared
        or static), checking for errors.

        Args:
            obj (list): Object files that should be linked.
            language (str, optional): Language that should be used to link
                the files. Defaults to None and the language of the current
                driver is used.
            **kwargs: Additional keyword arguments are passed to run_executable.

        Returns:
            str: Full path to compiled source.

        """
        if (((cls.language == 'c') and (language is None)
             and kwargs.get('for_model', False)
             and (not kwargs.get('skip_interface_flags', False)))):
            language = 'c++'
            kwargs.update(cls.update_linker_kwargs(**kwargs))
            kwargs['skip_interface_flags'] = True
        return super(CModelDriver, cls).call_linker(obj, language=language,
                                                    **kwargs)

    @classmethod
    def update_ld_library_path(cls, env, paths_to_add=None,
                               add_to_front=False, add_libpython_dir=False,
                               toolname=None, env_var=None, **kwargs):
        r"""Update provided dictionary of environment variables so that
        LD_LIBRARY_PATH includes the interface directory containing the interface
        libraries.

        Args:
            env (dict): Dictionary of enviroment variables to be updated.
            paths_to_add (list, optional): Paths that should be added. If not
                provided, defaults to [cls.get_language_dir()].
            add_to_front (bool, optional): If True, new paths are added to the
                front, rather than the end. Defaults to False.
            add_libpython_dir (bool, optional): If True, the directory
                containing the Python C library will be added. Defaults
                to False.
            toolname (str, optional): Name of compiler tool that should be used.
                Defaults to None and the default compiler for the language will
                be used.
            env_var (str, optional): Environment variable where the paths
                should be added. Defaults to None and is only set for
                linux (LD_LIBRARY_PATH) and windows (PATH).
            **kwargs: Additional keyword arguments are ignored.

        Returns:
            dict: Updated dictionary of environment variables.

        """
        if paths_to_add is None:
            paths_to_add = []
        paths_to_add = paths_to_add + [cls.get_language_dir()]
        if add_libpython_dir:
            paths_to_add = paths_to_add + [os.path.dirname(
                cls.get_dependency_library('python', toolname=toolname))]
        if platform._is_win and ygg_cfg.get('c', 'vcpkg_dir', None):
            if platform._is_64bit:
                arch = 'x64-windows'
            else:  # pragma: debug
                arch = 'x86-windows'
                raise NotImplementedError("Not yet tested on 32bit Python")
            paths_to_add.append(os.path.join(ygg_cfg.get('c', 'vcpkg_dir'),
                                             'installed', arch, 'bin'))
        if env_var is None:
            if platform._is_linux:
                env_var = 'LD_LIBRARY_PATH'
            elif platform._is_win:
                env_var = 'PATH'
        if env_var is not None:
            path_list = []
            prev_path = env.pop(env_var, '')
            prev_path_list = prev_path.split(os.pathsep)
            if prev_path:
                path_list.append(prev_path)
            for x in paths_to_add:
                if x not in prev_path_list:
                    if add_to_front:
                        path_list.insert(0, x)
                    else:
                        path_list.append(x)
            if path_list:
                env[env_var] = os.pathsep.join(path_list)
        return env

    @classmethod
    def update_python_path(cls, env):
        r"""Update provided dictionary of environment variables so that
        PYTHONPATH and PYTHONHOME are set as needed (primarily on windows).

        Args:
            env (dict): Dictionary of enviroment variables to be updated.

        Returns:
            dict: Updated dictionary of environment variables.

        """
        if platform._is_win:  # pragma: windows
            env.setdefault('PYTHONHOME', sysconfig.get_config_var('prefix'))
            env.setdefault('PYTHONPATH', os.pathsep.join([
                sysconfig.get_path('stdlib'), sysconfig.get_path('purelib'),
                os.path.join(sysconfig.get_config_var('prefix'), 'DLLs')]))
        return env

    @classmethod
    def set_env_class(cls, **kwargs):
        r"""Set environment variables that are instance independent.

        Args:
            **kwargs: Additional keyword arguments are passed to the parent
                class's method and update_ld_library_path.

        Returns:
            dict: Environment variables for the model process.

        """
        out = super(CModelDriver, cls).set_env_class(**kwargs)
        out = cls.update_ld_library_path(out, **kwargs)
        out = cls.update_python_path(out)
        return out
    
    def compile_model(self, **kwargs):
        r"""Compile model executable(s).

        Args:
            **kwargs: Keyword arguments are passed on to the
                parent class's method.

        Returns:
            str: Compiled model file path.

        """
        if self.with_asan:
            kwargs['with_asan'] = True
        return super(CModelDriver, self).compile_model(**kwargs)
        
    @classmethod
    def parse_var_definition(cls, io, value, **kwargs):
        r"""Extract information about input/output variables from a
        string definition.

        Args:
            io (str): Description of variables contained in the provided
                string. Must be 'inputs' or 'outputs'.
            value (str): String containing one or more variable definitions.
            **kwargs: Additional keyword arguments are passed to the
                parent class's method.

        Returns:
            list: List of information about the variables contained in
                the provided string.

        Raises:
            AssertionError: If io is not 'inputs' or 'outputs'.
            NotImplementedError: If the def_regex for the specified
                io is not defined.

        """
        out = super(CModelDriver, cls).parse_var_definition(io, value, **kwargs)
        io_map = {x['name']: x for x in out}
        for i, x in enumerate(out):
            if (x['name'] + '_length') in io_map:
                x['length_var'] = x['name'] + '_length'
            elif ('length_' + x['name']) in io_map:
                x['length_var'] = 'length_' + x['name']
            elif (((x['name'] + '_ndim') in io_map)
                  and ((x['name'] + '_shape') in io_map)):
                x['ndim_var'] = x['name'] + '_ndim'
                x['shape_var'] = x['name'] + '_shape'
                x['datatype']['type'] = 'ndarray'
            elif ((('ndim_' + x['name']) in io_map)
                  and (('shape_' + x['name']) in io_map)):
                x['ndim_var'] = 'ndim_' + x['name']
                x['shape_var'] = 'shape_' + x['name']
                x['datatype']['type'] = 'ndarray'
            elif 'shape' in x:
                x['datatype']['shape'] = [
                    int(float(s.strip('[]')))
                    for s in x.pop('shape').split('][')]
                assert x['datatype']['subtype'] in constants.SCALAR_TYPES
                if len(x['datatype']['shape']) == 1:
                    x['datatype']['length'] = x['datatype'].pop(
                        'shape')[0]
                    x['datatype']['type'] = '1darray'
                else:
                    x['datatype']['type'] = 'ndarray'
        return out
        
    @classmethod
    def finalize_function_io(cls, direction, x):
        r"""Finalize info for an input/output channel following function
        parsing.

        Args:
            direction (str): Direction of channel ('input' or 'output')
            x (dict): Channel info.

        """
        super(CModelDriver, cls).finalize_function_io(direction, x)
        if direction == 'input':
            # Add length_vars if missing for use by yggdrasil
            for v in x['vars']:
                if cls.requires_length_var(v) and (not v.get('length_var', False)):
                    v['length_var'] = {
                        'name': v['name'] + '_length',
                        'datatype': {
                            'type': 'uint',
                            'precision': rapidjson.SIZE_OF_SIZE_T},
                        'is_length_var': True,
                        'dependent': True}
                elif cls.requires_shape_var(v):
                    if not (v.get('ndim_var', False)
                            and v.get('shape_var', False)):  # pragma: debug
                        raise RuntimeError("Uncomment logic that follows.")
                    # if not v.get('ndim_var', False):
                    #     v['ndim_var'] = {
                    #         'name': v['name'] + '_ndim',
                    #         'datatype': {
                    #             'type': 'uint',
                    #             'precision': rapidjson.SIZE_OF_SIZE_T},
                    #         'is_length_var': True,
                    #         'dependent': True}
                    # if not v.get('shape_var', False):
                    #     v['shape_var'] = {
                    #         'name': v['name'] + '_ndim',
                    #         'datatype': {
                    #             'type': '1darray',
                    #             'subtype': 'uint',
                    #             'precision': rapidjson.SIZE_OF_SIZE_T},
                    #         'is_length_var': True,
                    #         'dependent': True}
            # Flag input variables for reallocation
            allows_realloc = [cls.allows_realloc(v) for v in x['vars']]
            if all(allows_realloc):
                for v in x['vars']:
                    if (((v['native_type'] not in ['char*', 'string_t',
                                                   'bytes_t', 'unicode_t'])
                         and (not v.get('is_length_var', False))
                         and (v['datatype']['type'] not in
                              ['any', 'object', 'array', 'schema',
                               'instance', '1darray', 'ndarray'])
                         and (cls.function_param['recv_function']
                              == cls.function_param['recv_heap']))):
                        v['allow_realloc'] = True
        elif direction == 'output':
            # Add length_vars if missing for use by yggdrasil
            for v in x['vars']:
                if cls.requires_length_var(v) and (not v.get('length_var', False)):
                    if v['datatype']['type'] in ['1darray', 'ndarray']:
                        if 'iter_datatype' not in v:  # pragma: debug
                            raise RuntimeError("Length must be defined for "
                                               "arrays.")
                    elif ((v['datatype'].get('subtype',
                                             v['datatype']['type'])
                           in ['bytes', 'string'])):
                        v['length_var'] = 'strlen(%s)' % v['name']
                    else:
                        v['length_var'] = 'strlen4(%s)' % v['name']
                elif (cls.requires_shape_var(v)
                      and not (v.get('ndim_var', False)
                               and v.get('shape_var', False))):  # pragma: debug
                    raise RuntimeError("Shape must be defined for ND arrays.")
        if x['datatype']['type'] == 'array':
            nvars_items = len(x['datatype'].get('items', []))
            nvars = sum([(not ix.get('is_length_var', False))
                         for ix in x['vars']])
            if nvars_items == nvars:
                x['use_generic'] = False
            else:
                x['use_generic'] = True

    @classmethod
    def input2output(cls, var):
        r"""Perform conversion necessary to turn a variable extracted from a
        function definition from an input to an output.

        Args:
            var (dict): Variable definition.

        Returns:
            dict: Updated variable definition.

        """
        out = super(CModelDriver, cls).input2output(var)
        if out.get('ptr', ''):
            assert out['native_type'].endswith('*')
            out['ptr'] = out['ptr'][:-1]
            out['native_type'] = out['native_type'][:-1]
            out['datatype'] = cls.get_json_type(out['native_type'])
            if (((out['datatype']['type'] == '1darray')
                 and var.get('ndim_var', False)
                 and var.get('shape_var', False))):
                out['datatype']['type'] = 'ndarray'
        return out

    @classmethod
    def output2input(cls, var, in_definition=True):
        r"""Perform conversion necessary to turn an output variable
        into an corresponding input that can be used to format a
        function definition.

        Args:
            var (dict): Variable definition.
            in_definition (bool, optional): If True, the returned
                dictionary corresponds to an input variable in a
                function definition. If False, the returned value
                will correspond to an input to a function. Defaults to
                True.

        Returns:
            dict: Updated variable definition.

        """
        out = super(CModelDriver, cls).output2input(var)
        if isinstance(var, dict):
            if in_definition:
                out = dict(out, name='*' + out['name'])
                if ((('shape' in out.get('datatype', {}))
                     or ('length' in out.get('datatype', {})))):
                    out['name'] = '(%s)' % out['name']
            else:
                out = dict(out, name='&' + out['name'])
                if ('shape' in out.get('datatype', {})) and (not platform._is_win):
                    out['name'] += len(out['datatype']['shape']) * '[0]'
        return out
        
    @classmethod
    def allows_realloc(cls, var):
        r"""Determine if a variable allows the receive call to perform
        realloc.

        Args:
            var (dict): Dictionary of variable properties.

        Returns:
            bool: True if the variable allows realloc, False otherwise.

        """
        if isinstance(var, dict):
            datatype = var.get('datatype', var)
            if ('shape' in datatype) or ('length' in datatype):
                return False
        return True
        
    @classmethod
    def requires_length_var(cls, var):
        r"""Determine if a variable requires a separate length variable.

        Args:
            var (dict): Dictionary of variable properties.

        Returns:
            bool: True if a length variable is required, False otherwise.

        """
        if ((isinstance(var, dict)
             and ((cls.get_native_type(**var) in ['char*', 'string_t',
                                                  'bytes_t', 'unicode_t'])
                  or var.get('datatype', {}).get(
                      'type', var.get('type', None)) in ['1darray'])
             and (not var.get('is_length_var', False))
             and ('length' not in var.get('datatype', {})))):
            return True
        return False
    
    @classmethod
    def requires_shape_var(cls, var):
        r"""Determine if a variable requires a separate shape variable.

        Args:
            var (dict): Dictionary of variable properties.

        Returns:
            bool: True if a shape variable is required, False otherwise.

        """
        if ((isinstance(var, dict)
             and (var.get('datatype', {}).get(
                 'type', var.get('type', None)) == 'ndarray')
             and (not var.get('is_length_var', False))
             and ('shape' not in var.get('datatype', {})))):
            return True
        return False
              
    @classmethod
    def get_native_type(cls, **kwargs):
        r"""Get the native type.

        Args:
            type (str, optional): Name of |yggdrasil| extended JSON
                type or JSONSchema dictionary defining a datatype.
            **kwargs: Additional keyword arguments may be used in determining
                the precise declaration that should be used.

        Returns:
            str: The native type.

        """
        out, json_type = super(CModelDriver, cls).get_native_type(
            return_json=True, **kwargs)
        if not ((out == '*') or ('X' in out) or (out == 'double')):
            return out
        if out == '*':
            json_subtype = copy.deepcopy(json_type)
            json_subtype['type'] = 'scalar'
            out = cls.get_native_type(datatype=json_subtype)
            if ('length' not in json_type) and ('shape' not in json_type):
                out += '*'
        elif 'X' in out:
            precision = json_type['precision']
            if json_type['subtype'] == 'complex':
                precision_map = {8: 'float',
                                 16: 'double',
                                 32: 'long_double'}
                if precision in precision_map:
                    out = out.replace('X', precision_map[precision])
                else:  # pragma: debug
                    raise ValueError("Unsupported precision for complex types: %d"
                                     % precision)
            else:
                out = out.replace('X', str(8 * precision))
        elif out == 'double':
            if json_type.get('precision', 8) == 4:
                out = 'float'
        return out.replace(' ', '')
        
    @classmethod
    def get_json_type(cls, native_type):
        r"""Get the JSON type from the native language type.

        Args:
            native_type (str): The native language type.

        Returns:
            str, dict: The JSON type.

        """
        out = {}
        regex_var = r'(?P<type>.+?(?P<precision>\d*)(?:_t)?)\s*(?P<pointer>\**)'
        grp = re.fullmatch(regex_var, native_type).groupdict()
        if grp.get('precision', False):
            out['precision'] = int(grp['precision'])
            grp['type'] = grp['type'].replace(grp['precision'], 'X')
        if grp['type'] == 'char':
            out['type'] = 'string'
        elif grp['type'] == 'void':
            out['type'] = 'null'
        elif grp['type'].startswith('complex'):
            out['type'] = 'complex'
            precision_map = {'long_double': 32,
                             'double': 16,
                             'float': 8}
            prec_str = grp['type'].split('complex_')[-1]
            if prec_str in precision_map:
                out['precision'] = precision_map[prec_str]
            else:  # pragma: debug
                raise ValueError("Cannot determine precision for complex type '%s'"
                                 % grp['type'])
        else:
            if grp['type'] == 'double':
                out['precision'] = 8
            elif grp['type'] == 'float':
                grp['type'] = 'double'
                out['precision'] = 4
            elif grp['type'] in ['int', 'uint']:
                grp['type'] += 'X_t'
                out['precision'] = np.dtype('intc').itemsize
            out['type'] = super(CModelDriver, cls).get_json_type(grp['type'])
        if grp.get('pointer', False):
            nptr = len(grp['pointer'])
            if grp['type'] in ['char', 'void']:
                nptr -= 1
            if nptr > 0:
                out['subtype'] = out['type']
                out['type'] = '1darray'
        if out['type'] in constants.SCALAR_TYPES:
            out['subtype'] = out['type']
            out['type'] = 'scalar'
        return out
        
    @classmethod
    def format_function_param(cls, key, default=None, **kwargs):
        r"""Return the formatted version of the specified key.

        Args:
            key (str): Key in cls.function_param mapping that should be
                formatted.
            default (str, optional): Format that should be returned if key
                is not in cls.function_param. Defaults to None.
            **kwargs: Additional keyword arguments are used in formatting the
                request function parameter.

        Returns:
            str: Formatted string.

        Raises:
            NotImplementedError: If key is not in cls.function_param and default
                is not set.

        """
        if (key == 'import') and ('filename' in kwargs):
            kwargs['filename'] = os.path.basename(kwargs['filename'])
        elif (key == 'interface') and ('interface_library' in kwargs):
            kwargs['interface_library'] = os.path.basename(
                kwargs['interface_library']).replace('.c', '.h')
        kwargs['default'] = default
        return super(CModelDriver, cls).format_function_param(key, **kwargs)
    
    @classmethod
    def write_model_function_call(cls, model_function, flag_var,
                                  inputs, outputs, **kwargs):
        r"""Write lines necessary to call the model function.

        Args:
            model_function (str): Handle of the model function that should be
                called.
            flag_var (str): Name of variable that should be used as a flag.
            inputs (list): List of dictionaries describing inputs to the model.
            outputs (list): List of dictionaries describing outputs from the model.
            **kwargs: Additional keyword arguments are passed to the parent
                class's method.

        Returns:
            list: Lines required to carry out a call to a model function in
                this language.

        """
        new_inputs = copy.deepcopy(inputs)
        for x in new_inputs:
            for v in x['vars']:
                if v.get('allow_realloc', False):
                    v['name'] = '*' + v['name']
        return super(CModelDriver, cls).write_model_function_call(
            model_function, flag_var, new_inputs, outputs, **kwargs)
        
    @classmethod
    def write_model_recv(cls, channel, recv_var, **kwargs):
        r"""Write a model receive call include checking the return flag.

        Args:
            channel (str): Name of variable that the channel being received from
                was stored in.
            recv_var (dict, list): Information of one or more variables that
                receieved information should be stored in.
            **kwargs: Additional keyword arguments are passed to the parent
                class's method.

        Returns:
            list: Lines required to carry out a receive call in this language.

        """
        recv_var_str = recv_var
        if not isinstance(recv_var, str):
            recv_var_par = cls.channels2vars(recv_var)
            allows_realloc = [cls.allows_realloc(v)
                              for v in recv_var_par]
            if all(allows_realloc):
                kwargs['alt_recv_function'] = cls.function_param['recv_heap']
            else:
                kwargs['alt_recv_function'] = cls.function_param['recv_stack']
            recv_var_str = cls.prepare_output_variables(
                recv_var_par, in_inputs=cls.outputs_in_inputs,
                for_yggdrasil=True)
        return super(CModelDriver, cls).write_model_recv(channel, recv_var_str, **kwargs)
            
    @classmethod
    def write_initialize_oiter(cls, var, value=None, **kwargs):
        r"""Get the lines necessary to initialize an array for iteration
        output.

        Args:
            var (dict, str): Name or information dictionary for the variable
                being initialized.
            value (str, optional): Value that should be assigned to the
                variable.
            **kwargs: Additional keyword arguments are passed to the
                parent class's method.

        Returns:
            list: The lines initializing the variable.

        """
        value = '({type}*)realloc({name}, {length}*sizeof({type}))'.format(
            type=cls.get_native_type(**var['iter_datatype']),
            name=var['name'], length=var['iter_var']['end'])
        out = super(CModelDriver, cls).write_initialize_oiter(
            var, value=value, **kwargs)
        return out
    
    @classmethod
    def write_declaration(cls, var, **kwargs):
        r"""Return the lines required to declare a variable with a certain
        type.

        Args:
            var (dict, str): Name or information dictionary for the variable
                being declared.
            **kwargs: Addition keyword arguments are passed to the parent
                class's method.

        Returns:
            list: The lines declaring the variable.

        """
        if isinstance(var, str):  # pragma: no cover
            var = {'name': var}
        type_name = cls.get_native_type(**var)
        if var.get('allow_realloc', False):
            type_name += '*'
            var = dict(var, native_type=type_name)
        if (((type_name.endswith('*')
              or (type_name in ['bytes_t', 'string_t', 'unicode_t']))
             and (not type_name.startswith(('comm_t', 'dtype_t')))
             and (not (('length' in var.get('datatype', var))
                       or ('shape' in var.get('datatype', var)))))):
            kwargs.get('requires_freeing', []).append(var)
            kwargs.setdefault('value', 'NULL')
        elif var.get('is_length_var', False):
            kwargs.setdefault('value', '0')
        out = super(CModelDriver, cls).write_declaration(var, **kwargs)
        for k in ['length', 'ndim', 'shape']:
            if ((isinstance(var.get(k + '_var', None), dict)
                 and var[k + '_var'].get('dependent', False))):
                out += cls.write_declaration(var[k + '_var'])
        return out

    @classmethod
    def get_name_declare(cls, var):
        r"""Determine the name that should be used for declaration.

        Args:
            var (str, dict): Name of variable or dictionary of information.

        Returns:
            str: Modified name for declaration.

        """
        if isinstance(var, str):  # pragma: no cover
            return var
        assert isinstance(var, dict)
        out = var['name']
        if isinstance(var.get('datatype', None), dict):
            if 'length' in var['datatype']:
                out += '[%d]' % var['datatype']['length']
            elif 'shape' in var['datatype']:
                for s in var['datatype']['shape']:
                    out += '[%d]' % s
        return out
        
    @classmethod
    def write_free(cls, var, **kwargs):
        r"""Return the lines required to free a variable with a certain type.

        Args:
            var (dict, str): Name or information dictionary for the variable
                being declared.
            **kwargs: Additional keyword arguments are passed to the parent
                class's method.

        Returns:
            list: The lines freeing the variable.

        """
        out = []
        if isinstance(var, str):  # pragma: no cover
            var = {'name': var}
        if ((isinstance(var.get('datatype', False), dict)
             and (('free_%s' % var['datatype']['type'])
                  in cls.function_param))):
            if var.get('allow_realloc', False):
                out += super(CModelDriver, cls).write_free(
                    var, **kwargs)
                var = {'name': var['name']}
            else:
                var = dict(var, name=('&' + var['name']))
        out += super(CModelDriver, cls).write_free(var, **kwargs)
        return out
        
    @classmethod
    def prepare_variables(cls, vars_list, in_definition=False,
                          for_yggdrasil=False):
        r"""Concatenate a set of input variables such that it can be passed as a
        single string to the function_call parameter.

        Args:
            vars_list (list): List of variable dictionaries containing info
                (e.g. names) that should be used to prepare a string representing
                input/output to/from a function call.
            in_definition (bool, optional): If True, the returned sequence
                will be of the format required for specifying variables
                in a function definition. Defaults to False.
            for_yggdrasil (bool, optional): If True, the variables will be
                prepared in the formated expected by calls to yggdarsil
                send/recv methods. Defaults to False.

        Returns:
            str: Concatentated variables list.

        """
        if not isinstance(vars_list, list):
            vars_list = [vars_list]
        new_vars_list = []
        for x in vars_list:
            if isinstance(x, str):
                new_vars_list.append(x)
            else:
                assert isinstance(x, dict)
                if for_yggdrasil and x.get('is_length_var', False):
                    continue
                new_vars_list.append(x)
                if for_yggdrasil:
                    for k in ['length', 'ndim', 'shape']:
                        kvar = k + '_var'
                        if x.get(kvar, False):
                            if ((x['name'].startswith('*')
                                 or x['name'].startswith('&'))):
                                new_vars_list.append(
                                    dict(x[kvar],
                                         name=x['name'][0] + x[kvar]['name']))
                            else:
                                new_vars_list.append(x[kvar])
        if in_definition:
            new_vars_list2 = []
            for x in new_vars_list:
                if x['name'].startswith('*'):
                    name = '%s%s* %s' % tuple(
                        [cls.get_native_type(**x)]
                        + x['name'].rsplit('*', 1))
                else:
                    name = '%s %s' % (cls.get_native_type(**x), x['name'])
                new_var = dict(x, name=name)
                new_var['name'] = cls.get_name_declare(new_var)
                new_vars_list2.append(new_var)
            new_vars_list = new_vars_list2
        return super(CModelDriver, cls).prepare_variables(
            new_vars_list, in_definition=in_definition,
            for_yggdrasil=for_yggdrasil)
    
    @classmethod
    def prepare_output_variables(cls, vars_list, in_definition=False,
                                 in_inputs=False, for_yggdrasil=False):
        r"""Concatenate a set of output variables such that it can be passed as
        a single string to the function_call parameter.

        Args:
            vars_list (list): List of variable names to concatenate as output
                from a function call.
            in_definition (bool, optional): If True, the returned sequence
                will be of the format required for specifying output
                variables in a function definition. Defaults to False.
            in_inputs (bool, optional): If True, the output variables should
                be formated to be included as input variables. Defaults to
                False.
            for_yggdrasil (bool, optional): If True, the variables will be
                prepared in the formated expected by calls to yggdarsil
                send/recv methods. Defaults to False.

        Returns:
            str: Concatentated variables list.

        """
        if not in_inputs:
            # If the output is a True output and not passed as an input
            # parameter, then the output should not include the type
            # information that is added if in_definition is True.
            in_definition = False
        return super(CModelDriver, cls).prepare_output_variables(
            vars_list, in_definition=in_definition, in_inputs=in_inputs,
            for_yggdrasil=for_yggdrasil)

    @classmethod
    def write_print_output_var(cls, var, in_inputs=False, **kwargs):
        r"""Get the lines necessary to print an output variable in this
        language.

        Args:
            var (dict): Variable information.
            in_inputs (bool, optional): If True, the output variable
                is passed in as an input variable to be populated.
                Defaults to False.
            **kwargs: Additional keyword arguments are passed to write_print_var.

        Returns:
            list: Lines printing the specified variable.

        """
        if in_inputs and (cls.language != 'c++'):
            if isinstance(var, dict):
                var = dict(var, name='%s[0]' % var['name'])
            else:
                var = '%s[0]' % var
        return super(CModelDriver, cls).write_print_output_var(
            var, in_inputs=in_inputs, **kwargs)
        
    @classmethod
    def write_function_def(cls, function_name, dont_add_lengths=False,
                           use_length_prefix=False, **kwargs):
        r"""Write a function definition.

        Args:
            function_name (str): Name fo the function being defined.
            dont_add_lengths (bool, optional): If True, length variables
                are not added for arrays. Defaults to False.
            use_length_prefix (bool, optional): If True and length variables
                are added, they will be named using prefixes. Otherwise,
                suffixes will be used. Defaults to False.
            **kwargs: Additional keyword arguments are passed to the
                parent class's method.

        Returns:
            list: Lines completing the function call.

        Raises:
            ValueError: If outputs_in_inputs is not True and more than
                one output variable is specified.

        """
        if not dont_add_lengths:
            for io in ['input', 'output']:
                if io + '_var' in kwargs:
                    io_var = cls.parse_var_definition(
                        io + 's', kwargs.pop(io + '_var'))
                else:
                    io_var = kwargs.get(io + 's', [])
                for x in io_var:
                    if use_length_prefix:
                        v_length = 'length_' + x['name']
                        v_ndim = 'ndim_' + x['name']
                        v_shape = 'shape_' + x['name']
                    else:
                        v_length = x['name'] + '_length'
                        v_ndim = x['name'] + '_ndim'
                        v_shape = x['name'] + '_shape'
                    if x.get('is_length_var', False):
                        continue
                    if cls.requires_length_var(x):
                        if not x.get('length_var', False):
                            x['length_var'] = {
                                'name': v_length,
                                'datatype': {
                                    'type': 'uint',
                                    'precision': rapidjson.SIZE_OF_SIZE_T},
                                'is_length_var': True}
                            io_var.append(x['length_var'])
                    elif cls.requires_shape_var(x):
                        if not x.get('ndim_var', False):
                            x['ndim_var'] = {
                                'name': v_ndim,
                                'datatype': {
                                    'type': 'uint',
                                    'precision': rapidjson.SIZE_OF_SIZE_T},
                                'is_length_var': True}
                            io_var.append(x['ndim_var'])
                        if not x.get('shape_var', False):
                            x['shape_var'] = {
                                'name': v_shape,
                                'datatype': {
                                    'type': '1darray',
                                    'subtype': 'uint',
                                    'precision': rapidjson.SIZE_OF_SIZE_T},
                                'is_length_var': True}
                            io_var.append(x['shape_var'])
                        length_var = {
                            'name': v_length,
                            'datatype': {
                                'type': 'uint',
                                'precision': rapidjson.SIZE_OF_SIZE_T},
                            'is_length_var': True}
                        kwargs['function_contents'] = (
                            cls.write_declaration(length_var)
                            + kwargs.get('function_contents', []))
                kwargs[io + 's'] = io_var
        output_type = None
        if kwargs.get('outputs_in_inputs', False):
            output_type = cls.get_native_type(datatype='flag')
        else:
            if 'output_var' in kwargs:
                kwargs['outputs'] = cls.parse_var_definition(
                    'outputs', kwargs.pop('output_var'))
            outputs = kwargs.get('outputs', [])
            nout = len(outputs)
            if nout == 0:
                output_type = 'void'
            elif nout == 1:
                output_type = cls.get_native_type(**(outputs[0]))
            else:  # pragma: debug
                raise ValueError("C does not support more than one "
                                 "output variable.")
        kwargs['output_type'] = output_type
        return super(CModelDriver, cls).write_function_def(
            function_name, **kwargs)

    @classmethod
    def write_assign_to_output(cls, dst_var, src_var,
                               outputs_in_inputs=False,
                               dont_add_lengths=False,
                               use_length_prefix=False, **kwargs):
        r"""Write lines assigning a value to an output variable.

        Args:
            dst_var (str, dict): Name or information dictionary for
                variable being assigned to.
            src_var (str, dict): Name or information dictionary for
                value being assigned to dst_var.
            outputs_in_inputs (bool, optional): If True, outputs are passed
                as input parameters. In some languages, this means that a
                pointer or reference is passed (e.g. C) and so the assignment
                should be to the memory indicated rather than the variable.
                Defaults to False.
            dont_add_lengths (bool, optional): If True, length variables
                are not added for arrays. Defaults to False.
            use_length_prefix (bool, optional): If True and length variables
                are added, they will be named using prefixes. Otherwise,
                suffixes will be used. Defaults to False.
            **kwargs: Additional keyword arguments are passed to the parent
                class's method.

        Returns:
            list: Lines achieving assignment.

        """
        out = []
        if cls.requires_length_var(dst_var):
            src_var_length = None
            dst_var_length = None
            if isinstance(src_var, dict):
                src_var_length = src_var.get('length_var', None)
            if isinstance(dst_var, dict):
                dst_var_length = dst_var.get('length_var', None)
            if not dont_add_lengths:
                if src_var_length is None:
                    if use_length_prefix:
                        src_var_length = 'length_' + src_var['name']
                    else:
                        src_var_length = src_var['name'] + '_length'
                if dst_var_length is None:
                    if use_length_prefix:
                        dst_var_length = 'length_' + dst_var['name']
                    else:
                        dst_var_length = dst_var['name'] + '_length'
                out += cls.write_assign_to_output(
                    dst_var_length, src_var_length,
                    outputs_in_inputs=outputs_in_inputs)
            elif src_var_length is None:
                if ((dst_var['datatype']['type']
                     in ['1darray', 'ndarray'])):  # pragma: debug
                    raise RuntimeError("Length must be set in order "
                                       "to write array assignments.")
                elif (dst_var['datatype'].get('subtype', dst_var['datatype']['type'])
                      in ['bytes', 'string']):
<<<<<<< HEAD
                    src_var_length = '(strlen(%s)+1)' % src_var['name']
=======
                    src_var_length = 'strlen(%s)' % src_var['name']
>>>>>>> 39637317
                else:
                    src_var_length = 'strlen4(%s)' % src_var['name']
            if ((dst_var['datatype'].get('subtype', dst_var['datatype']['type'])
                 in ['bytes', 'string', 'unicode'])):
                src_var_length = f"({src_var_length}+1)"
            src_var_dtype = cls.get_native_type(**src_var)
            if src_var_dtype in ['bytes_t', 'unicode_t', 'string_t']:
                src_var_dtype = 'char*'
            src_var_dtype = src_var_dtype.rsplit('*', 1)[0]
            out += cls.write_assign_to_output(
                dst_var['name'], 'value',
                outputs_in_inputs=outputs_in_inputs,
                replacement=('{name} = ({native_type}*)realloc({name}, '
                             '{N}*sizeof({native_type}));'),
                native_type=src_var_dtype, N=src_var_length)
            kwargs.update(copy=True, native_type=src_var_dtype,
                          N=src_var_length)
        elif cls.requires_shape_var(dst_var):
            if dont_add_lengths:  # pragma: debug
                raise RuntimeError("Shape must be set in order "
                                   "to write ND array assignments.")
            # Dimensions
            src_var_ndim = None
            dst_var_ndim = None
            if isinstance(src_var, dict):
                src_var_ndim = src_var.get('ndim_var', None)
            if isinstance(dst_var, dict):
                dst_var_ndim = dst_var.get('ndim_var', None)
            if src_var_ndim is None:
                if use_length_prefix:
                    src_var_ndim = 'ndim_' + src_var['name']
                else:
                    src_var_ndim = src_var['name'] + '_ndim'
            if dst_var_ndim is None:
                if use_length_prefix:
                    dst_var_ndim = 'ndim_' + dst_var['name']
                else:
                    dst_var_ndim = dst_var['name'] + '_ndim'
            if isinstance(src_var_ndim, str):
                src_var_ndim = {'name': src_var_ndim,
                                'datatype': {
                                    'type': 'uint',
                                    'precision': rapidjson.SIZE_OF_SIZE_T}}
            if isinstance(dst_var_ndim, str):
                dst_var_ndim = {'name': dst_var_ndim,
                                'datatype': {
                                    'type': 'uint',
                                    'precision': rapidjson.SIZE_OF_SIZE_T}}

            out += cls.write_assign_to_output(
                dst_var_ndim, src_var_ndim,
                outputs_in_inputs=outputs_in_inputs)
            # Shape
            src_var_shape = None
            dst_var_shape = None
            if isinstance(src_var, dict):
                src_var_shape = src_var.get('shape_var', None)
            if isinstance(dst_var, dict):
                dst_var_shape = dst_var.get('shape_var', None)
            if src_var_shape is None:
                if use_length_prefix:
                    src_var_shape = 'shape_' + src_var['name']
                else:
                    src_var_shape = src_var['name'] + '_shape'
            if dst_var_shape is None:
                if use_length_prefix:
                    dst_var_shape = 'shape_' + dst_var['name']
                else:
                    dst_var_shape = dst_var['name'] + '_shape'
            if isinstance(src_var_shape, str):
                src_var_shape = {'name': src_var_shape,
                                 'datatype': {
                                     'type': '1darray',
                                     'subtype': 'uint',
                                     'precision': rapidjson.SIZE_OF_SIZE_T},
                                 'length_var': src_var_ndim['name']}
            if isinstance(dst_var_shape, str):
                dst_var_shape = {'name': dst_var_shape,
                                 'datatype': {
                                     'type': '1darray',
                                     'subtype': 'uint',
                                     'precision': rapidjson.SIZE_OF_SIZE_T},
                                 'length_var': dst_var_ndim['name']}
            out += cls.write_assign_to_output(
                dst_var_shape, src_var_shape,
                outputs_in_inputs=outputs_in_inputs,
                dont_add_lengths=True)
            src_var_dtype = cls.get_native_type(**src_var).rsplit('*', 1)[0]
            if use_length_prefix:
                src_var_length = 'length_' + src_var['name']
            else:
                src_var_length = src_var['name'] + '_length'
            out += (('{length} = 1;\n'
                     'size_t cdim;\n'
                     'for (cdim = 0; cdim < {ndim}; cdim++) {{\n'
                     '  {length} = {length}*{shape}[cdim];\n'
                     '}}\n').format(length=src_var_length,
                                    ndim=src_var_ndim['name'],
                                    shape=src_var_shape['name'])).splitlines()
            out += cls.write_assign_to_output(
                dst_var['name'], 'value',
                outputs_in_inputs=outputs_in_inputs,
                replacement=('{name} = ({native_type}*)realloc({name}, '
                             '{N}*sizeof({native_type}));'),
                native_type=src_var_dtype, N=src_var_length)
            kwargs.update(copy=True, native_type=src_var_dtype,
                          N=src_var_length)
        elif isinstance(dst_var, dict):
            if 'shape' in dst_var.get('datatype', {}):
                nele = 1
                for s in dst_var['datatype']['shape']:
                    nele *= s
                dst_var_type = cls.get_native_type(**dst_var)
                kwargs.update(copy=True, N=nele,
                              native_type=dst_var_type)
            elif 'length' in dst_var.get('datatype', {}):
                dst_var_type = cls.get_native_type(**dst_var)
                kwargs.update(copy=True, N=dst_var['datatype']['length'],
                              native_type=dst_var_type)
        if outputs_in_inputs and (cls.language != 'c++'):
            if isinstance(dst_var, dict):
                dst_var = dict(dst_var,
                               name='%s[0]' % dst_var['name'])
            else:
                dst_var = '%s[0]' % dst_var
        out += super(CModelDriver, cls).write_assign_to_output(
            dst_var, src_var, outputs_in_inputs=outputs_in_inputs,
            **kwargs)
        return out

    @classmethod
    def get_testing_options(cls, **kwargs):
        r"""Method to return a dictionary of testing options for this class.

        Args:
            **kwargs: Additional keyword arguments are passed to the parent
                class.

        Returns:
            dict: Dictionary of variables to use for testing. Key/value pairs:
                kwargs (dict): Keyword arguments for driver instance.
                deps (list): Dependencies to install.

        """
        out = super(CModelDriver, cls).get_testing_options(**kwargs)
        # Test types
        out['replacement_code_types'] = {}
        for k, v in cls.type_map.items():
            if v == '*':
                knew = {'type': k, 'subtype': 'float', 'precision': 4}
                vnew = 'float*'
                out['replacement_code_types'][(k, v)] = (knew, vnew)
            elif 'X' in v:
                knew = {'type': 'scalar', 'subtype': k, 'precision': 8}
                if k == 'complex':
                    vnew = v.replace('X', 'float')
                else:
                    vnew = v.replace('X', '64')
                out['replacement_code_types'][(k, v)] = (knew, vnew)
        # Code composition parameters
        out.setdefault('write_function_def_params', [])
        out['write_function_def_params'] += [
            # Single output
            {'inputs': [{'name': 'x', 'value': 1.0,
                         'datatype': {'type': 'float',
                                      'precision': 4,
                                      'units': 'cm'}}],
             'outputs': [{'name': 'y',
                          'datatype': {'type': 'float',
                                       'precision': 4,
                                       'units': 'cm'}}],
             'outputs_in_inputs': False,
             'dont_add_lengths': True},
            # No output
            {'inputs': [{'name': 'x', 'value': 1.0,
                         'datatype': {'type': 'float',
                                      'precision': 4,
                                      'units': 'cm'}}],
             'outputs': [],
             'outputs_in_inputs': False},
            # No length variable
            {'inputs': [{'name': 'x', 'value': '"hello"',
                         'length_var': 'length_x',
                         'datatype': {'type': 'string',
                                      'precision': 20,
                                      'units': ''}},
                        {'name': 'length_x', 'value': 5,
                         'datatype': {'type': 'uint',
                                      'precision': rapidjson.SIZE_OF_SIZE_T},
                         'is_length_var': True}],
             'outputs': [{'name': 'y',
                          'length_var': 'length_y',
                          'datatype': {'type': 'string',
                                       'precision': 20,
                                       'units': ''}},
                         {'name': 'length_y',
                          'datatype': {'type': 'uint',
                                       'precision': rapidjson.SIZE_OF_SIZE_T},
                          'is_length_var': True}],
             'dont_add_lengths': True},
        ]
        return out<|MERGE_RESOLUTION|>--- conflicted
+++ resolved
@@ -1869,11 +1869,7 @@
                                        "to write array assignments.")
                 elif (dst_var['datatype'].get('subtype', dst_var['datatype']['type'])
                       in ['bytes', 'string']):
-<<<<<<< HEAD
-                    src_var_length = '(strlen(%s)+1)' % src_var['name']
-=======
                     src_var_length = 'strlen(%s)' % src_var['name']
->>>>>>> 39637317
                 else:
                     src_var_length = 'strlen4(%s)' % src_var['name']
             if ((dst_var['datatype'].get('subtype', dst_var['datatype']['type'])
