--- conflicted
+++ resolved
@@ -32,10 +32,7 @@
     BUILDDOCS: 0
     YGG_RUN_EXAMPLES: 0
     YGG_ENABLE_LONG_TESTS: 0
-<<<<<<< HEAD
     YGG_CONDA: 1
-=======
->>>>>>> 61408eb0
 
   erlang_download_url: "http://erlang.org/download/otp_win64_20.2.exe"
   erlang_exe_path: "C:\\Users\\appveyor\\erlang.exe"
