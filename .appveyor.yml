--- conflicted
+++ resolved
@@ -53,12 +53,8 @@
       YGG_TEST_FLAGS: "--test-suite=examples_part1"
     - platform: x64
       PYTHON_VERSION: "3.6"
-<<<<<<< HEAD
-      YGG_TEST_FLAGS: "--test-suite=examples_part2 --skip-language=osr"
+      YGG_TEST_FLAGS: "--test-suite=examples_part2
       YGG_SECOND_TEST: "yggtest --ci --test-suite=types --languages cpp"
-=======
-      YGG_TEST_FLAGS: "--test-suite=examples_part2"
->>>>>>> d0b06dbc
     - platform: x64
       PYTHON_VERSION: "3.6"
       YGG_TEST_FLAGS: "--long-running --skip-language=osr"
