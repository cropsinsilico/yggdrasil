{% set name = "yggdrasil" %}
{% set version = "1.8.4" %}
{% set PY_VER_MAJOR = PY_VER.split('.')[0] %}
{% set PY_VER_MINOR = PY_VER.split('.')[1] %}

package:
  name: {{ name|lower }}
  version: {{ version }}

source:
  path: ../

build:
  number: 0
  string: py{{ PY_VER_MAJOR }}{{ PY_VER_MINOR }}h{{ PKG_HASH }}_{{ PKG_BUILDNUM }}
  run_exports:
    - {{ pin_subpackage('yggdrasil', max_pin='x.x.x') }}
  script: '{{ PYTHON }} -m pip install . --no-deps --ignore-installed --no-cache-dir -vvv '
  skip: true  # [(win and vc<14) or py<35]
  entry_points:
    - yggdrasil = yggdrasil.command_line:main
    - ygginfo = yggdrasil.command_line:ygginfo
    - yggrun = yggdrasil.command_line:yggrun
    - cisrun = yggdrasil.command_line:yggrun
    - yggcompile = yggdrasil.command_line:yggcompile
    - yggcc = yggdrasil.command_line:yggcc
    - yggcctool = yggdrasil.command_line:cc_toolname
    - yggldtool = yggdrasil.command_line:ld_toolname
    - yggccflags = yggdrasil.command_line:cc_flags
    - yggldflags = yggdrasil.command_line:ld_flags
    - yggschema = yggdrasil.command_line:regen_schema
    - yggbuildapi_c = yggdrasil.command_line:rebuild_c_api
    - yggconfig = yggdrasil.command_line:update_config
    - yggtime_comm = yggdrasil.command_line:yggtime_comm
    - yggtime_lang = yggdrasil.command_line:yggtime_lang
    - yggtime_os = yggdrasil.command_line:yggtime_os
    - yggtime_py = yggdrasil.command_line:yggtime_py
    - yggtime_paper = yggdrasil.command_line:yggtime_paper
    - yggvalidate = yggdrasil.command_line:validate_yaml
    - ygginstall = yggdrasil.command_line:ygginstall
    - yggdevup = yggdrasil.command_line:yggdevup
    - ygggha = yggdrasil.command_line:generate_gha_workflow

requirements:
  host:
    - numpy>=1.13.0
    - pip
    - python
<<<<<<< HEAD
    - r-base
    - r-bit64
    - r-r6
    - r-reticulate
    - r-units
    - r-zeallot
    - sysv_ipc  # [unix]
    - zeromq
    - numpy
  build:
    - numpy
=======
    - sysv_ipc  # [not win]
>>>>>>> 56b266ef
  run:
    - GitPython
    - chevron
    - flaky
    - flask
    - git
    - jsonschema==3.2.0
    - matplotlib-base
<<<<<<< HEAD
    - numpy
=======
    - numpy>=1.13.0
>>>>>>> 56b266ef
    - pandas
    - psutil
    - pyperf
    - python
<<<<<<< HEAD
=======
    - python-rapidjson
>>>>>>> 56b266ef
    - pyyaml
    - pyzmq
    - requests
    - scipy
    - six
    - sysv_ipc  # [not win]
    - unyt

test:
  imports:
    - yggdrasil
  commands:
    - yggrun -h

outputs:
  - name: yggdrasil
  - name: yggdrasil.c
    build:
      string: py{{ PY_VER_MAJOR }}{{ PY_VER_MINOR }}h{{ PKG_HASH }}_{{ PKG_BUILDNUM }}
      run_exports:
        - {{ pin_subpackage('yggdrasil.c') }}
    requirements:
      host:
        - python
      run:
        - {{ pin_subpackage('yggdrasil', exact=True) }}
        - cmake  # [not win]
        - {{ compiler('c') }}  # [win]
        - {{ compiler('cxx') }}  # [win]
  - name: yggdrasil.fortran
    build:
      string: py{{ PY_VER_MAJOR }}{{ PY_VER_MINOR }}h{{ PKG_HASH }}_{{ PKG_BUILDNUM }}
      run_exports:
        - {{ pin_subpackage('yggdrasil.fortran') }}
    requirements:
      host:
        - python
      run:
        - {{ pin_subpackage('yggdrasil.c', exact=True) }}
        - m2w64-gcc-fortran  # [win]
        - m2w64-toolchain_win-64  # [win]
        - {{ compiler('fortran') }}  # [not win]
  - name: yggdrasil.r
    build:
      string: py{{ PY_VER_MAJOR }}{{ PY_VER_MINOR }}h{{ PKG_HASH }}_{{ PKG_BUILDNUM }}
      run_exports:
        - {{ pin_subpackage('yggdrasil.r') }}
    requirements:
      host:
        - python
        - r-base
        - r-bit64
        - r-r6
        - r-reticulate
        - r-units
        - r-zeallot
      run:
        - {{ pin_subpackage('yggdrasil', exact=True) }}
        - r-base
        - r-bit64
        - r-r6
        - r-reticulate
        - r-units
        - r-zeallot
  - name: yggdrasil.zmq
    build:
      string: py{{ PY_VER_MAJOR }}{{ PY_VER_MINOR }}h{{ PKG_HASH }}_{{ PKG_BUILDNUM }}
      run_exports:
        - {{ pin_subpackage('yggdrasil.zmq') }}
    requirements:
      host:
        - czmq
        - lz4
        - python
        - zeromq
      run:
        - {{ pin_subpackage('yggdrasil.c', exact=True) }}
        - czmq
        - lz4
        - zeromq
  - name: yggdrasil.mpi
    build:
      string: py{{ PY_VER_MAJOR }}{{ PY_VER_MINOR }}h{{ PKG_HASH }}_{{ PKG_BUILDNUM }}
      run_exports:
        - {{ pin_subpackage('yggdrasil.mpi') }}
    requirements:
      host:
        - python
      run:
        - {{ pin_subpackage('yggdrasil', exact=True) }}
        - mpi4py
        - mpich  # [linux]
        - msmpi  # [win]
        - openmpi  # [osx]
  - name: yggdrasil.rmq
    build:
      string: py{{ PY_VER_MAJOR }}{{ PY_VER_MINOR }}h{{ PKG_HASH }}_{{ PKG_BUILDNUM }}
      run_exports:
        - {{ pin_subpackage('yggdrasil.rmq') }}
    requirements:
      host:
        - python
      run:
        - {{ pin_subpackage('yggdrasil', exact=True) }}
        - pika>=1.0.0
  - name: yggdrasil.testing
    build:
      string: py{{ PY_VER_MAJOR }}{{ PY_VER_MINOR }}h{{ PKG_HASH }}_{{ PKG_BUILDNUM }}
      run_exports:
        - {{ pin_subpackage('yggdrasil.testing') }}
    requirements:
      host:
        - python
      run:
        - {{ pin_subpackage('yggdrasil', exact=True) }}
        - codecov
        - conda-tree
        - coverage
        - flake8
        - flaky
        - nose
        - pytest
        - pytest-cov
        - pytest-mpi
        - pytest-repeat
        - pytest-rerunfailures
        - pytest-timeout
  - name: yggdrasil.docs
    build:
      string: py{{ PY_VER_MAJOR }}{{ PY_VER_MINOR }}h{{ PKG_HASH }}_{{ PKG_BUILDNUM }}
      run_exports:
        - {{ pin_subpackage('yggdrasil.docs') }}
    requirements:
      host:
        - python
      run:
        - {{ pin_subpackage('yggdrasil', exact=True) }}
        - breathe
        - doxygen
        - pypandoc
        - r-roxygen2
        - sphinx
        - sphinx-argparse
        - sphinx_rtd_theme
  - name: yggdrasil.dev
    build:
      string: py{{ PY_VER_MAJOR }}{{ PY_VER_MINOR }}h{{ PKG_HASH }}_{{ PKG_BUILDNUM }}
      run_exports:
        - {{ pin_subpackage('yggdrasil.dev') }}
    requirements:
      host:
        - python
      run:
        - {{ pin_subpackage('yggdrasil', exact=True) }}
        - PyGithub
        - black
        - git
        - ipython
  - name: yggdrasil.astropy
    build:
      string: py{{ PY_VER_MAJOR }}{{ PY_VER_MINOR }}h{{ PKG_HASH }}_{{ PKG_BUILDNUM }}
      run_exports:
        - {{ pin_subpackage('yggdrasil.astropy') }}
    requirements:
      host:
        - python
      run:
        - {{ pin_subpackage('yggdrasil', exact=True) }}
        - astropy
  - name: yggdrasil.pygments
    build:
      string: py{{ PY_VER_MAJOR }}{{ PY_VER_MINOR }}h{{ PKG_HASH }}_{{ PKG_BUILDNUM }}
      run_exports:
        - {{ pin_subpackage('yggdrasil.pygments') }}
    requirements:
      host:
        - python
      run:
        - {{ pin_subpackage('yggdrasil', exact=True) }}
        - pygments
  - name: yggdrasil.trimesh
    build:
      string: py{{ PY_VER_MAJOR }}{{ PY_VER_MINOR }}h{{ PKG_HASH }}_{{ PKG_BUILDNUM }}
      run_exports:
        - {{ pin_subpackage('yggdrasil.trimesh') }}
    requirements:
      host:
        - python
      run:
        - {{ pin_subpackage('yggdrasil', exact=True) }}
        - trimesh


about:
  home: https://github.com/cropsinsilico/yggdrasil
  license: BSD-3-Clause
  license_family: BSD
  license_file: LICENSE.txt
  summary: A framework for connecting computational models from multiple languages.

  description: |
    The Crops in Silico (CiS) framework, yggdrasil, provides support for
    connecting scientific models written in different programming languages.
    To connect two models, modelers add communications interfaces to the model code
    and provide declarative specification files that identfy the
    models that should be run and the inputs and outputs those models
    expect. yggdrasil uses this information to launch the models
    on parallel processes and orchestrate asynchronous communication between them.
    Although designed for connecting crop models, yggdrasil can be used to
    connect scientific models from any domain.
  doc_url: https://cropsinsilico.github.io/yggdrasil
  dev_url: https://github.com/cropsinsilico/yggdrasil

extra:
  recipe-maintainers:
    - langmm<|MERGE_RESOLUTION|>--- conflicted
+++ resolved
@@ -46,21 +46,9 @@
     - numpy>=1.13.0
     - pip
     - python
-<<<<<<< HEAD
-    - r-base
-    - r-bit64
-    - r-r6
-    - r-reticulate
-    - r-units
-    - r-zeallot
-    - sysv_ipc  # [unix]
-    - zeromq
-    - numpy
+    - sysv_ipc  # [not win]
   build:
-    - numpy
-=======
-    - sysv_ipc  # [not win]
->>>>>>> 56b266ef
+    - numpy>=1.13.0
   run:
     - GitPython
     - chevron
@@ -69,19 +57,11 @@
     - git
     - jsonschema==3.2.0
     - matplotlib-base
-<<<<<<< HEAD
-    - numpy
-=======
     - numpy>=1.13.0
->>>>>>> 56b266ef
     - pandas
     - psutil
     - pyperf
     - python
-<<<<<<< HEAD
-=======
-    - python-rapidjson
->>>>>>> 56b266ef
     - pyyaml
     - pyzmq
     - requests
