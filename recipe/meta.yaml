{% set name = "yggdrasil" %}
{% set version = "1.8.0" %}

package:
  name: {{ name|lower }}
  version: {{ version }}

source:
  path: ../

build:
  number: 0
  script: '{{ PYTHON }} -m pip install . --no-deps --ignore-installed --no-cache-dir -vvv '
  skip: true  # [(win and vc<14) or py<35]
  entry_points:
    - yggdrasil = yggdrasil.command_line:main
    - ygginfo = yggdrasil.command_line:ygginfo
    - yggrun = yggdrasil.command_line:yggrun
    - cisrun = yggdrasil.command_line:yggrun
    - yggcompile = yggdrasil.command_line:yggcompile
    - yggcc = yggdrasil.command_line:yggcc
    - yggcctool = yggdrasil.command_line:cc_toolname
    - yggldtool = yggdrasil.command_line:ld_toolname
    - yggccflags = yggdrasil.command_line:cc_flags
    - yggldflags = yggdrasil.command_line:ld_flags
    - yggschema = yggdrasil.command_line:regen_schema
    - yggbuildapi_c = yggdrasil.command_line:rebuild_c_api
    - yggconfig = yggdrasil.command_line:update_config
    - yggtime_comm = yggdrasil.command_line:yggtime_comm
    - yggtime_lang = yggdrasil.command_line:yggtime_lang
    - yggtime_os = yggdrasil.command_line:yggtime_os
    - yggtime_py = yggdrasil.command_line:yggtime_py
    - yggtime_paper = yggdrasil.command_line:yggtime_paper
    - yggvalidate = yggdrasil.command_line:validate_yaml
    - ygginstall = yggdrasil.command_line:ygginstall
    - yggdevup = yggdrasil.command_line:yggdevup
    - ygggha = yggdrasil.command_line:generate_gha_workflow

requirements:
  host:
    - czmq
    - lz4
    - pip
    - python
    - r-base
    - r-bit64
    - r-r6
    - r-reticulate
    - r-units
    - r-zeallot
    - sysv_ipc  # [unix]
    - zeromq
<<<<<<< HEAD
    - numpy
  build:
    - numpy
=======
    - numpy >=1.17.0
>>>>>>> 1d562070
  run:
    - chevron
    - cmake  # [not win]
    - czmq
    - lz4
    - flaky
    - flask
    - git
    - curl==7.85.0  # [osx]
    - GitPython <=3.1.20  # [py==36]
    - GitPython  # [py>36]
    - jsonschema==3.2.0
    - matplotlib-base
    - numpy >=1.17.0
    - pandas
    - pyperf
    - pint  # [py2k]
    - psutil
    - python
    - pyyaml
    - pyzmq
    - r-base
    - r-bit64
    - r-r6
    - r-reticulate
    - r-units
    - r-zeallot
    - requests
    - scipy
    - six
    - sysv_ipc  # [unix]
    - unyt  # [not py2k]
    - zeromq
    - {{ compiler('c') }}  # [win]
    - {{ compiler('cxx') }}  # [win]
    # - {{ compiler('fortran') }}  # [not win]
    # - fortran-compiler  # [not win]
    - m2w64-gcc-fortran  # [win]
    - m2w64-toolchain_win-64  # [win]

test:
  imports:
    - yggdrasil
  commands:
    - yggrun -h

about:
  home: https://github.com/cropsinsilico/yggdrasil
  license: BSD-3-Clause
  license_family: BSD
  license_file: LICENSE.txt
  summary: A framework for connecting computational models from multiple languages.

  description: |
    The Crops in Silico (CiS) framework, yggdrasil, provides support for
    connecting scientific models written in different programming languages.
    To connect two models, modelers add communications interfaces to the model code
    and provide declarative specification files that identfy the
    models that should be run and the inputs and outputs those models
    expect. yggdrasil uses this information to launch the models
    on parallel processes and orchestrate asynchronous communication between them.
    Although designed for connecting crop models, yggdrasil can be used to
    connect scientific models from any domain.
  doc_url: https://cropsinsilico.github.io/yggdrasil
  dev_url: https://github.com/cropsinsilico/yggdrasil

extra:
  recipe-maintainers:
    - langmm<|MERGE_RESOLUTION|>--- conflicted
+++ resolved
@@ -50,13 +50,9 @@
     - r-zeallot
     - sysv_ipc  # [unix]
     - zeromq
-<<<<<<< HEAD
     - numpy
   build:
     - numpy
-=======
-    - numpy >=1.17.0
->>>>>>> 1d562070
   run:
     - chevron
     - cmake  # [not win]
@@ -70,7 +66,7 @@
     - GitPython  # [py>36]
     - jsonschema==3.2.0
     - matplotlib-base
-    - numpy >=1.17.0
+    - numpy
     - pandas
     - pyperf
     - pint  # [py2k]
