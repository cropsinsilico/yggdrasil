--- conflicted
+++ resolved
@@ -52,11 +52,7 @@
   run:
     - GitPython
     - chevron
-<<<<<<< HEAD
     - deprecation
-    - flaky
-=======
->>>>>>> 9545a18c
     - flask
     - git
     - jsonschema==3.2.0
