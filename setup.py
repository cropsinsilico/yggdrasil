--- conflicted
+++ resolved
@@ -270,11 +270,8 @@
                             'ciscc=cis_interface.command_line:ciscc',
                             'cisccflags=cis_interface.command_line:cc_flags',
                             'cisldflags=cis_interface.command_line:ld_flags',
-<<<<<<< HEAD
                             'cistest=cis_interface:run_nose'],
-=======
                             'cisschema=cis_interface.command_line:regen_schema'],
->>>>>>> 245903ad
     },
     license="BSD",
 )