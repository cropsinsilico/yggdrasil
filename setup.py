--- conflicted
+++ resolved
@@ -51,19 +51,14 @@
 
 
 # Create requirements list based on platform
-<<<<<<< HEAD
-requirements = ["numpy", "scipy", "pyyaml", "pystache", "nose", "zmq", "psutil",
-                "matplotlib", "perf"]
-=======
 requirements = ['numpy>=1.13.0', "scipy", "pyyaml",
                 "pystache", "nose", "pyzmq", "psutil",
                 "matplotlib", "cerberus", "jsonschema",
                 'pandas<0.21; python_version == "3.4"',
                 'pandas; python_version != "3.4"',
-                "pint", "unyt",
+                "perf", "pint", "unyt",
                 'sysv_ipc; platform_system != "Windows"']
 test_requirements = ['pytest', 'nose']
->>>>>>> 81b8e905
 # optional_requirements = ["pika", "astropy"]
 
 
