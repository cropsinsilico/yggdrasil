--- conflicted
+++ resolved
@@ -71,15 +71,9 @@
     yml = "https://github.com/cropsinsilico/example-fakemodel/fakemodel.yml"
     with pytest.raises(Exception):
         yamlfile.load_yaml(yml)
-<<<<<<< HEAD
-    assert('models' in yamlfile.load_yaml('git:' + yml))
+    assert 'models' in yamlfile.load_yaml('git:' + yml)
     yml = "cropsinsilico/example-fakemodel/fakemodel.yml"
-    assert('models' in yamlfile.load_yaml('git:' + yml))
-=======
-    assert 'model' in yamlfile.load_yaml('git:' + yml)
-    yml = "cropsinsilico/example-fakemodel/fakemodel.yml"
-    assert 'model' in yamlfile.load_yaml('git:' + yml)
->>>>>>> 9545a18c
+    assert 'models' in yamlfile.load_yaml('git:' + yml)
     git.rmtree("cropsinsilico")
     
 
