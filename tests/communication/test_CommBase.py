--- conflicted
+++ resolved
@@ -173,13 +173,8 @@
                 flag, msg = getattr(
                     recv_comm, recv_params.get('method', 'recv'))(
                         **recv_params.get('kwargs', {'timeout': 0}))
-<<<<<<< HEAD
-                assert(flag == recv_params.get('flag', True))
-                assert(nested_approx(recv_params['message']) == msg)
-=======
                 assert flag == recv_params.get('flag', True)
-                assert msg == nested_approx(recv_params['message'])
->>>>>>> 93191231
+                assert nested_approx(recv_params['message']) == msg
             if not send_params.get('skip_wait', False):
                 wait_on_function(
                     lambda: send_comm.is_closed or (send_comm.n_msg_send == 0))
@@ -335,11 +330,7 @@
 
         def fcond(x):
             try:
-<<<<<<< HEAD
-                assert(nested_approx(msg_filter_recv) == x)
-=======
-                assert x == nested_approx(msg_filter_recv)
->>>>>>> 93191231
+                assert nested_approx(msg_filter_recv) == x
                 return False
             except BaseException:
                 return True
