import nose.tools as nt
from cis_interface.communication import new_comm
from cis_interface.communication.tests import test_CommBase as parent


class TestFileComm(parent.TestCommBase):
    r"""Test for FileComm communication class."""
    def __init__(self, *args, **kwargs):
        super(TestFileComm, self).__init__(*args, **kwargs)
        self.comm = 'FileComm'
        self.attr_list += ['fd', 'read_meth', 'append', 'in_temp',
                           'open_as_binary', 'newline', 'platform_newline']

    def teardown(self):
        r"""Remove the file."""
        super(TestFileComm, self).teardown()
        self.send_instance.remove_file()

    def test_invalid_read_meth(self):
        r"""Test raise of error on invalid read_meth."""
        kwargs = self.send_inst_kwargs
        kwargs['read_meth'] = 'invalid'
        nt.assert_raises(ValueError, new_comm, self.name, **kwargs)

    @property
<<<<<<< HEAD
    def send_inst_kwargs(self):
        r"""dict: Keyword arguments for send instance."""
        out = super(TestFileComm, self).send_inst_kwargs
        out['in_temp'] = True
        return out

=======
    def append_msg(self):
        r"""str: Message that should be sent by second comm."""
        return self.test_msg
    
>>>>>>> ed4822f4
    @property
    def double_msg(self):
        r"""str: Message that should result from writing two test messages."""
        return self.merge_messages([self.test_msg, self.append_msg])

    def merge_messages(self, msg_list):
        r"""Merge multiple messages to produce the expected total message.

        Args:
            msg_list (list): Messages to be merged.

        Returns:
            obj: Merged message.

        """
        return self.recv_instance.empty_msg.join(msg_list)

    def test_append(self):
        r"""Test open of file comm with append."""
        # Write to file
        flag = self.send_instance.send(self.test_msg)
        assert(flag)
        # Open file in append
        kwargs = self.send_inst_kwargs
        kwargs['append'] = True
        new_inst = new_comm('append%s' % self.uuid, **kwargs)
        flag = new_inst.send(self.append_msg)
        assert(flag)
        self.remove_instance(new_inst)
        # Read entire contents
        flag = True
        msg_list = []
        while flag:
            flag, msg_recv = self.recv_instance.recv()
            if flag:
                msg_list.append(msg_recv)
            else:
                nt.assert_equal(msg_recv, self.recv_instance.eof_msg)
        self.assert_msg_equal(self.merge_messages(msg_list), self.double_msg)

    def test_work_comm(self):
        r"""Disabled: Test creating/removing a work comm."""
        pass
        
    def test_remaining_bytes(self):
        r"""Test remaining_bytes."""
        nt.assert_equal(self.send_instance.remaining_bytes, 0)
        self.recv_instance.close()
        assert(self.recv_instance.is_closed)
        nt.assert_equal(self.recv_instance.remaining_bytes, 0)

    def test_recv_nomsg(self):
        r"""Test recieve when there is no waiting message."""
        flag, msg_recv = self.recv_instance.recv(timeout=self.sleeptime)
        assert(not flag)
        nt.assert_equal(msg_recv, self.recv_instance.eof_msg)


class TestFileComm_readline(TestFileComm):
    r"""Test for FileComm communication class with read_meth = 'readline'."""

    @property
    def inst_kwargs(self):
        r"""dict: Keyword arguments for tested class."""
        out = super(TestFileComm, self).inst_kwargs
        out['read_meth'] = 'readline'
        return out


class TestFileComm_ascii(TestFileComm):
    r"""Test for FileComm communication class with open_as_binary = False."""

    @property
    def send_inst_kwargs(self):
        r"""dict: Keyword arguments for send instance."""
        out = super(TestFileComm_ascii, self).send_inst_kwargs
        out['open_as_binary'] = False
        return out<|MERGE_RESOLUTION|>--- conflicted
+++ resolved
@@ -23,19 +23,17 @@
         nt.assert_raises(ValueError, new_comm, self.name, **kwargs)
 
     @property
-<<<<<<< HEAD
     def send_inst_kwargs(self):
         r"""dict: Keyword arguments for send instance."""
         out = super(TestFileComm, self).send_inst_kwargs
         out['in_temp'] = True
         return out
 
-=======
+    @property
     def append_msg(self):
         r"""str: Message that should be sent by second comm."""
         return self.test_msg
     
->>>>>>> ed4822f4
     @property
     def double_msg(self):
         r"""str: Message that should result from writing two test messages."""
