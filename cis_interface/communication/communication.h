/*! @brief Flag for checking if this header has already been included. */
#ifndef CISCOMMUNICATION_H_
#define CISCOMMUNICATION_H_

#include <../tools.h>
#include <../serialize/serialize.h>
#include <comm_header.h>
#include <CommBase.h>
#include <IPCComm.h>
#include <ZMQComm.h>
#include <RPCComm.h>
#include <ServerComm.h>
#include <ClientComm.h>
#include <AsciiFileComm.h>
#include <AsciiTableComm.h>
#include <DefaultComm.h>

#ifdef __cplusplus /* If this is a C++ compiler, use C linkage */
extern "C" {
#endif

/*! @brief Memory to keep track of comms to clean up at exit. */
static void **vcomms2clean = NULL;
static size_t ncomms2clean = 0;
static size_t clean_registered = 0;

// Forward declaration of eof
static
int comm_send_eof(const comm_t x);
static
int comm_nmsg(const comm_t x);


/*!
  @brief Perform deallocation for type specific communicator.
  @param[in] x comm_t * Pointer to communicator to deallocate.
  @returns int 1 if there is an error, 0 otherwise.
*/
static
int free_comm_type(comm_t *x) {
  comm_type t = x->type;
  int ret = 1;
  if (t == IPC_COMM)
    ret = free_ipc_comm(x);
  else if (t == ZMQ_COMM)
    ret = free_zmq_comm(x);
  else if (t == RPC_COMM)
    ret = free_rpc_comm(x);
  else if (t == SERVER_COMM)
    ret = free_server_comm(x);
  else if (t == CLIENT_COMM)
    ret = free_client_comm(x);
  else if (t == ASCII_FILE_COMM)
    ret = free_ascii_file_comm(x);
  else if ((t == ASCII_TABLE_COMM) || (t == ASCII_TABLE_ARRAY_COMM))
    ret = free_ascii_table_comm(x);
  else {
    cislog_error("free_comm_type: Unsupported comm_type %d", t);
  }
  return ret;
};

/*!
  @brief Perform deallocation for generic communicator.
  @param[in] x comm_t * Pointer to communicator to deallocate.
  @returns int 1 if there is an error, 0 otherwise.
*/
static
int free_comm(comm_t *x) {
  int ret = 0;
  if (x == NULL)
    return ret;
  cislog_debug("free_comm(%s)", x->name);
  // Send EOF for output comms and then wait for messages to be recv'd
  if ((is_send(x->direction)) && (x->valid)) {
    if (_cis_error_flag == 0) {
      cislog_debug("free_comm(%s): Sending EOF", x->name);
      comm_send_eof(*x);
      while (comm_nmsg(*x) > 0) {
        cislog_debug("free_comm(%s): draining %d messages",
          x->name, comm_nmsg(*x));
        usleep(CIS_SLEEP_TIME);
      }
    } else {
      cislog_error("free_comm(%s): Error registered", x->name);
    }
  }
  ret = free_comm_type(x);
  int idx = x->index_in_register;
  free_comm_base(x);
  if (idx >= 0) {
    if (vcomms2clean[idx] != NULL) {
      free(vcomms2clean[idx]);
      vcomms2clean[idx] = NULL;
    }
  }
  return ret;
};

/*!
  @brief Free comms created that were not freed.
*/
static
void clean_comms(void) {
  size_t i;
  cislog_debug("atexit begin");
  for (i = 0; i < ncomms2clean; i++) {
    if (vcomms2clean[i] != NULL) {
      free_comm((comm_t*)(vcomms2clean[i]));
    }
  }
  if (vcomms2clean != NULL) {
    free(vcomms2clean);
    vcomms2clean = NULL;
  }
  ncomms2clean = 0;
#if defined(ZMQINSTALLED)
  // #if defined(_WIN32) && defined(ZMQINSTALLED)
  zsys_shutdown();
#endif
  cislog_debug("atexit done");
  /* printf(""); */
};

/*!
  @brief Register a comm so that it can be cleaned up later if not done explicitly.
  @param[in] x comm_t* Address of communicator structure that should be
  registered.
  @returns int -1 if there is an error, 0 otherwise.
 */
static
int register_comm(comm_t *x) {
  if (clean_registered == 0) {
    atexit(clean_comms);
    clean_registered = 1;
  }
  if (x == NULL) {
    return 0;
  }
  void **t_vcomms2clean = (void**)realloc(vcomms2clean, sizeof(void*)*(ncomms2clean + 1));
  if (t_vcomms2clean == NULL) {
    cislog_error("register_comm(%s): Failed to realloc the comm list.", x->name);
    return -1;
  }
  vcomms2clean = t_vcomms2clean;
  x->index_in_register = (int)ncomms2clean;
  vcomms2clean[ncomms2clean++] = (void*)x;
  return 0;
};

/*!
  @brief Initialize a new communicator based on its type.
  @param[in] x comm_t * Pointer to communicator structure initialized with
  new_base_comm;
  @returns int -1 if the comm could not be initialized.
 */
static
int new_comm_type(comm_t *x) {
  comm_type t = x->type;
  int flag;
  if (t == IPC_COMM)
    flag = new_ipc_address(x);
  else if (t == ZMQ_COMM)
    flag = new_zmq_address(x);
  else if (t == RPC_COMM)
    flag = new_rpc_address(x);
  else if (t == SERVER_COMM)
    flag = new_server_address(x);
  else if (t == CLIENT_COMM)
    flag = new_client_address(x);
  else if (t == ASCII_FILE_COMM)
    flag = new_ascii_file_address(x);
  else if (t == ASCII_TABLE_COMM)
    flag = new_ascii_table_address(x);
  else if (t == ASCII_TABLE_ARRAY_COMM)
    flag = new_ascii_table_array_address(x);
  else {
    cislog_error("new_comm_type: Unsupported comm_type %d", t);
    flag = -1;
  }
  return flag;
};

/*!
  @brief Initialize the communicator based on its type.
  @param[in] x comm_t * Pointer to communicator structure initialized with
  init_base_comm;
  @returns int -1 if the comm could not be initialized.
 */
static
int init_comm_type(comm_t *x) {
  comm_type t = x->type;
  int flag;
  if (t == IPC_COMM)
    flag = init_ipc_comm(x);
  else if (t == ZMQ_COMM)
    flag = init_zmq_comm(x);
  else if (t == RPC_COMM)
    flag = init_rpc_comm(x);
  else if (t == SERVER_COMM)
    flag = init_server_comm(x);
  else if (t == CLIENT_COMM)
    flag = init_client_comm(x);
  else if (t == ASCII_FILE_COMM)
    flag = init_ascii_file_comm(x);
  else if (t == ASCII_TABLE_COMM)
    flag = init_ascii_table_comm(x);
  else if (t == ASCII_TABLE_ARRAY_COMM)
    flag = init_ascii_table_array_comm(x);
  else {
    cislog_error("init_comm_type: Unsupported comm_type %d", t);
    flag = -1;
  }
  cislog_debug("init_comm_type(%s): Done, flag = %d", x->name, flag);
  return flag;
};

/*!
  @brief Initialize comm from the address.
  @param[in] address char * Address for new comm. If NULL, a new address is
  generated.
  @param[in] direction Direction that messages will go through the comm.
  Values include "recv" and "send".
  @param[in] t comm_type Type of comm that should be created.
  @param[in] seri_info Pointer to info for the serializer (e.g. format string).
  @returns comm_t Comm structure.
 */
static
comm_t new_comm(char *address, const char *direction, const comm_type t,
		void *seri_info) {
  comm_t *ret = new_comm_base(address, direction, t, seri_info);
  if (ret == NULL) {
    cislog_error("new_comm: Could not initialize base.");
    return empty_comm_base();
  }
  int flag;
  if (address == NULL) {
    flag = new_comm_type(ret);
  } else {
    flag = init_comm_type(ret);
  }
  if (flag < 0) {
    cislog_error("new_comm: Failed to initialize new comm address.");
    ret->valid = 0;
  } else {
    if (strlen(ret->name) == 0) {
      sprintf(ret->name, "temp.%s", ret->address);
    }
    flag = register_comm(ret);
    if (flag < 0) {
      cislog_error("new_comm: Failed to register new comm.");
      ret->valid = 0;
    }
  }
  return ret[0];
};

/*!
  @brief Initialize a generic communicator.
  The name is used to locate the comm address stored in the associated
  environment variable.
  @param[in] name Name of environment variable that the queue address is
  stored in.
  @param[in] direction Direction that messages will go through the comm.
  Values include "recv" and "send".
  @param[in] t comm_type Type of comm that should be created.
  @param[in] seri_info Pointer to info for the serializer (e.g. format string).
  @returns comm_t Comm structure.
 */
static
comm_t init_comm(const char *name, const char *direction, const comm_type t,
		 const void *seri_info) {
  cislog_debug("init_comm: Initializing comm.");
#ifdef _WIN32
  SetErrorMode(SEM_FAILCRITICALERRORS | SEM_NOGPFAULTERRORBOX);
  _set_abort_behavior(0,_WRITE_ABORT_MSG);
#endif
  comm_t *ret = init_comm_base(name, direction, t, seri_info);
  if (ret == NULL) {
    cislog_error("init_comm(%s): Could not initialize base.", name);
    return empty_comm_base();
  }
  int flag = init_comm_type(ret);
  if (flag < 0) {
    cislog_error("init_comm(%s): Could not initialize comm.", name);
    ret->valid = 0;
  } else {
    flag = register_comm(ret);
    if (flag < 0) {
      cislog_error("init_comm(%s): Failed to register new comm.", name);
      ret->valid = 0;
    }
  }
  cislog_debug("init_comm(%s): Initialized comm.", name);
  return ret[0];
};

/*!
  @brief Get number of messages in the comm.
  @param[in] x comm_t Communicator to check.
  @returns int Number of messages.
 */
static
int comm_nmsg(const comm_t x) {
  int ret = -1;
  if (x.valid == 0) {
    cislog_error("comm_nmsg: Invalid comm");
    return ret;
  }
  comm_type t = x.type;
  if (t == IPC_COMM)
    ret = ipc_comm_nmsg(x);
  else if (t == ZMQ_COMM)
    ret = zmq_comm_nmsg(x);
  else if (t == RPC_COMM)
    ret = rpc_comm_nmsg(x);
  else if (t == SERVER_COMM)
    ret = server_comm_nmsg(x);
  else if (t == CLIENT_COMM)
    ret = client_comm_nmsg(x);
  else if (t == ASCII_FILE_COMM)
    ret = ascii_file_comm_nmsg(x);
  else if ((t == ASCII_TABLE_COMM) || (t == ASCII_TABLE_ARRAY_COMM))
    ret = ascii_table_comm_nmsg(x);
  else {
    cislog_error("comm_nmsg: Unsupported comm_type %d", t);
  }
  return ret;
};

/*!
  @brief Send a single message to the comm.
  Send a message smaller than CIS_MSG_MAX bytes to an output comm. If the
  message is larger, it will not be sent.
  @param[in] x comm_t structure that comm should be sent to.
  @param[in] data character pointer to message that should be sent.
  @param[in] len size_t length of message to be sent.
  @returns int 0 if send succesfull, -1 if send unsuccessful.
 */
static
int comm_send_single(const comm_t x, const char *data, const size_t len) {
  int ret = -1;
  if (x.valid == 0) {
    cislog_error("comm_send_single: Invalid comm");
    return ret;
  }
  comm_type t = x.type;
  if (t == IPC_COMM)
    ret = ipc_comm_send(x, data, len);
  else if (t == ZMQ_COMM)
    ret = zmq_comm_send(x, data, len);
  else if (t == RPC_COMM)
    ret = rpc_comm_send(x, data, len);
  else if (t == SERVER_COMM)
    ret = server_comm_send(x, data, len);
  else if (t == CLIENT_COMM)
    ret = client_comm_send(x, data, len);
  else if (t == ASCII_FILE_COMM)
    ret = ascii_file_comm_send(x, data, len);
  else if ((t == ASCII_TABLE_COMM) || (t == ASCII_TABLE_ARRAY_COMM))
    ret = ascii_table_comm_send(x, data, len);
  else {
    cislog_error("comm_send_single: Unsupported comm_type %d", t);
  }
  if (ret >= 0) {
    time(x.last_send);
    /* time_t now; */
    /* time(&now); */
    /* x.last_send[0] = now; */
  }
  return ret;
};


/*!
  @brief Create header for multipart message.
  @param[in] x comm_t structure that header will be sent to.
  @param[in] const char * Message to be sent.
  @param[in] len size_t Size of message body.
  @returns comm_head_t Header info that should be sent before the message
  body.
*/
static
comm_head_t comm_send_multipart_header(const comm_t x, const char * data,
				       const size_t len) {
  comm_head_t head = init_header(len, NULL, NULL);
  sprintf(head.id, "%d", rand());
  head.multipart = 1;
  head.valid = 1;
  // Add serializer information to header on first send
  if ((x.used[0] == 0) && (x.is_file == 0)) {
    seri_t *serializer;
    if (x.type == CLIENT_COMM) {
      comm_t *req_comm = (comm_t*)(x.handle);
      serializer = req_comm->serializer;
    } else {
      serializer = x.serializer;
    }
    if (serializer->type == DIRECT_SERI) {
      head.serializer_type = 0;
    } else if (serializer->type == FORMAT_SERI) {
      head.serializer_type = 1;
      strcpy(head.format_str, (char*)(serializer->info));
    } else if (serializer->type == ARRAY_SERI) {
      head.serializer_type = 2;
      strcpy(head.format_str, (char*)(serializer->info));
      head.as_array = 1;
    } else if (serializer->type == ASCII_TABLE_SERI) {
      head.serializer_type = 1;
      asciiTable_t *table = (asciiTable_t*)(serializer->info);
      strcpy(head.format_str, table->format_str);
    } else if (serializer->type == ASCII_TABLE_ARRAY_SERI) {
      head.serializer_type = 2;
      asciiTable_t *table = (asciiTable_t*)(serializer->info);
      strcpy(head.format_str, table->format_str);
      head.as_array = 1;
    } else if (serializer->type == PLY_SERI) {
      head.serializer_type = 8;
    } else if (serializer->type == OBJ_SERI) {
      head.serializer_type = 9;
    }
  }
  const comm_t *x0;
  if (x.type == SERVER_COMM) {
    comm_t **res_comm = (comm_t**)(x.info);
    if (res_comm[0] == NULL) {
      cislog_error("comm_send_multipart_header(%s): no response comm registered",
		   x.name);
      head.valid = 0;
      return head;
    }
    x0 = &((*res_comm)[0]);
    // Why was this necessary?
    strcpy(head.id, x.address);
  } else if (x.type == CLIENT_COMM) {
    if (!(is_eof(data))) {
      head = client_response_header(x, head);
    }
    x0 = (comm_t*)(x.handle);
  } else {
    x0 = &x;
  }
  // Get ZMQ header info
  if (x0->type == ZMQ_COMM) {
    char *reply_address = set_reply_send(x0);
    if (reply_address == NULL) {
      cislog_error("comm_send_multipart_header: Could not set reply address.");
      head.valid = 0;
      return head;
    }
    strcpy(head.zmq_reply, reply_address);
  }
  return head;
};

/*!
  @brief Send a large message in multiple parts via a new comm.
  @param[in] x comm_t Structure that message should be sent to.
  @param[in] data const char * Message that should be sent.
  @param[in] len size_t Size of data.
  @returns: int 0 if send successfull, -1 if send unsuccessful.
*/
static
int comm_send_multipart(const comm_t x, const char *data, const size_t len) {
  //char headbuf[CIS_MSG_BUF];
  int headbuf_len = CIS_MSG_BUF;
  int headlen = 0, ret = -1;
  if (x.valid == 0) {
    cislog_error("comm_send_multipart: Invalid comm");
    return ret;
  }
  comm_t xmulti = empty_comm_base();
  // Get header
  comm_head_t head = comm_send_multipart_header(x, data, len);
  if (head.valid == 0) {
    cislog_error("comm_send_multipart: Invalid header generated.");
    return -1;
  }
  char *headbuf = (char*)malloc(headbuf_len);
  if (headbuf == NULL) {
    cislog_error("comm_send_multipart: Failed to malloc headbuf.");
    return -1;
  }
  // Try to send body in header
  if (len < (x.maxMsgSize - x.msgBufSize)) {
    headlen = format_comm_header(head, headbuf, headbuf_len);
    if (headlen < 0) {
      cislog_error("comm_send_multipart: Failed to format header.");
      free(headbuf);
      return -1;
    }
    if (((size_t)headlen + len) < (x.maxMsgSize - x.msgBufSize)) {
      if (((size_t)headlen + len + 1) > (size_t)headbuf_len) {
        char *t_headbuf = (char*)realloc(headbuf, (size_t)headlen + len + 1);
        if (t_headbuf == NULL) {
          cislog_error("comm_send_multipart: Failed to realloc headbuf.");
	  free(headbuf);
          return -1;          
        }
	headbuf = t_headbuf;
        headbuf_len = headlen + (int)len + 1;
      }
      head.multipart = 0;
      memcpy(headbuf + headlen, data, len);
      headlen += (int)len;
      headbuf[headlen] = '\0';
    }
  }
  // Get head string
  if (head.multipart == 1) {
    // Get address for new comm and add to header
    xmulti = new_comm(NULL, "send", x.type, NULL);
    if (!(xmulti.valid)) {
      cislog_error("comm_send_multipart: Failed to initialize a new comm.");
      free(headbuf);
      return -1;
    }
    xmulti.sent_eof[0] = 1;
    xmulti.recv_eof[0] = 1;
    xmulti.is_work_comm = 1;
    strcpy(head.address, xmulti.address);
    if (xmulti.type == ZMQ_COMM) {
      char *reply_address = set_reply_send(&xmulti);
      if (reply_address == NULL) {
	cislog_error("comm_send_multipart: Could not set worker reply address.");
	return -1;
      }
      strcpy(head.zmq_reply_worker, reply_address);
    }
    headlen = format_comm_header(head, headbuf, headbuf_len);
    if (headlen < 0) {
      cislog_error("comm_send_multipart: Failed to format header.");
      free(headbuf);
      free_comm(&xmulti);
      return -1;
    }
  }
  // Send header
  ret = comm_send_single(x, headbuf, headlen);
  if (ret < 0) {
    cislog_error("comm_send_multipart: Failed to send header.");
    if (head.multipart == 1)
      free_comm(&xmulti);
    free(headbuf);
    return -1;
  }
  if (head.multipart == 0) {
    cislog_debug("comm_send_multipart(%s): %d bytes completed", x.name, head.size);
    free(headbuf);
    return ret;
  }
  // Send multipart
  size_t msgsiz;
  size_t prev = 0;
  while (prev < head.size) {
    if ((head.size - prev) > (xmulti.maxMsgSize - xmulti.msgBufSize))
      msgsiz = xmulti.maxMsgSize - xmulti.msgBufSize;
    else
      msgsiz = head.size - prev;
    ret = comm_send_single(xmulti, data + prev, msgsiz);
    if (ret < 0) {
      cislog_debug("comm_send_multipart(%s): send interupted at %d of %d bytes.",
		   x.name, prev, head.size);
      break;
    }
    prev += msgsiz;
    cislog_debug("comm_send_multipart(%s): %d of %d bytes sent",
		 x.name, prev, head.size);
  }
  if (ret == 0)
    cislog_debug("comm_send_multipart(%s): %d bytes completed", x.name, head.size);
  // Free multipart
  free_comm(&xmulti);
  free(headbuf);
  if (ret >= 0)
    x.used[0] = 1;
  return ret;
};


/*!
  @brief Send a message to the comm.
  Send a message smaller than CIS_MSG_MAX bytes to an output comm. If the
  message is larger, it will not be sent.
  @param[in] x comm_t structure that comm should be sent to.
  @param[in] data character pointer to message that should be sent.
  @param[in] len size_t length of message to be sent.
  @returns int 0 if send succesfull, -1 if send unsuccessful.
 */
static
int comm_send(const comm_t x, const char *data, const size_t len) {
  int ret = -1;
  if (x.valid == 0) {
    cislog_error("comm_send: Invalid comm");
    return ret;
  }
  if (x.sent_eof == NULL) {
    cislog_error("comm_send(%s): sent_eof not initialized.", x.name);
    return ret;
  }
  int sending_eof = 0;
  if (is_eof(data)) {
    if (x.sent_eof[0] == 0) {
      x.sent_eof[0] = 1;
      if (x.type == CLIENT_COMM) {
	comm_t *req_comm = (comm_t*)(x.handle);
	req_comm->sent_eof[0] = 1;
      }
      sending_eof = 1;
      cislog_debug("comm_send(%s): Sending EOF", x.name);
    } else {
      cislog_info("comm_send(%s): EOF already sent", x.name);
      return ret;
    }
  }
<<<<<<< HEAD
  if (((len > (x.maxMsgSize - x.msgBufSize)) && (x.maxMsgSize > 0)) ||
      ((x.always_send_header) && (!(is_eof(data))))) {
    return comm_send_multipart(x, data, len);
=======
  if (((len > x.maxMsgSize) && (x.maxMsgSize > 0)) ||
      (((x.always_send_header) || (x.used[0] == 0)))) { // && (!(is_eof(data))))) {
    ret = comm_send_multipart(x, data, len);
  } else {
    cislog_debug("comm_send(%s): Sending as single message without a header.",
		 x.name);
    ret = comm_send_single(x, data, len);
>>>>>>> 81b8e905
  }
  if (sending_eof) {
    cislog_debug("comm_send(%s): sent EOF, ret = %d", x.name, ret);
  }
  if (ret >= 0)
    x.used[0] = 1;
  return ret;
};

/*!
  @brief Send EOF message to the comm.
  @param[in] x comm_t structure that message should be sent to.
  @returns int 0 if send successfull, -1 otherwise.
*/
static
int comm_send_eof(const comm_t x) {
  int ret = -1;
  char buf[100] = CIS_MSG_EOF;
  ret = comm_send(x, buf, strlen(buf));
  return ret;
};

/*!
  @brief Receive a message from an input comm.
  Receive a message smaller than CIS_MSG_MAX bytes from an input comm.
  @param[in] x comm_t structure that message should be sent to.
  @param[out] data char ** pointer to allocated buffer where the message
  should be saved. This should be a malloc'd buffer if allow_realloc is 1.
  @param[in] len const size_t length of the allocated message buffer in bytes.
  @param[in] allow_realloc const int If 1, the buffer will be realloced if it
  is not large enought. Otherwise an error will be returned.
  @returns int -1 if message could not be received, otherwise the length of
  the received message.
 */
static
int comm_recv_single(const comm_t x, char **data, const size_t len,
		     const int allow_realloc) {
  int ret = -1;
  if (x.valid == 0) {
    cislog_error("comm_recv_single: Invalid comm");
    return ret;
  }
  comm_type t = x.type;
  if (t == IPC_COMM)
    ret = ipc_comm_recv(x, data, len, allow_realloc);
  else if (t == ZMQ_COMM)
    ret = zmq_comm_recv(x, data, len, allow_realloc);
  else if (t == RPC_COMM)
    ret = rpc_comm_recv(x, data, len, allow_realloc);
  else if (t == SERVER_COMM)
    ret = server_comm_recv(x, data, len, allow_realloc);
  else if (t == CLIENT_COMM)
    ret = client_comm_recv(x, data, len, allow_realloc);
  else if (t == ASCII_FILE_COMM)
    ret = ascii_file_comm_recv(x, data, len, allow_realloc);
  else if ((t == ASCII_TABLE_COMM) || (t == ASCII_TABLE_ARRAY_COMM))
    ret = ascii_table_comm_recv(x, data, len, allow_realloc);
  else {
    cislog_error("comm_recv: Unsupported comm_type %d", t);
  }
  return ret;
};

/*!
  @brief Receive a message in multiple parts.
  @param[in] x comm_t Comm that message should be recieved from.
  @param[in] data char ** Pointer to buffer where message should be stored.
  @param[in] len size_t Size of data buffer.
  @param[in] headlen size_t Size of header in data buffer.
  @param[in] allow_realloc int If 1, data will be realloced if the incoming
  message is larger than the buffer. Otherwise, an error will be returned.
  @returns int -1 if unsucessful, size of message received otherwise.
*/
static
int comm_recv_multipart(const comm_t x, char **data, const size_t len,
			const size_t headlen, const int allow_realloc) {
  int ret = -1;
  if (x.valid == 0) {
    cislog_error("comm_recv_multipart: Invalid comm");
    return ret;
  }
  usleep(100);
  comm_head_t head = parse_comm_header(*data, headlen);
  if (!(head.valid)) {
    cislog_error("comm_recv_multipart(%s): Error parsing header.", x.name);
    ret = -1;
  } else {
    // Get serializer information from header on first recv
    if ((x.used[0] == 0) && (x.is_file == 0) && (x.serializer->type == 0)) {
      int new_type = -1;
      void *new_info = (void*)(head.format_str);
      cislog_debug("comm_recv_multipart(%s): Updating serializer type to %d",
		   x.name, head.serializer_type);
      if (head.serializer_type == 0) {
        new_type = DIRECT_SERI;
      } else if (head.serializer_type == 1) {
        new_type = FORMAT_SERI;
      } else if (head.serializer_type == 2) {
        new_type = ASCII_TABLE_ARRAY_SERI;
      // TODO: Treat this as a separate class
      // new_type = ARRAY_SERI;
      } else if (head.serializer_type == 3) {
        if (head.as_array == 0) {
          new_type = ASCII_TABLE_SERI;
        } else {
          new_type = ASCII_TABLE_ARRAY_SERI;
        }
      } else if (head.serializer_type == 8) {
	new_type = PLY_SERI;
      } else if (head.serializer_type == 9) {
	new_type = OBJ_SERI;
      }
      if (new_type >= 0) {
        ret = update_serializer(x.serializer, new_type, new_info);
        if (ret != 0) {
          cislog_error("comm_recv_multipart(%s): Error updating serializer.", x.name);
          return -1;
        }
      }
      // Set name for debug info & simplify formats
      if ((new_type == ASCII_TABLE_SERI) || (new_type == ASCII_TABLE_ARRAY_SERI)) {
        asciiTable_t *table = (asciiTable_t*)(x.serializer->info);
        ret = at_update(table, x.name, "0");
        if (ret != 0) {
          cislog_error("comm_recv_multipart(%s): Failed to update asciiTable address.",
                       x.name);
          return -1;
        }
        ret = simplify_formats(table->format_str, CIS_MSG_MAX);
        if (ret < 0) {
          cislog_error("comm_recv_multipart(%s): Failed to simplify recvd table format.", x.name);
          return -1;
        }
      } else if (new_type == FORMAT_SERI) {
        char * format_str = (char*)(x.serializer->info);
        ret = simplify_formats(format_str, x.serializer->size_info);
        if (ret < 0) {
          cislog_error("comm_recv_multipart(%s): Failed to simplify recvd format.", x.name);
          return -1;
        }
      }
    }
    if (head.multipart) {
      // Move part of message after header to front of data
      memmove(*data, *data + head.bodybeg, head.bodysiz);
      (*data)[head.bodysiz] = '\0';
      if (is_eof(*data)) {
	cislog_debug("comm_recv_multipart(%s): EOF received.", x.name);
	x.recv_eof[0] = 1;
	return -2;
      }
      // Return early if header contained entire message
      if (head.size == head.bodysiz) {
        x.used[0] = 1;
	return (int)(head.bodysiz);
      }
      // Get address for new comm
      comm_t xmulti = new_comm(head.address, "recv", x.type, NULL);
      if (!(xmulti.valid)) {
	cislog_error("comm_recv_multipart: Failed to initialize a new comm.");
	return -1;
      }
      xmulti.sent_eof[0] = 1;
      xmulti.recv_eof[0] = 1;
      xmulti.is_work_comm = 1;
      if (xmulti.type == ZMQ_COMM) {
	int reply_socket = set_reply_recv(&xmulti, head.zmq_reply_worker);
	if (reply_socket < 0) {
	  cislog_error("comm_recv_multipart: Failed to set worker reply address.");
	  return -1;
	}
      }
      // Receive parts of message
      size_t prev = head.bodysiz;
      size_t msgsiz = 0;
      // Reallocate data if necessary
      if ((head.size + 1) > len) {
	if (allow_realloc) {
	  char *t_data = (char*)realloc(*data, head.size + 1);
	  if (t_data == NULL) {
	    cislog_error("comm_recv_multipart(%s): Failed to realloc buffer",
			 x.name);
	    free(*data);
	    free_comm(&xmulti);
	    return -1;
	  }
	  *data = t_data;
 	} else {
	  cislog_error("comm_recv_multipart(%s): buffer is not large enough",
		       x.name);
	  free_comm(&xmulti);
	  return -1;
	}
      }
      ret = -1;
      char *pos = (*data) + prev;
      while (prev < head.size) {
<<<<<<< HEAD
	if ((head.size - prev) > xmulti.maxMsgSize)
	  msgsiz = xmulti.maxMsgSize;
	else
	  msgsiz = head.size - prev;
	ret = comm_recv_single(xmulti, &pos, msgsiz + 1, 0);
=======
	msgsiz = head.size - prev + 1;
	ret = comm_recv_single(xmulti, &pos, msgsiz, 0);
>>>>>>> 81b8e905
	if (ret < 0) {
	  cislog_debug("comm_recv_multipart(%s): recv interupted at %d of %d bytes.",
		       x.name, prev, head.size);
	  break;
	}
	prev += ret;
	pos += ret;
	cislog_debug("comm_recv_multipart(%s): %d of %d bytes received",
		     x.name, prev, head.size);
      }
      if (ret > 0) {
	cislog_debug("comm_recv_multipart(%s): %d bytes completed", x.name, prev);
	ret = (int)prev;
      }
      free_comm(&xmulti);
    } else {
      ret = (int)headlen;
    }
  }
  if (ret >= 0)
    x.used[0] = 1;
  return ret;
};

/*!
  @brief Receive a message from an input comm.
  An error will be returned if the buffer is not large enough.
  @param[in] x comm_t structure that message should be sent to.
  @param[out] data character pointer to allocated buffer where the
  message should be saved.
  @param[in] len const size_t length of the allocated message buffer in bytes.
  @returns int -1 if message could not be received and -2 if EOF is received.
  Length of the received message otherwise.
 */
static
int comm_recv(const comm_t x, char *data, const size_t len) {
  int ret = comm_recv_single(x, &data, len, 0);
  if (ret > 0) {
    if (is_eof(data)) {
      cislog_debug("comm_recv(%s): EOF received.", x.name);
      x.recv_eof[0] = 1;
      ret = -2;
    } else {
      ret = comm_recv_multipart(x, &data, len, ret, 0);
    }
  } else {
    cislog_error("comm_recv_realloc(%s): Failed to receive header or message.",
      x.name);
  }
  return ret;
};

/*!
  @brief Receive a message from an input comm, reallocating as necessary.
  @param[in] x comm_t structure that message should be sent to.
  @param[out] data character pointer to pointer to allocated buffer where the
  message should be saved.
  @param[in] len const size_t length of the allocated message buffer in bytes.
  @returns int -1 if message could not be received and -2 if EOF is received.
  Length of the received message otherwise.
 */
static
int comm_recv_realloc(const comm_t x, char **data, const size_t len) {
  int ret = comm_recv_single(x, data, len, 1);
  if (ret > 0) {
    if (is_eof(*data)) {
      cislog_debug("comm_recv_realloc(%s): EOF received.", x.name);
      x.recv_eof[0] = 1;
      ret = -2;
    } else {
      ret = comm_recv_multipart(x, data, len, ret, 1);
    }
  } else {
    cislog_error("comm_recv_realloc(%s): Failed to receive header or message.",
      x.name);
  }
  return ret;
};


/*! @brief alias for comm_send. */
static
int comm_send_nolimit(const comm_t x, const char *data, const size_t len) {
  return comm_send(x, data, len);
};

/*!
  @brief Send EOF message to the comm.
  @param[in] x comm_t structure that message should be sent to.
  @returns int 0 if send successfull, -1 otherwise.
*/
static
int comm_send_nolimit_eof(const comm_t x) {
  int ret = -1;
  if (x.valid == 0) {
    cislog_error("comm_send_nolimit_eof: Invalid comm");
    return ret;
  }
  if (x.sent_eof == NULL) {
    cislog_error("comm_send_nolimit_eof(%s): sent_eof not initialized.", x.name);
    return ret;
  }
  if (x.sent_eof[0] == 0) {
    char buf[2048] = CIS_MSG_EOF;
    ret = comm_send_nolimit(x, buf, strlen(buf));
    x.sent_eof[0] = 1;
  } else {
    cislog_info("comm_send_nolimit_eof(%s): EOF already sent", x.name);
  }
  return ret;
};

/*!
  @brief Receive a large message from an input comm.
  Receive a message larger than CIS_MSG_MAX bytes from an input comm by
  receiving it in parts. This expects the first message to be the size of
  the total message.
  @param[in] x comm_t structure that message should be sent to.
  @param[out] data character pointer to pointer for allocated buffer where the
  message should be stored. A pointer to a pointer is used so that the buffer
  may be reallocated as necessary for the incoming message.
  @param[in] len size_t length of the initial allocated message buffer in bytes.
  @returns int -1 if message could not be received and -2 if EOF is received.
  Length of the received message otherwise.
 */
static
int comm_recv_nolimit(const comm_t x, char **data, const size_t len) {
  return comm_recv_realloc(x, data, len);
};

/*!
  @brief Send arguments as a small formatted message to an output comm.
  Use the format string to create a message from the input arguments that
  is then sent to the specified output comm. If the message is larger than
  CIS_MSG_MAX or cannot be encoded, it will not be sent.  
  @param[in] x comm_t structure for comm that message should be sent to.
  @param[in] ap va_list arguments to be formatted into a message using sprintf.
  @returns int Number of arguments formatted if send succesfull, -1 if send
  unsuccessful.
 */
static
int vcommSend(const comm_t x, va_list ap) {
  int ret = -1;
  if (x.valid == 0) {
    cislog_error("vcommSend: Invalid comm");
    return ret;
  }
  size_t buf_siz = CIS_MSG_BUF;
  // char *buf = NULL;
  char *buf = (char*)malloc(buf_siz);
  if (buf == NULL) {
    cislog_error("vcommSend(%s): Failed to alloc buffer", x.name);
    return -1;
  }
  seri_t *serializer = x.serializer;
  if (x.type == CLIENT_COMM) {
    comm_t *handle = (comm_t*)(x.handle);
    serializer = handle->serializer;
  }
  int args_used = 0;
  ret = serialize(*serializer, &buf, buf_siz, 1, &args_used, ap);
  if (ret < 0) {
    cislog_error("vcommSend(%s): serialization error", x.name);
    free(buf);
    return -1;
  }
  ret = comm_send(x, buf, ret);
  cislog_debug("vcommSend(%s): comm_send returns %d", x.name, ret);
  free(buf);
  if (ret < 0) {
    return ret;
  } else {
    return args_used;
  }
};

/*!
  @brief Assign arguments by receiving and parsing a message from an input comm.
  Receive a message smaller than CIS_MSG_MAX bytes from an input comm and parse
  it using the associated format string.
  @param[in] x comm_t structure for comm that message should be sent to.
  @param[out] ap va_list arguments that should be assigned by parsing the
  received message using sscanf. As these are being assigned, they should be
  pointers to memory that has already been allocated.
  @returns int -1 if message could not be received or could not be parsed.
  Length of the received message if message was received and parsed. -2 is
  returned if EOF is received.
 */
static
int vcommRecv(const comm_t x, va_list ap) {
  int ret = -1;
  if (x.valid == 0) {
    cislog_error("vcommRecv: Invalid comm");
    return ret;
  }
  // Receive message
  size_t buf_siz = CIS_MSG_BUF;
  /* char *buf = NULL; */
  char *buf = (char*)malloc(buf_siz);
  if (buf == NULL) {
    cislog_error("vcommSend(%s): Failed to alloc buffer", x.name);
    return -1;
  }
  ret = comm_recv_nolimit(x, &buf, buf_siz);
  if (ret < 0) {
    // cislog_error("vcommRecv(%s): Error receiving.", x.name);
    free(buf);
    return ret;
  }
  cislog_debug("vcommRecv(%s): comm_recv returns %d: %.10s...", x.name, ret, buf);
  // Deserialize message
  seri_t *serializer = x.serializer;
  if (x.type == SERVER_COMM) {
    comm_t *handle = (comm_t*)(x.handle);
    serializer = handle->serializer;
  }
  ret = deserialize(*serializer, buf, ret, ap);
  if (ret < 0) {
    cislog_error("vcommRecv(%s): error deserializing message (ret=%d)",
		 x.name, ret);
    free(buf);
    return -1;
  }
  cislog_debug("vcommRecv(%s): deserialize_format returns %d", x.name, ret);
  free(buf);
  return ret;
};

#define vcommSend_nolimit vcommSend
#define vcommRecv_nolimit vcommRecv

#ifdef __cplusplus /* If this is a C++ compiler, end C linkage */
}
#endif

#endif /*CISCOMMUNICATION_H_*/<|MERGE_RESOLUTION|>--- conflicted
+++ resolved
@@ -613,11 +613,6 @@
       return ret;
     }
   }
-<<<<<<< HEAD
-  if (((len > (x.maxMsgSize - x.msgBufSize)) && (x.maxMsgSize > 0)) ||
-      ((x.always_send_header) && (!(is_eof(data))))) {
-    return comm_send_multipart(x, data, len);
-=======
   if (((len > x.maxMsgSize) && (x.maxMsgSize > 0)) ||
       (((x.always_send_header) || (x.used[0] == 0)))) { // && (!(is_eof(data))))) {
     ret = comm_send_multipart(x, data, len);
@@ -625,7 +620,6 @@
     cislog_debug("comm_send(%s): Sending as single message without a header.",
 		 x.name);
     ret = comm_send_single(x, data, len);
->>>>>>> 81b8e905
   }
   if (sending_eof) {
     cislog_debug("comm_send(%s): sent EOF, ret = %d", x.name, ret);
@@ -823,16 +817,8 @@
       ret = -1;
       char *pos = (*data) + prev;
       while (prev < head.size) {
-<<<<<<< HEAD
-	if ((head.size - prev) > xmulti.maxMsgSize)
-	  msgsiz = xmulti.maxMsgSize;
-	else
-	  msgsiz = head.size - prev;
-	ret = comm_recv_single(xmulti, &pos, msgsiz + 1, 0);
-=======
 	msgsiz = head.size - prev + 1;
 	ret = comm_recv_single(xmulti, &pos, msgsiz, 0);
->>>>>>> 81b8e905
 	if (ret < 0) {
 	  cislog_debug("comm_recv_multipart(%s): recv interupted at %d of %d bytes.",
 		       x.name, prev, head.size);
