--- conflicted
+++ resolved
@@ -12,32 +12,14 @@
   const int bufsiz = 1000;
   char buf[bufsiz];
 
-  // Loop until there is no longer input or the queues are closed
-  while (flag >= 0) {
-    
-    // Receive input from input channel
-    // If there is an error or the queue is closed, the flag will be negative
-    // Otherwise, it is the size of the received message
-    flag = psi_recv(in_channel, buf, bufsiz);
-    if (flag < 0) {
-      printf("No more input.\n");
-      break;
-    }
+  // Receive input from input channel
+  // If there is an error or the queue is closed, the flag will be negative
+  // Otherwise, it is the size of the received message
+  flag = psi_recv(in_channel, buf, bufsiz);
 
-    // Print received message
-    printf("%s\n", buf);
+  // Print received message
+  printf("%s\n", buf);
 
-<<<<<<< HEAD
-    // Send output to output channel
-    // If there is an error, the flag will be negative
-    flag = psi_send(out_channel, buf, flag);
-    if (flag < 0) {
-      printf("Error sending output.\n");
-      break;
-    }
-
-  }
-=======
   // Send output to output channel
   // If there is an error, the flag will be negative
   flag = psi_send(out_channel, buf, flag);
@@ -45,7 +27,6 @@
   // Free input/output channels
   psi_free(&in_channel);
   psi_free(&out_channel);
->>>>>>> 4eb0ccbc
   
   return 0;
 }
