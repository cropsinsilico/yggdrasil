--- conflicted
+++ resolved
@@ -43,41 +43,6 @@
     return instance
 
 
-<<<<<<< HEAD
-def get_model_driver(lang=None):
-    r"""Get the name of the model driver that should be used for a model
-    written in the specified programming language. If there is not a
-    corresponding driver, 'ModelDriver' will be returned.
-
-    Args:
-        lang (str, optional): Language that the model is written in. Defaults
-            to None.
-
-    Returns:
-        str: The name of the model driver that should be used to run a model
-            in the specified language.
-
-    """
-    if isinstance(lang, str):
-        lang = lang.lower()
-    if lang == 'python':
-        out = 'PythonModelDriver'
-    elif lang == 'matlab':
-        out = 'MatlabModelDriver'
-    elif lang in ['c', 'c++', 'cpp']:
-        out = 'GCCModelDriver'
-    elif lang == 'make':
-        out = 'MakeModelDriver'
-    else:
-        out = 'ModelDriver'
-    return out
-
-
-__all__ = ['import_driver', 'create_driver', 'get_model_driver', 'Driver',
-           'ModelDriver', 'PythonModelDriver', 'GCCModelDriver',
-           'MakeModelDriver', 'MatlabModelDriver',
-           'InputDriver', 'OutputDriver',
-=======
 def import_all_drivers():
     r"""Import all drivers to ensure they are registered."""
     for x in glob.glob(os.path.join(os.path.dirname(__file__), '*.py')):
@@ -89,7 +54,6 @@
 __all__ = ['import_driver', 'create_driver', 'Driver',
            'ModelDriver', 'PythonModelDriver', 'GCCModelDriver',
            'MakeModelDriver', 'MatlabModelDriver', 'LPyModelDriver',
->>>>>>> 81b8e905
            'IODriver', 'FileInputDriver', 'FileOutputDriver',
            'AsciiFileInputDriver', 'AsciiFileOutputDriver',
            'AsciiTableInputDriver', 'AsciiTableOutputDriver',
