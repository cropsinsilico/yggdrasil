--- conflicted
+++ resolved
@@ -1,54 +1,4 @@
 """This modules offers various tools."""
-<<<<<<< HEAD
-from subprocess import Popen, PIPE, STDOUT
-import sys
-import sysv_ipc
-import time
-from cis_interface import backwards, platform
-
-
-# OS X limit is 2kb
-PSI_MSG_MAX = 1024 * 2
-PSI_MSG_EOF = backwards.unicode2bytes("EOF!!!")
-_registered_queues = {}
-
-
-def popen_nobuffer(args, **kwargs):
-    r"""Uses Popen to open a process without a buffer. If not already set,
-    the keyword arguments 'bufsize', 'stdout', and 'stderr' are set to
-    0, subprocess.PIPE, and subprocess.STDOUT respectively. This sets the
-    output stream to unbuffered and directs both stdout and stderr to the
-    stdout pipe.
-
-    Args:
-        args (list, str): Shell command or list of arguments that should be
-            run.
-        **kwargs: Additional keywords arguments are passed to Popen.
-
-    Returns:
-        subprocess.Process: Process that was started.
-
-    """
-    # stdbuf only for linux
-    if platform._is_linux:
-        stdbuf_args = ['stdbuf', '-o0', '-e0']
-        if isinstance(args, str):
-            args = ' '.join(stdbuf_args + [args])
-        else:
-            args = stdbuf_args + args
-    kwargs.setdefault('bufsize', 0)
-    kwargs.setdefault('stdout', PIPE)
-    kwargs.setdefault('stderr', STDOUT)
-    out = Popen(args, **kwargs)
-    return out
-
-
-def eval_kwarg(x):
-    r"""If x is a string, eval it. Otherwise just return it.
-
-    Args:
-        x (str, obj): String to be evaluated as an object or an object.
-=======
 from threading import Timer
 import logging
 import os
@@ -62,7 +12,6 @@
 
 def is_ipc_installed():
     r"""Determine if the IPC libraries are installed.
->>>>>>> 4eb0ccbc
 
     Returns:
         bool: True if the IPC libraries are installed, False otherwise.
@@ -102,6 +51,36 @@
 PSI_MSG_EOF = CIS_MSG_EOF
 
 
+def popen_nobuffer(args, **kwargs):
+    r"""Uses Popen to open a process without a buffer. If not already set,
+    the keyword arguments 'bufsize', 'stdout', and 'stderr' are set to
+    0, subprocess.PIPE, and subprocess.STDOUT respectively. This sets the
+    output stream to unbuffered and directs both stdout and stderr to the
+    stdout pipe.
+
+    Args:
+        args (list, str): Shell command or list of arguments that should be
+            run.
+        **kwargs: Additional keywords arguments are passed to Popen.
+
+    Returns:
+        subprocess.Process: Process that was started.
+
+    """
+    # stdbuf only for linux
+    if platform._is_linux:
+        stdbuf_args = ['stdbuf', '-o0', '-e0']
+        if isinstance(args, str):
+            args = ' '.join(stdbuf_args + [args])
+        else:
+            args = stdbuf_args + args
+    kwargs.setdefault('bufsize', 0)
+    kwargs.setdefault('stdout', subprocess.PIPE)
+    kwargs.setdefault('stderr', subprocess.STDOUT)
+    out = subprocess.Popen(args, **kwargs)
+    return out
+
+
 def eval_kwarg(x):
     r"""If x is a string, eval it. Otherwise just return it.
 
@@ -109,77 +88,7 @@
         x (str, obj): String to be evaluated as an object or an object.
 
     Returns:
-<<<<<<< HEAD
-       list: List of IPC queues.
-
-    """
-    skip_lines = [
-        # Linux
-        '------ Message Queues --------',
-        'key        msqid      owner      perms      used-bytes   messages    ',
-        # OSX
-        'IPC status from',
-        'Message Queues:',
-        'T     ID     KEY        MODE       OWNER    GROUP']
-    out = ipcs(['-q']).split('\n')
-    qlist = []
-    for l in out:
-        skip = False
-        if len(l) == 0:
-            skip = True
-        else:
-            for ls in skip_lines:
-                if ls in l:
-                    skip = True
-                    break
-        if not skip:
-            if platform._is_linux:
-                key_col = 0
-            elif platform._is_osx:
-                key_col = 2
-            else:  # pragma: debug
-                raise NotImplementedError("Unsure what column the queue key " +
-                                          "is in on this platform " +
-                                          "(%s)" % sys.platform)
-            qlist.append(l.split()[key_col])
-    return qlist
-
-
-def ipcrm(options=[]):
-    r"""Remove IPC constructs using the ipcrm command.
-
-    Args:
-        options (list): List of flags that should be used. Defaults to an empty
-            list.
-
-    """
-    cmd = ' '.join(['ipcrm'] + options)
-    p = Popen(cmd, stdin=PIPE, stdout=PIPE, stderr=PIPE, shell=True)
-    output, err = p.communicate()
-    exit_code = p.returncode
-    if exit_code != 0:  # pragma: debug
-        print(err.decode('utf-8'))
-        raise Exception("Error on spawned process. See output.")
-    if output:
-        print(output.decode('utf-8'))
-
-
-def ipcrm_queues(queue_keys=None):
-    r"""Delete existing IPC queues.
-
-    Args:
-        queue_keys (list, str, optional): A list of keys for queues that should
-            be removed. Defaults to all existing queues.
-
-    """
-    if queue_keys is None:
-        queue_keys = ipc_queues()
-    if isinstance(queue_keys, str):
-        queue_keys = [queue_keys]
-    for q in queue_keys:
-        ipcrm(["-Q %s" % q])
-=======
-        obj: Evaluation result of x for strings if x is a string. x otherwise.
+        obj: Result of evaluated string or the input object.
 
     """
     if isinstance(x, str):
@@ -188,7 +97,6 @@
         except NameError:
             return x
     return x
->>>>>>> 4eb0ccbc
 
 
 class TimeOut(object):
