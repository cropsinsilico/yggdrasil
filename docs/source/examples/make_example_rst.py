--- conflicted
+++ resolved
@@ -158,11 +158,7 @@
 rst_examples.append('gs_lesson4b')  # Special case
 rst_examples += ['formatted_io%d' % x for x in range(1, 10)]
 rst_examples += ['rpc_lesson%d' % x for x in range(1, 3)]
-<<<<<<< HEAD
-rst_examples += ['conditional_io']
-=======
-rst_examples += ['model_function']
->>>>>>> c8f77fa5
+rst_examples += ['model_function', 'conditional_io']
 make_toc_file(rst_examples)
 for k in rst_examples:
     make_rst_file(k)