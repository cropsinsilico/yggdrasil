--- conflicted
+++ resolved
@@ -24,7 +24,6 @@
 * Refence metaschema on website in $id or $schema?
 * Clean up dependencies if possible
 * Test outside of conda on windows?
-<<<<<<< HEAD
 * Silence warnings from pint on model processes
 * Update base test class for comm and connection drivers to use comm installation bool for generating unittest skip errors
 * Use return code to indicate specific errors when using a generated wrapper (e.g. missing comm class)
@@ -46,12 +45,8 @@
 * Add datatypes example that is automated for all registered languages and tests sending/receiving all supported datatypes
 * Simplify input arguments to connection drivers to match schema
 * Streamline normalization to speed it up
-* Add "Citing this package to README" and link to the publication
 * Add papers section for listing publication using yggdrasil
 * Split ld off as its own linker
 * Add comm for using files as temporary storage in passing information between models
 * Change cmake to be a C/C++ compiler rather than a separate language with its own driver
-=======
-* Silence warnings from pint/pika on model processes
-* Add forwarding of format string to forked output
->>>>>>> 8254d3db
+* Add forwarding of format string to forked output