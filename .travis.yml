--- conflicted
+++ resolved
@@ -100,54 +100,6 @@
           printf "CONDA_BUILD_SYSROOT:\n  - ${CONDA_BUILD_SYSROOT}  # [osx]\n" > ~/conda_build_config.yaml
         fi
       fi
-<<<<<<< HEAD
-=======
-
-    fi
-    
-    # Install r-base from conda, apt, or homebrew
-    if [[ $INSTALLR == '1' ]]; then
-      if [[ -n "$YGG_CONDA" || $INSTALLLPY == '1' ]]; then
-        if [[ $INSTALLLPY == '1' ]]; then
-          conda install r-base
-        fi
-      elif [[ -n "$YGG_PYTHON" ]]; then
-        export YGG_USE_SUDO_FOR_R=1
-        if [[ "$TRAVIS_OS_NAME" == "linux" ]]; then
-          sudo apt-get install r-base
-          sudo apt-get install libudunits2-dev
-        elif [[ "$TRAVIS_OS_NAME" == "osx" ]]; then
-          brew install r
-          brew install udunits
-        fi
-      fi
-    fi
-
-    # Install AstroPy
-    if [[ $INSTALLAPY == '1' ]]; then
-       echo Installing AstroPy...;
-       if [[ -n "$YGG_PYTHON" ]]; then
-         pip install astropy
-       elif [[ -n "$YGG_CONDA" ]]; then
-         conda install astropy
-       fi
-    fi
-
-    # Install LPy
-    if [[ $INSTALLLPY == '1' ]]; then
-       echo Installing LPy...;
-       sh ci/install-lpy-linux.sh
-    fi
-
-    # Install ZeroMQ
-    if [[ $INSTALLZMQ == '1' && -n "$YGG_PYTHON" ]]; then
-       echo Installing ZeroMQ...;
-       if [[ $TRAVIS_OS_NAME == 'osx' ]]; then
-          sh ci/install-czmq-osx.sh
-       else
-          sh ci/install-czmq-linux.sh
-       fi
->>>>>>> 61408eb0
     fi
 
     # Install RabbitMQ & Start a server
