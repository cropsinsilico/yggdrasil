language: python
sudo: required
cache:
  pip: true
  directories:
    - $HOME/.ccache  # https://github.com/travis-ci/travis-ci/issues/5853

addons:
  apt:
    packages: &native_deps_apt
      - strace
      - valgrind
    update: true
  homebrew: &native_deps_brew
    packages:
      - valgrind
    update: true

os:
  - linux

python:
  - 3.6

env:
  global:
    NUMPY=numpy
    MATPLOTLIB=matplotlib
    MPLBACKEND=agg
    JSONSCHEMA=jsonschema
    INSTALLZMQ=1
    INSTALLRMQ=0
    INSTALLAPY=0
    INSTALLLPY=0
    INSTALLR=1
<<<<<<< HEAD
    INSTALLFORTRAN=1
=======
    INSTALLSBML=1
>>>>>>> f207e5b0
    YGG_SECOND_TEST=
    BUILDDOCS=0
    YGG_TEST_FLAGS="--test-suite=examples"
  matrix:
    - YGG_TEST_FLAGS="--test-suite=examples_part1"
    - YGG_TEST_FLAGS="--test-suite=examples_part2"
    - YGG_CONDA=yes YGG_TEST_FLAGS="--long-running" INSTALLRMQ=1 INSTALLAPY=1 YGG_SECOND_TEST="yggtest --ci --default-comm=IPCComm --long-running"
    # - YGG_CONDA=yes YGG_TEST_FLAGS="--test-suite=types --languages R c"
    # - YGG_TEST_FLAGS="--test-suite=types --languages matlab python cpp"

before_install:
  - |
    echo Installing os level packages...;
    if [[ $TRAVIS_OS_NAME == 'linux' ]]; then
       export PATH=/usr/lib/ccache:$PATH
    fi
    # if [[ $TRAVIS_OS_NAME == 'osx' ]]; then
    #    export PATH=/usr/local/opt/ccache/libexec:$PATH
    # fi

    if [[ -n "$TRAVIS_PYTHON_VERSION" ]]; then
      if [[ -n "$YGG_CONDA" ]]; then
        export YGG_CONDA=$TRAVIS_PYTHON_VERSION
      else
        export YGG_PYTHON=$TRAVIS_PYTHON_VERSION
      fi
    fi
    echo "YGG_CONDA = $YGG_CONDA"
    echo "YGG_PYTHON = $YGG_PYTHON"

    # Install miniconda
    if [[ -n "$YGG_CONDA" || $INSTALLLPY == '1' ]]; then
      echo Installing Python using conda...;
      if [[ "$TRAVIS_OS_NAME" == "linux" ]]; then MINICONDA_OS=Linux; else MINICONDA_OS=MacOSX; fi
      # At one point this saved time when testing in a Python 2.7 conda environment, but
      # recent version of conda build have issues when the base conda is not Python 3
      # wget https://repo.anaconda.com/miniconda/Miniconda${YGG_CONDA:0:1}-latest-$MINICONDA_OS-x86_64.sh -O miniconda.sh
      wget https://repo.anaconda.com/miniconda/Miniconda3-latest-$MINICONDA_OS-x86_64.sh -O miniconda.sh
      bash miniconda.sh -b -p $HOME/miniconda
      export PATH="$HOME/miniconda/bin:$PATH"
      hash -r

      # Download and point to older SDK on OSX
      echo "TRAVIS_OS_NAME = ${TRAVIS_OS_NAME}"
      if [[ $TRAVIS_OS_NAME == 'osx' ]]; then
        conda info -a
        # Install older Mac SDK so that conda llvm (7) can be used
        # https://github.com/conda-forge/mpi-feedstock/issues/4
        export MACOSX_DEPLOYMENT_TARGET=${MACOSX_DEPLOYMENT_TARGET:-10.9}
        export CONDA_BUILD_SYSROOT="$(xcode-select -p)/Platforms/MacOSX.platform/Developer/SDKs/MacOSX${MACOSX_DEPLOYMENT_TARGET}.sdk"
        export SDKROOT=${CONDA_BUILD_SYSROOT}
        echo "MACOSX_DEPLOYMENT_TARGET = ${MACOSX_DEPLOYMENT_TARGET}"
        echo "CONDA_BUILD_SYSROOT = ${CONDA_BUILD_SYSROOT}"
        echo "SDKROOT = ${SDKROOT}"

        if [[ ! -d ${CONDA_BUILD_SYSROOT} || "$OSX_FORCE_SDK_DOWNLOAD" == "1" ]]; then
          echo "Downloading ${MACOSX_DEPLOYMENT_TARGET} sdk to ${CONDA_BUILD_SYSROOT}"
          curl -L -O https://github.com/phracker/MacOSX-SDKs/releases/download/10.13/MacOSX${MACOSX_DEPLOYMENT_TARGET}.sdk.tar.xz
          tar -xf MacOSX${MACOSX_DEPLOYMENT_TARGET}.sdk.tar.xz -C "$(dirname "$CONDA_BUILD_SYSROOT")"
          ls "$(dirname "$CONDA_BUILD_SYSROOT")"
          # set minimum sdk version to our target
          plutil -replace MinimumSDKVersion -string ${MACOSX_DEPLOYMENT_TARGET} $(xcode-select -p)/Platforms/MacOSX.platform/Info.plist
          plutil -replace DTSDKName -string macosx${MACOSX_DEPLOYMENT_TARGET}internal $(xcode-select -p)/Platforms/MacOSX.platform/Info.plist
          printf "CONDA_BUILD_SYSROOT:\n  - ${CONDA_BUILD_SYSROOT}  # [osx]\n" > ~/conda_build_config.yaml
        fi
      fi
    fi

    # Install RabbitMQ & Start a server
    if [[ $INSTALLRMQ == '1' ]]; then
       if [[ $TRAVIS_OS_NAME == 'osx' || $TRAVIS_DIST == 'xenial' ]]; then
          echo Installing RabbitMQ...;
          if [[ $TRAVIS_OS_NAME == 'osx' ]]; then
             brew install rabbitmq
          else
             sudo apt-get install rabbitmq-server
          fi
          echo Starting RabbitMQ...;
          export PATH="${PATH}:/usr/local/sbin";
          sudo /bin/sh -c "RABBITMQ_PID_FILE=$TRAVIS_BUILD_DIR/rabbitmq.pid rabbitmq-server &"
          sudo rabbitmqctl wait "$TRAVIS_BUILD_DIR/rabbitmq.pid"
       fi
       echo Checking rabbitmq status...;
       sudo rabbitmqctl status
    fi

    # Setup environment
    if [[ -n "$YGG_CONDA" ]]; then
      python utils/ci_setup.py conda env $YGG_CONDA
    else
      python utils/ci_setup.py pip env $YGG_PYTHON
    fi

    # Activate environment
    if [[ -n "$YGG_CONDA" || $INSTALLLPY == '1' ]]; then
      source activate test-environment
    fi
    if [[ -n "$YGG_PYTHON" && $TRAVIS_OS_NAME == 'osx' ]]; then
      source venv/bin/activate
    fi

install:
  - |
    # setup environment
    if [[ $TRAVIS_OS_NAME == 'linux' ]]; then
      ccache -s
    fi

    # Build and install
    if [[ -n "$YGG_CONDA" ]]; then
      python utils/ci_setup.py conda deploy
    else
      if [[ $INSTALLR == '1' ]]; then
        export YGG_USE_SUDO_FOR_R=1
      fi
      python utils/ci_setup.py pip deploy
    fi

script:
  - yggtest --ci $YGG_TEST_FLAGS
  - $YGG_SECOND_TEST


after_success:
  - |
    codecov


stages:
  - warm-up
  - test
  - test-with-cache
  - deploy


jobs:
  fast_finish: true
  include:
    # Tests
    - stage: test
      os: linux
      env: YGG_TEST_FLAGS="--test-suite=types --languages matlab python cpp"
      python: 3.7
      dist: xenial
      sudo: true
    - os: linux
      env: YGG_TEST_FLAGS="--test-suite=types --languages R c"
      python: 3.7
      dist: xenial
      sudo: true
    - os: linux
      env: YGG_TEST_FLAGS="--test-suite=types --languages fortran"
      python: 3.7
      dist: xenial
      sudo: true
    - os: linux
      env: YGG_TEST_FLAGS="--test-suite=timing" YGG_DEFAULT_COMM=ZMQComm
      python: 3.7
      dist: xenial
      sudo: true
    - os: osx
      python: 3.6
      language: generic  # https://github.com/travis-ci/travis-ci/issues/2312
      cache:
        pip: false
        directories:
          - $HOME/Library/Caches/pip
          - $HOME/Library/Caches/Homebrew
          - $HOME/R/Library
      env: YGG_PYTHON=3.6 R_LIBS_USER=$HOME/R/Library YGG_TEST_FLAGS="tests/test_tools.py --test-suite=types --languages R c" INSTALLR=0 INSTALLFORTRAN=0
    - os: osx
      python: 3.7
      language: generic  # https://github.com/travis-ci/travis-ci/issues/2312
      cache:
        pip: false
        directories:
          - $HOME/Library/Caches/pip
          - $HOME/Library/Caches/Homebrew
      env: YGG_CONDA=3.7 YGG_TEST_FLAGS="serialize --test-suite=examples_part1 communication/tests/test_IPCComm.py communication/tests/test_RMQAsyncComm.py --test-suite=timing" INSTALLZMQ=0
      script:
        - yggconfig --remove-file
        - yggtest --ci tests/test_config.py $YGG_TEST_FLAGS
      
    - name: "Build docs"
      python: 3.6
      env: BUILDDOCS=1
      script: |
              cd docs
              make autodoc
              cd "$TRAVIS_BUILD_DIR"
      after_success: skip
      addons:
        apt:
          packages:
            - *native_deps_apt
            - doxygen
          update: true

    # Docs
    - stage: deploy
      name: "Deploy docs"
      python: 3.6
      env: BUILDDOCS=1
      script: |
              cd docs
              make autodoc
              cd "$TRAVIS_BUILD_DIR"
      after_success: skip
      if: (tag IS present)
      deploy:
        provider: pages
        skip_cleanup: true
        local_dir: docs/build/html/
        keep-history: true
        github_token: $GITHUB_TOKEN  # Set in travis-ci.org dashboard
        on:
          tags: true
        verbose: true
      addons:
        apt:
          packages:
            - *native_deps_apt
            - doxygen
          update: true

    # Deploy
    - stage: deploy
      name: "Deploy to PyPI"
      script: skip
      if: (tag IS present)
      deploy:
        provider: pypi
        skip_existing: true
        distributions: sdist bdist_wheel --universal
        user: langmm
        password:
          secure: cYP65ktykU8vzNpjDxVJ7hb5VIA8pcG0+LfaboyJ/7jJ85OFFMb7k12cuzmcFgyCMzxaMaR74ZwSL1Zs3jwfpsfKt22rdXV3YtAlrbLfHDd1ReoPeg6ZHSHYlZq/pkGowB7OHZMPaF7Pwjl2igWE1ZrJ8q/K2vVCt/cv9JhZXZS3nnC3iTY9jbvq/sWp6QChy61s5ekxf9m3PJBcS3s/n34ZyuQt8eF73YSMlztWNLTBWKIfK2LOpDXXKDWhFRDhlmt3mA88I2HI1ZxFyANIrrMwGEBIJOVWlAfnPOdoI36JW9wqv3DXj9RGVDNcVwfW5/juxMF+DSHORwQDuTn3E6Z0Q/ic6rLndI+vzHjYdjPeLXutggOEGTjq32LP6FkJ+3LyrFoQXwZIZ+FqLRni/HyppoyIQ+S5NneLB7Wj5Hyja7ycmwLZnlnixUz3qHOvIv6Hpv/koDltqyB5gzf0xvbNUMkRCHuuovtbqtmRtxA1BL8VKoGVzZ7zHrWG+iTGZXSFhgrcO1k8OYzxaWR2O/NeeURuy3ViD+xzPSvMASRX0sCULOf3o2rgDdJyTBjW5KZcLqVcOiGZoHgwOjZY0NQ50R7mE7T+CQmoYtil1Ovmm8b6NUhoE0z6jEgDVfEhKo9/WACHamzIQ4afrYsEWlQhDSg+dvrzS7OciILOK+Q=
        on:
          tags: true<|MERGE_RESOLUTION|>--- conflicted
+++ resolved
@@ -33,11 +33,8 @@
     INSTALLAPY=0
     INSTALLLPY=0
     INSTALLR=1
-<<<<<<< HEAD
     INSTALLFORTRAN=1
-=======
     INSTALLSBML=1
->>>>>>> f207e5b0
     YGG_SECOND_TEST=
     BUILDDOCS=0
     YGG_TEST_FLAGS="--test-suite=examples"
