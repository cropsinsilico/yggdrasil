language: python
sudo: required
cache:
  pip: true
  directories:
    - $HOME/.ccache  # https://github.com/travis-ci/travis-ci/issues/5853

addons:
  apt:
    packages: &native_deps_apt
      - strace
      - valgrind
    update: true
  homebrew: &native_deps_brew
    packages:
      - valgrind
    update: true

os:
  - linux

python:
  - 2.7
  - 3.6

env:
  global:
    NUMPY=numpy
    MATPLOTLIB=matplotlib
    MPLBACKEND=agg
    JSONSCHEMA=jsonschema
    INSTALLZMQ=1
    INSTALLRMQ=0
    INSTALLAPY=0
    INSTALLLPY=0
    INSTALLR=1
    BUILDDOCS=0
    YGG_RUN_ALL_TESTS=1
    YGG_RUN_EXAMPLES=0
    YGG_RUN_TYPES_EXAMPLES=0
    YGG_RUN_TIME_TESTS=0
    YGG_ENABLE_LONG_TESTS=0
    YGG_TYPES_LANGUAGES=
    YGG_TEST_FLAGS=
  matrix:
    - YGG_TEST_FLAGS="--long-running"
    - YGG_TEST_FLAGS="--test-suite=examples"
    - YGG_CONDA=yes

before_install:
  - |
    echo Installing os level packages...;
    if [[ $TRAVIS_OS_NAME == 'linux' ]]; then
       export PATH=/usr/lib/ccache:$PATH
    fi
    # if [[ $TRAVIS_OS_NAME == 'osx' ]]; then
    #    export PATH=/usr/local/opt/ccache/libexec:$PATH
    # fi

    if [[ -n "$TRAVIS_PYTHON_VERSION" ]]; then
      if [[ -n "$YGG_CONDA" ]]; then
        export YGG_CONDA=$TRAVIS_PYTHON_VERSION
      else
        export YGG_PYTHON=$TRAVIS_PYTHON_VERSION
      fi
    fi
    echo "YGG_CONDA = $YGG_CONDA"
    echo "YGG_PYTHON = $YGG_PYTHON"

    # Install miniconda
    if [[ -n "$YGG_CONDA" || $INSTALLLPY == '1' ]]; then
      echo Installing Python using conda...;
      if [[ "$TRAVIS_OS_NAME" == "linux" ]]; then MINICONDA_OS=Linux; else MINICONDA_OS=MacOSX; fi
      # At one point this saved time when testing in a Python 2.7 conda environment, but
      # recent version of conda build have issues when the base conda is not Python 3
      # wget https://repo.anaconda.com/miniconda/Miniconda${YGG_CONDA:0:1}-latest-$MINICONDA_OS-x86_64.sh -O miniconda.sh
      wget https://repo.anaconda.com/miniconda/Miniconda3-latest-$MINICONDA_OS-x86_64.sh -O miniconda.sh
      bash miniconda.sh -b -p $HOME/miniconda
      export PATH="$HOME/miniconda/bin:$PATH"
      hash -r

      # Download and point to older SDK on OSX
      echo "TRAVIS_OS_NAME = ${TRAVIS_OS_NAME}"
      if [[ $TRAVIS_OS_NAME == 'osx' ]]; then
        conda info -a
        # Install older Mac SDK so that conda llvm (7) can be used
        # https://github.com/conda-forge/mpi-feedstock/issues/4
        export MACOSX_DEPLOYMENT_TARGET=${MACOSX_DEPLOYMENT_TARGET:-10.9}
        export CONDA_BUILD_SYSROOT="$(xcode-select -p)/Platforms/MacOSX.platform/Developer/SDKs/MacOSX${MACOSX_DEPLOYMENT_TARGET}.sdk"
        export SDKROOT=${CONDA_BUILD_SYSROOT}
        echo "MACOSX_DEPLOYMENT_TARGET = ${MACOSX_DEPLOYMENT_TARGET}"
        echo "CONDA_BUILD_SYSROOT = ${CONDA_BUILD_SYSROOT}"
        echo "SDKROOT = ${SDKROOT}"

        if [[ ! -d ${CONDA_BUILD_SYSROOT} || "$OSX_FORCE_SDK_DOWNLOAD" == "1" ]]; then
          echo "Downloading ${MACOSX_DEPLOYMENT_TARGET} sdk to ${CONDA_BUILD_SYSROOT}"
          curl -L -O https://github.com/phracker/MacOSX-SDKs/releases/download/10.13/MacOSX${MACOSX_DEPLOYMENT_TARGET}.sdk.tar.xz
          tar -xf MacOSX${MACOSX_DEPLOYMENT_TARGET}.sdk.tar.xz -C "$(dirname "$CONDA_BUILD_SYSROOT")"
          ls "$(dirname "$CONDA_BUILD_SYSROOT")"
          # set minimum sdk version to our target
          plutil -replace MinimumSDKVersion -string ${MACOSX_DEPLOYMENT_TARGET} $(xcode-select -p)/Platforms/MacOSX.platform/Info.plist
          plutil -replace DTSDKName -string macosx${MACOSX_DEPLOYMENT_TARGET}internal $(xcode-select -p)/Platforms/MacOSX.platform/Info.plist
          printf "CONDA_BUILD_SYSROOT:\n  - ${CONDA_BUILD_SYSROOT}  # [osx]\n" > ~/conda_build_config.yaml
        fi
      fi
    fi

    # Install RabbitMQ & Start a server
    if [[ $INSTALLRMQ == '1' ]]; then
       if [[ $TRAVIS_OS_NAME == 'osx' || $TRAVIS_DIST == 'xenial' ]]; then
          echo Installing RabbitMQ...;
          if [[ $TRAVIS_OS_NAME == 'osx' ]]; then
             brew install rabbitmq
          else
             sudo apt-get install rabbitmq-server
          fi
          echo Starting RabbitMQ...;
          export PATH="${PATH}:/usr/local/sbin";
          sudo /bin/sh -c "RABBITMQ_PID_FILE=$TRAVIS_BUILD_DIR/rabbitmq.pid rabbitmq-server &"
          sudo rabbitmqctl wait "$TRAVIS_BUILD_DIR/rabbitmq.pid"
       fi
       echo Checking rabbitmq status...;
       sudo rabbitmqctl status
    fi

    # Setup environment
    if [[ -n "$YGG_CONDA" ]]; then
      python utils/ci_setup.py conda env $YGG_CONDA
    else
      python utils/ci_setup.py pip env $YGG_PYTHON
    fi

<<<<<<< HEAD
    # Activate environment
    if [[ -n "$YGG_CONDA" || $INSTALLLPY == '1' ]]; then
      source activate test-environment
    fi
    if [[ -n "$YGG_PYTHON" && $TRAVIS_OS_NAME == 'osx' ]]; then
      source venv/bin/activate
    fi
    
=======
    # Temp fix to install missing dependencies from jsonschema dependency
    if [[ -n "$YGG_CONDA" && "${YGG_CONDA:0:1}" == "2" ]]; then
      conda install contextlib2 pathlib2 "configparser >=3.5"
    fi

>>>>>>> b1f3c7c2
install:
  - |
    # setup environment
    if [[ $TRAVIS_OS_NAME == 'linux' ]]; then
      ccache -s
    fi

    # Build and install
    if [[ -n "$YGG_CONDA" ]]; then
      python utils/ci_setup.py conda deploy
    else
      if [[ $INSTALLR == '1' ]]; then
        export YGG_USE_SUDO_FOR_R=1
      fi
      python utils/ci_setup.py pip deploy
    fi

script:
  - yggtest --ci $YGG_TEST_FLAGS


after_success:
  - |
    coveralls
    codecov


stages:
  - warm-up
  - test
  - test-with-cache
  - deploy


jobs:
  fast_finish: true
  include:

    # # Warm-up cache
    # - stage: warm-up
    #   os: osx
    #   python: 2.7
    #   language: generic  # https://github.com/travis-ci/travis-ci/issues/2312
    #   cache:
    #     pip: false
    #     directories:
    #       - $HOME/Library/Caches/pip
    #       - $HOME/Library/Caches/Homebrew
    #   env: YGG_PYTHON=2.7
    #   script: true
    # Tests
    - stage: test
      os: linux
      python: 2.7
      dist: trusty
      env: NUMPY=numpy==1.13.0 MATPLOTLIB=matplotlib==1.5.3 JSONSCHEMA=jsonschema==2.6.0 INSTALLZMQ=0 INSTALLRMQ=1 INSTALLLPY=1 INSTALLR=0
      services:
        - rabbitmq
      script:
        - yggtest --ci
    - os: linux
      python: 3.4
      script:
        - yggconfig --remove-file
        - yggtest --ci --long-running tests/test_backwards.py
    - os: linux
      python: 3.6
      env: INSTALLAPY=1 INSTALLZMQ=0 INSTALLRMQ=1
      script:
        - yggtest --ci --validate-components
    # Python >=3.7 requires special dist
    - os: linux
      python: 3.6
      env: YGG_DEFAULT_COMM=ZMQComm
      dist: xenial
      sudo: true
      script:
        - yggtest --ci --test-suite=timing
    - os: linux
      python: 3.6
      script:
        - yggtest --ci --test-suite=types --languages r c
    - os: linux
      python: 3.6
      script:
        - yggtest --ci --test-suite=types --languages matlab python cpp
    - os: linux
      env: YGG_ENABLE_LONG_TESTS=1 YGG_DEFAULT_COMM=ZMQComm
      python: 3.8
      dist: xenial
      sudo: true
      script:
        - yggtest --ci

    # Only ever test one python 2 and one python 3 because brew dosn't allow specification of python version
    - os: osx
      python: 2.7
      language: generic  # https://github.com/travis-ci/travis-ci/issues/2312
      cache:
        pip: false
        directories:
          - $HOME/Library/Caches/pip
          - $HOME/Library/Caches/Homebrew
          - $HOME/R/Library
      env: YGG_PYTHON=2.7 R_LIBS_USER=$HOME/R/Library
      script:
        - yggtest --ci --test-suite=timing  # --long-running
    - os: osx
      python: 3.7
      language: generic  # https://github.com/travis-ci/travis-ci/issues/2312
      cache:
        pip: false
        directories:
          - $HOME/Library/Caches/pip
          - $HOME/Library/Caches/Homebrew
      env: YGG_CONDA=3.7 INSTALLRMQ=1
      script:
        - yggtest --ci --long-running
    - name: "Build docs"
      python: 3.6
      env: BUILDDOCS=1
      script: |
              cd docs
              make autodoc
              cd "$TRAVIS_BUILD_DIR"
      after_success: skip
      addons:
        apt:
          packages:
            - *native_deps_apt
            - doxygen
          update: true

    # # Mac test after cache
    # - stage: test-with-cache
    #   os: osx
    #   python: 2.7
    #   language: generic  # https://github.com/travis-ci/travis-ci/issues/2312
    #   cache:
    #     pip: false
    #     directories:
    #       - $HOME/Library/Caches/pip
    #       - $HOME/Library/Caches/Homebrew
    #       - $HOME/R/Library
    #   env: YGG_PYTHON=2.7 R_LIBS_USER=$HOME/R/Library
    #   script:
    #     - yggtest --ci --test-suite=timing  # --long-running

    # Docs
    - stage: deploy
      name: "Deploy docs"
      python: 3.6
      env: BUILDDOCS=1
      script: |
              cd docs
              make autodoc
              cd "$TRAVIS_BUILD_DIR"
      after_success: skip
      if: (tag IS present)
      deploy:
        provider: pages
        skip_cleanup: true
        local_dir: docs/build/html/
        keep-history: true
        github_token: $GITHUB_TOKEN  # Set in travis-ci.org dashboard
        on:
          tags: true
        verbose: true
      addons:
        apt:
          packages:
            - *native_deps_apt
            - doxygen
          update: true

    # Deploy
    - stage: deploy
      name: "Deploy to PyPI"
      script: skip
      if: (tag IS present)
      deploy:
        provider: pypi
        skip_existing: true
        distributions: sdist bdist_wheel --universal
        user: langmm
        password:
          secure: cYP65ktykU8vzNpjDxVJ7hb5VIA8pcG0+LfaboyJ/7jJ85OFFMb7k12cuzmcFgyCMzxaMaR74ZwSL1Zs3jwfpsfKt22rdXV3YtAlrbLfHDd1ReoPeg6ZHSHYlZq/pkGowB7OHZMPaF7Pwjl2igWE1ZrJ8q/K2vVCt/cv9JhZXZS3nnC3iTY9jbvq/sWp6QChy61s5ekxf9m3PJBcS3s/n34ZyuQt8eF73YSMlztWNLTBWKIfK2LOpDXXKDWhFRDhlmt3mA88I2HI1ZxFyANIrrMwGEBIJOVWlAfnPOdoI36JW9wqv3DXj9RGVDNcVwfW5/juxMF+DSHORwQDuTn3E6Z0Q/ic6rLndI+vzHjYdjPeLXutggOEGTjq32LP6FkJ+3LyrFoQXwZIZ+FqLRni/HyppoyIQ+S5NneLB7Wj5Hyja7ycmwLZnlnixUz3qHOvIv6Hpv/koDltqyB5gzf0xvbNUMkRCHuuovtbqtmRtxA1BL8VKoGVzZ7zHrWG+iTGZXSFhgrcO1k8OYzxaWR2O/NeeURuy3ViD+xzPSvMASRX0sCULOf3o2rgDdJyTBjW5KZcLqVcOiGZoHgwOjZY0NQ50R7mE7T+CQmoYtil1Ovmm8b6NUhoE0z6jEgDVfEhKo9/WACHamzIQ4afrYsEWlQhDSg+dvrzS7OciILOK+Q=
        on:
          tags: true<|MERGE_RESOLUTION|>--- conflicted
+++ resolved
@@ -130,7 +130,6 @@
       python utils/ci_setup.py pip env $YGG_PYTHON
     fi
 
-<<<<<<< HEAD
     # Activate environment
     if [[ -n "$YGG_CONDA" || $INSTALLLPY == '1' ]]; then
       source activate test-environment
@@ -138,14 +137,7 @@
     if [[ -n "$YGG_PYTHON" && $TRAVIS_OS_NAME == 'osx' ]]; then
       source venv/bin/activate
     fi
-    
-=======
-    # Temp fix to install missing dependencies from jsonschema dependency
-    if [[ -n "$YGG_CONDA" && "${YGG_CONDA:0:1}" == "2" ]]; then
-      conda install contextlib2 pathlib2 "configparser >=3.5"
-    fi
-
->>>>>>> b1f3c7c2
+
 install:
   - |
     # setup environment
