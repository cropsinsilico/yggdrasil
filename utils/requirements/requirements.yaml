--- conflicted
+++ resolved
@@ -5,6 +5,7 @@
       flags:
         build: True
         build_only: True
+  - deprecation
   - flask
   - git:
       method: conda
@@ -34,12 +35,8 @@
   - python:
       method: conda_recipe
       host: True
-<<<<<<< HEAD
-=======
       flags:
         build: True
-  - python-rapidjson
->>>>>>> 07c54481
   - pyyaml
   - pyzmq
   - requests
