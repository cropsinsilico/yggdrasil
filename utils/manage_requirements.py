--- conflicted
+++ resolved
@@ -628,17 +628,10 @@
             req = out
             out = OrderedDict()
             host_req = [
-<<<<<<< HEAD
                 x.format(**kwargs) for x in selected if x.host]
-            build_req = [
-                x.format(**kwargs) for x in selected
-=======
-                x.format(**kwargs) for x in selected
-                if x.host]
             build_req = [
                 x.format(for_build=True, padding=39, **kwargs)
                 for x in selected
->>>>>>> 07c54481
                 if x.flags.get('build', False)]
             if self.extras:
                 host_req.append('python')
