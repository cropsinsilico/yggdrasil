--- conflicted
+++ resolved
@@ -226,11 +226,7 @@
     - name: (MACOS,CONDA) Set allow_multiple_omp config
       if: (matrix.install-method == 'conda' || matrix.install-method == 'mamba') && runner.os == 'macOS'
       run: |
-<<<<<<< HEAD
-        # install_name_tool -change "@rpath/libc++abi.1.dylib" "/usr/lib/libc++abi.1.dylib" $CONDA_PREFIX/lib/clang/9.0.1/lib/darwin/libclang_rt.asan_osx_dynamic.dylib
-=======
         install_name_tool -change "@rpath/libc++abi.1.dylib" "/usr/lib/libc++abi.1.dylib" $CONDA_PREFIX/lib/clang/9.0.1/lib/darwin/libclang_rt.asan_osx_dynamic.dylib
->>>>>>> f506a149
         yggconfig --allow-multiple-omp
     # ========================================================
 
