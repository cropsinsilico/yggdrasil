--- conflicted
+++ resolved
@@ -840,13 +840,8 @@
 
 
 def create_env(env_method, python, param=None, name=None, packages=None,
-<<<<<<< HEAD
-               init=_on_ci, populate=False, allow_missing=False,
-               **kwargs):
-=======
                populate=False, allow_missing=False,
                remove_existing=False, return_commands=False, **kwargs):
->>>>>>> 7ee3d8c8
     r"""Setup an environment for yggdrasil installation.
 
     Args:
@@ -866,9 +861,6 @@
         allow_missing (bool, optional): If True, requirements
             without valid options will be ignored. Defaults to
             False.
-<<<<<<< HEAD
-
-=======
         remove_existing (bool, optional): If True, remove any existing
             environment with the specified name. Defaults to False.
         return_commands (bool, optional): If True, the commands
@@ -876,7 +868,6 @@
             running them. Defaults to False.
         **kwargs: Additional keyword arguments are passed to
             SetupParam.
->>>>>>> 7ee3d8c8
 
     """
     if param is None:
@@ -956,14 +947,9 @@
         cmds += install_pkg(param.method, param=param,
                             return_commands=True,
                             allow_missing=allow_missing)
-<<<<<<< HEAD
-    call_script(cmds, verbose=param.verbose,
-                dry_run=param.dry_run)
-=======
     if return_commands:
         return cmds
     call_script(cmds, verbose=param.verbose, dry_run=param.dry_run)
->>>>>>> 7ee3d8c8
 
 
 def install_conda_recipe(recipe='recipe', package=None, param=None,
@@ -1790,16 +1776,7 @@
         env_name_help="Name that should be used for the environment.",
         include=['env_method', 'remove_existing', 'allow_missing'],
         skip=['target_os', 'method'],
-<<<<<<< HEAD
-        skip_types=['install'],
-        additional_args=[
-            (('--allow-missing', ),
-             {'action': 'store_true',
-              'help': "Ignore requirements with no valid options"}),
-        ])
-=======
         skip_types=['install'])
->>>>>>> 7ee3d8c8
     # Production environment setup
     parser_pro = subparsers.add_parser(
         'proenv',
@@ -1808,23 +1785,11 @@
     SetupParam.add_parser_args(
         parser_pro,
         python_required=True,
-<<<<<<< HEAD
-        include=['env_method', 'build_method'],
-        env_method_default='mamba',
-        env_name_help="Name that should be used for the environment.",
-        skip=['for_development', 'deps_method', 'user'],
-        additional_args=[
-            (('--allow-missing', ),
-             {'action': 'store_true',
-              'help': "Ignore requirements with no valid options"}),
-        ])
-=======
         include=['env_method', 'build_method', 'remove_existing',
                  'allow_missing'],
         env_method_default='mamba',
         env_name_help="Name that should be used for the environment.",
         skip=['for_development', 'deps_method', 'user'])
->>>>>>> 7ee3d8c8
     # Development environment setup
     parser_dev = subparsers.add_parser(
         'devenv',
@@ -1836,12 +1801,7 @@
         include=['env_method', 'remove_existing', 'allow_missing'],
         env_method_default='mamba',
         env_name_help="Name that should be used for the environment.",
-        skip=['for_development', 'deps_method', 'user'],
-        additional_args=[
-            (('--allow-missing', ),
-             {'action': 'store_true',
-              'help': "Ignore requirements with no valid options"}),
-        ])
+        skip=['for_development', 'deps_method', 'user'])
     # Multiple env creation
     parser_devmat = subparsers.add_parser(
         'devenv-matrix', help="Setup a matrix of environments.")
@@ -1860,9 +1820,6 @@
             (('--python', '--pythons', '--version', '--versions'),
              {'nargs': '+', 'default': ['3.7'],
               'help': "Python version(s) for environments."}),
-            (('--allow-missing', ),
-             {'action': 'store_true',
-              'help': "Ignore requirements with no valid options"}),
         ])
     # Build package
     parser_bld = subparsers.add_parser(
@@ -1879,15 +1836,7 @@
     SetupParam.add_parser_args(
         parser_dep, skip=['python'],
         deps_method_default="supplemental",
-<<<<<<< HEAD
-        additional_args=[
-            (('--allow-missing', ),
-             {'action': 'store_true',
-              'help': "Ignore requirements with no valid options"}),
-        ])
-=======
         include=['allow_missing'])
->>>>>>> 7ee3d8c8
     # Install package
     parser_pkg = subparsers.add_parser(
         'install', help="Install the package.")
@@ -1897,11 +1846,7 @@
         method_choices=['conda', 'pip', 'mamba',
                         'conda-dev', 'pip-dev', 'mamba-dev'],
         method_help="Method that should be used to install yggdrasil.",
-<<<<<<< HEAD
-        include=['build_method'],
-=======
         include=['build_method', 'allow_missing'],
->>>>>>> 7ee3d8c8
         additional_args=[
             (('--without-build', ),
              {'action': 'store_true',
@@ -1913,9 +1858,6 @@
               'help': ("Perform installation steps without installing "
                        "dependencies first (assuming the depdnencies "
                        "were already installed).")}),
-            (('--allow-missing', ),
-             {'action': 'store_true',
-              'help': "Ignore requirements with no valid options"}),
         ])
     # Install recipe
     parser_rcp = subparsers.add_parser(
@@ -2035,35 +1977,23 @@
     if args.operation in ['env', 'setup']:
         param = SetupParam.from_args(args, install_opts,
                                      env_created=True)
-<<<<<<< HEAD
-        create_env(args.env_method, args.python, param=param)
-=======
         create_env(args.env_method, args.python, param=param,
                    remove_existing=args.remove_existing)
->>>>>>> 7ee3d8c8
     elif args.operation == 'proenv':
         args.deps_method = 'env'
         param = SetupParam.from_args(args, install_opts,
                                      env_created=True)
         create_env(args.env_method, args.python, param=param,
-<<<<<<< HEAD
-                   populate=True, allow_missing=args.allow_missing)
-=======
                    populate=True, allow_missing=args.allow_missing,
                    remove_existing=args.remove_existing)
->>>>>>> 7ee3d8c8
     elif args.operation == 'devenv':
         args.for_development = True
         args.deps_method = 'env'
         param = SetupParam.from_args(args, install_opts,
                                      env_created=True)
         create_env(args.env_method, args.python, param=param,
-<<<<<<< HEAD
-                   populate=True, allow_missing=args.allow_missing)
-=======
                    populate=True, allow_missing=args.allow_missing,
                    remove_existing=args.remove_existing)
->>>>>>> 7ee3d8c8
     elif args.operation == 'devenv-matrix':
         args.for_development = True
         args.deps_method = 'env'
@@ -2077,12 +2007,8 @@
                 param = SetupParam.from_args(args, install_opts,
                                              env_created=True)
                 create_env(args.env_method, args.python, param=param,
-<<<<<<< HEAD
-                           populate=True, allow_missing=args.allow_missing)
-=======
                            populate=True, allow_missing=args.allow_missing,
                            remove_existing=args.remove_existing)
->>>>>>> 7ee3d8c8
     elif args.operation == 'build':
         param = SetupParam.from_args(args, install_opts)
         build_pkg(args.build_method, param=param)
