import os
import sys
import argparse
import uuid
import pprint
import shutil
import subprocess
import difflib
import copy
from datetime import datetime
PYVER = ('%s.%s' % sys.version_info[:2])
PY2 = (sys.version_info[0] == 2)
if os.environ.get('PRE_CONDA_BIN', False):
    os.environ['PATH'] = (os.environ['PRE_CONDA_BIN']
                          + os.pathsep
                          + os.environ['PATH'])
_is_osx = (sys.platform == 'darwin')
_is_linux = ('linux' in sys.platform)
_is_win = (sys.platform in ['win32', 'cygwin', 'msys'])
_is_unix = (_is_osx or _is_linux)
_on_gha = bool(os.environ.get('GITHUB_ACTIONS', False))
_on_travis = bool(os.environ.get('TRAVIS_OS_NAME', False))
_on_appveyor = bool(os.environ.get('APPVEYOR_BUILD_FOLDER', False))
_on_ci = (_on_gha or _on_travis or _on_appveyor)
_utils_dir = os.path.dirname(os.path.abspath(__file__))
_pkg_dir = os.path.dirname(_utils_dir)
CONDA_ENV = os.environ.get('CONDA_DEFAULT_ENV', None)
CONDA_PREFIX = os.environ.get('CONDA_PREFIX', None)
CONDA_INDEX = None
CONDA_ROOT = None
try:
    CONDA_CMD_WHICH = shutil.which('conda')
except AttributeError:
    if _is_win:
        CONDA_CMD_WHICH = None
    else:
        try:
            CONDA_CMD_WHICH = subprocess.check_output(
                ['which', 'conda']).strip().decode('utf-8')
        except subprocess.CalledProcessError:
            CONDA_CMD_WHICH = None
if (not CONDA_PREFIX):
    if CONDA_CMD_WHICH:
        CONDA_PREFIX = os.path.dirname(os.path.dirname(CONDA_CMD_WHICH))
    elif _on_gha and os.environ.get('CONDA', None):
        CONDA_PREFIX = os.environ['CONDA']
    if CONDA_PREFIX and (not CONDA_ENV):
        CONDA_ENV = 'base'
if ((isinstance(CONDA_PREFIX, str)
     and os.path.dirname(CONDA_PREFIX).endswith('envs'))):
    CONDA_PREFIX = os.path.dirname(os.path.dirname(CONDA_PREFIX))
if CONDA_PREFIX:
    CONDA_INDEX = os.path.join(CONDA_PREFIX, "conda-bld")
    if not os.path.isdir(CONDA_INDEX):
        if _on_gha and _is_win and CONDA_PREFIX.endswith('Library'):
            CONDA_INDEX = os.path.join(os.path.dirname(CONDA_PREFIX),
                                       "conda-bld")
if CONDA_CMD_WHICH:
    if _is_win:
        CONDA_CMD = 'call conda'
        MAMBA_CMD = 'call mamba'
    else:
        CONDA_CMD = 'conda'
        MAMBA_CMD = 'mamba'
    CONDA_ROOT = os.path.dirname(os.path.dirname(CONDA_CMD_WHICH))
elif os.environ.get('CONDA', None):
    if _is_win:
        CONDA_CMD = 'call %s' % os.path.join(os.environ['CONDA'],
                                             'condabin', 'conda.bat')
        MAMBA_CMD = 'call %s' % os.path.join(os.environ['CONDA'],
                                             'condabin', 'mamba.bat')
    else:
        CONDA_CMD = os.path.join(os.environ['CONDA'], 'bin', 'conda')
        MAMBA_CMD = os.path.join(os.environ['CONDA'], 'bin', 'mamba')
    CONDA_ROOT = os.environ['CONDA']
else:
    CONDA_CMD = None
    MAMBA_CMD = None
PYTHON_CMD = sys.executable


class SetupParam(object):
    r"""Storage for setup parameters.

    Args:
        method (str): Method that should be used to build and install
            the package. Valid values include 'conda' and 'pip'.
        install_opts (dict, optional): Mapping from language/package
            to bool specifying whether or not the language/package
            should be installed. If not provided, get_install_opts is
            used to create it.
        env_created (bool, optional): If True, the env is assumed to
            not yet exist as it will be created. Defaults to False.
        **kwargs: Additional keyword arguments are parsed according to
            the values specified in _args.

    """

    _args = [
        ('method', [], {
            'choices': ['conda', 'pip', 'mamba'],
            'help': "Method that should be used to install packages"}),
        (('--env-method', ), ['auto'], {
            'choices': ['conda', 'mamba', 'virtualenv', None],
            'default': None,
            'help': ("Method that should be used to create an "
                     "environment")}),
        (('--build-method', ), ['auto'], {
            'choices': ['conda', 'mamba', 'sdist', 'bdist',
                        'wheel', 'bdist_wheel', None],
            'default': None,
            'help': ("Method that should be used to build "
                     "yggdrasil")}),
        (('--python', '--python-version'), [], {
            'type': str,
            'help': "Python version that should be installed"}),
        ('--target-os', [], {
            'choices': ['win', 'osx', 'linux'],
            'default': None,
            'help': ("Operating system that should be targeted if "
                     "different from the current OS.")}),
        ('--for-development', ['install'], {
            'action': 'store_true',
            'help': ("Install dependencies used during development "
                     "and that would be missed when installing in "
                     "development mode.")}),
        ('--windows-package-manager', ['install'], {
            'default': 'vcpkg',
            'choices': ['vcpkg', 'choco'],
            'help': "Package manager that should be used on Windows."}),
        (('--env-name', '-n', '--name'), [], {
            'default': None,
            'help': ("Conda or virtualenv environment that packages "
                     "should be installed in.")}),
        (('--verbose', '-v'), ['run'], {
            'action': 'store_true',
            'help': "Turn up verbosity of output."}),
        (('--quiet', '-q'), ['run'], {
            'action': 'store_true',
            'help': "Turn off output."}),
        (('--always-yes', '-y'), ['run'], {
            'action': 'store_true',
            'help': "Don't ask for user input to run commands."}),
        (('--only-python', '--python-only'), ['install'], {
            'action': 'store_true',
            'help': "Only install python dependencies."}),
        ('--use-mamba', [], {
            'action': 'store_true',
            'help': "Use mamba in place of conda"}),
        ('--user', ['run', 'install'], {
            'action': 'store_true',
            'help': "Install in user mode."}),
        ('--dry-run', ['run'], {
            'action': 'store_true',
            'help': "Don't actually run any commands"}),
        ('--deps-method', ['install'], {
            'type': str,
            'choices': ["all", "env", "unique", "supplemental",
                        "conda_recipe"],
            'default': 'env',
            'help': (
                "How the method should be used to select"
                " dependencies. Options:\n"
                "    all: Do not deselect any dependencies based"
                " on their method.\n"
                "    env: Select dependencies with methods"
                " that are valid for the select environment.\n"
                "    unique: Select dependencies that can only be"
                " installed by the specified method.\n"
                "    supplemental: Select dependencies that cannot"
                " be installed by the specified method.\n"
                "    conda_recipe: Select dependencies that would"
                " occur in a conda recipe.")}),
        ('--fallback-to-conda', ['install'], {
            'action': 'store_true',
            'default': None,
            'help': ("Fallback to installing non-python dependencies "
                     "using mamba/conda")}),
        ('--remove-existing', ['auto'], {
            'action': 'store_true',
            'help': ("Remove any existing environment with the same "
                     "name as the one being created.")}),
        ('--allow-missing', ['auto'], {
            'action': 'store_true',
            'help': "Ignore requirements with no valid options."}),
    ]

    def __init__(self, method=None, install_opts=None,
                 env_created=False, **kwargs):
        self.method = method
        self.install_opts = get_install_opts(install_opts)
        for k in self.args_to_copy():
            if k in kwargs:
                setattr(self, k, kwargs.pop(k))
            else:
                setattr(self, k, self.get_default(k))
        assert not kwargs
        self.conda_flags_general = ''
        self.conda_flags = ''
        self.pip_flags = ''
        if not self.python:
            self.python = PYVER
        # Modified inputs vars:
        #   use_mamba, method, fallback_to_conda, install_opts,
        #   target_os
        if self.target_os is None:
            self.target_os = self.install_opts['os']
        else:
            assert self.target_os in ['linux', 'osx', 'win', 'any']
            if self.target_os != self.install_opts['os']:
                assert self.dry_run
            self.install_opts['os'] = self.target_os
        if self.method is None:
            if self.use_mamba:
                self.method = 'conda'
            elif self.env_method in ('conda', 'mamba'):
                self.method = self.env_method
            elif self.env_method == 'virtualenv':
                self.method = 'pip'
            elif self.build_method in ('conda', 'mamba'):
                self.method = self.build_method
            elif self.build_method in ('sdist', 'bdist', 'wheel',
                                       'bdist_wheel'):
                self.method = 'pip'
            elif CONDA_ENV:
                self.method = 'conda'
            else:
                self.method = 'pip'
        elif self.method.startswith('mamba'):
            self.use_mamba = True
            self.method = self.method.replace('mamba', 'conda')
        if self.always_yes:
            self.conda_flags += ' -y'
            self.conda_flags_general += ' -y'
            # self.pip_flags += ' -y'
        if self.verbose:
            self.conda_flags += ' -v'
            self.conda_flags_general += ' -v'
            self.pip_flags += ' --verbose'
        elif self.quiet:
            self.conda_flags += ' -q'
            self.conda_flags_general += ' -q'
            self.pip_flags += ' -q'
        if self.method.endswith('-dev'):
            self.method_base = self.method.split('-dev')[0]
            self.for_development = True
        else:
            self.method_base = self.method
        if (((self.env_method == 'mamba'
              or self.build_method == 'mamba')
             and self.method_base != 'conda')):
            self.use_mamba = True
        self.conda_exe_config = CONDA_CMD
        if self.use_mamba:
            self.conda_exe = MAMBA_CMD
            # self.conda_build = f"{CONDA_CMD} mambabuild"
            # self.build_pkgs = ["boa"]
        else:
            self.conda_exe = CONDA_CMD
            # self.conda_build = f"{CONDA_CMD} build"
            # self.build_pkgs = ["conda-build", "conda-verify"]
        if self.fallback_to_conda is None:
            self.fallback_to_conda = ((self.method_base == 'conda')
                                      or (_is_win and _on_appveyor)
                                      or self.install_opts['lpy'])
        if self.env_method is None:
            if self.fallback_to_conda:
                if self.use_mamba:
                    self.env_method = 'mamba'
                else:
                    self.env_method = 'conda'
            else:
                self.env_method = 'virtualenv'
        if self.build_method is None:
            if self.fallback_to_conda:
                if self.use_mamba:
                    self.build_method = 'mamba'
                else:
                    self.build_method = 'conda'
            else:
                self.build_method = 'wheel'
        if self.env_name and self.env_method in ('conda', 'mamba'):
            self.conda_env = self.env_name
        else:
            self.conda_env = None
        self.python_cmd = PYTHON_CMD
        if self.conda_env:
            self.python_cmd = locate_conda_exe(
                self.conda_env, 'python',
                allow_missing=env_created,
                use_mamba=self.use_mamba)
            self.conda_flags += f' --name {self.conda_env}'
        if self.for_development:
            self.install_opts['dev'] = True
        # Methods that can be used to install deps
        self.valid_methods = ['skip']
        if self.deps_method == 'all':
            self.valid_methods += ['python', 'pip', 'pip_skip',
                                   'conda', 'conda_skip', 'cran',
                                   'brew', 'apt', 'choco', 'vcpkg']
        elif self.deps_method in ['env', 'supplemental']:
            self.valid_methods += ['python', 'pip', 'pip_skip']
            if self.fallback_to_conda:
                self.valid_methods += ['conda', 'conda_skip']
            elif not self.only_python:
                self.valid_methods.append('cran')
                if self.install_opts['os'] == 'linux':
                    self.valid_methods.append('apt')
                elif self.install_opts['os'] == 'osx':
                    self.valid_methods.append('brew')
                elif self.install_opts['os'] == 'win':
                    self.valid_methods.append(self.windows_package_manager)
                    if 'vcpkg' not in self.valid_methods:
                        self.valid_methods.append('vcpkg')
            if self.deps_method == 'supplemental':
                if not (self.for_development or self.method == 'pip'):
                    # Pip extras installed directly as extras do not
                    # seem to work when installing from a sdist, but
                    # maybe they will work with bdist?
                    for k in ['python', self.method_base,
                              f'{self.method_base}_skip']:
                        if k in self.valid_methods:
                            self.valid_methods.remove(k)
                self.valid_methods.append(f"{self.method_base}_supp")
        elif self.deps_method == 'unique':
            self.valid_methods += [f'{self.method_base}_skip',
                                   self.method_base]
        elif self.deps_method == 'conda_recipe':
            self.valid_methods += ['conda', 'conda_skip',
                                   'conda_recipe', 'python']
        if self.only_python:
            for k in ['cran', 'apt', 'brew', 'choco', 'vcpkg']:
                if k in self.valid_methods:
                    self.valid_methods.remove(k)
        # print(f"deps_method = {self.deps_method}, "
        #       f"valid_methods = {self.valid_methods}")
<<<<<<< HEAD
=======
        self.conda_flags = self.conda_flags.strip()
        self.pip_flags = self.pip_flags.strip()
>>>>>>> 5aa3e3e0
        self.conda_initialized = []

    @classmethod
    def find_args(cls, x):
        x_try = [x, '--' + x.replace('_', '-')]
        for k, types, v in cls._args:
            if isinstance(k, tuple):
                if any(xx in k for xx in x_try):
                    return (k, types, v)
            else:
                if k in x_try:
                    return (k, types, v)
        raise KeyError(x)

    @classmethod
    def get_default(cls, x):
        k, types, v = cls.find_args(x)
        if 'default' in v:
            return v['default']
        if v.get('action', None) == 'store_true':
            return False
        return None

    @classmethod
    def args_to_copy(cls, keep_method=False):
        r"""list: Arguments to copy."""
        out = []
        for x in cls._args:
            base = x[0]
            if isinstance(base, tuple):
                base = base[0]
            out.append(base.lstrip('-').replace('-', '_'))
        if not keep_method:
            out.remove('method')
        return out

    @classmethod
    def from_args(cls, args, install_opts, env_created=False,
                  require_env_name=False, **kwargs):
        if env_created:
            require_env_name = True
        method = getattr(args, 'method', None)
        if require_env_name and getattr(args, 'env_name', None) is None:
            assert method is not None
            args.env_name = method + args.python.replace('.', '')
        cls.extract_install_opts_from_args(args, install_opts)
        for k in cls.args_to_copy():
            if hasattr(args, k):
                kwargs[k] = getattr(args, k)
        kwargs['env_created'] = env_created
        return cls(method=method, install_opts=install_opts, **kwargs)

    @staticmethod
    def extract_install_opts_from_args(args, install_opts):
        new_opts = {}
        for k, v in install_opts.items():
            if k == 'no_sudo':
                new_opts[k] = bool(getattr(args, k, False))
            elif v and getattr(args, f'dont_install_{k}', False):
                new_opts[k] = False
            elif (not v) and getattr(args, f'install_{k}', False):
                new_opts[k] = True
        install_opts.update(new_opts)
    
    @staticmethod
    def add_parser_args(parser, skip=None, skip_types=None,
                        skip_all=False, include=None,
                        install_opts=None, additional_args=None,
                        **kwargs):
        r"""Add arguments to a parser for installation options.

        Args:
            parser (argparse.ArgumentParser): Parser to add arguments to.
            skip_all (bool, optional): If True, only install_opts
                will be added. Defaults to False.
            skip (list, optional): Arguments that should not be added.
                Defaults to an empty list.
            skip_types (list, optional): Type of argument that should
                be skipped. Defaults to an empty list.
            include (list, optional): Arguments that should be included
                even if the type if skipped. Defaults to an empty list.
            install_opts (dict, optional): Existing installation options
                that should be used to set the flags. Create using
                get_install_opts if not provided.
            additional_args (list, optional): Additional arguments that
                should be added after positional arguments.
            **kwargs: Additional keyword arguments are checked for
                parameters pertaining to individual arguments.

        """
        if skip is None:
            skip = []
        if skip_types is None:
            skip_types = []
        skip_types.append('auto')
        if include is None:
            include = []

        def args_match(a_args, match):
            for x in a_args:
                x = x.strip('-')
                if x in match or x.replace('-', '_') in match:
                    return True
            return False

        args_req = []
        args_opt = []

        def add_argument(*a_args, **a_kwargs):
            base = a_args[0].lstrip('-').replace('-', '_')
            if f"{base}_args" in kwargs:
                a_args = kwargs.pop(f"{base}_args")
                a_kwargs['dest'] = base
            for k in ['choices', 'default', 'help']:
                if f"{base}_{k}" in kwargs:
                    a_kwargs[k] = kwargs.pop(f"{base}_{k}")
            if kwargs.pop(f"{base}_optional", False):
                assert not any(x.startswith('--') for x in a_args)
                a_args = tuple(['--' + x for x in a_args])
            if kwargs.pop(f"{base}_required", False):
                assert all(x.startswith('--') for x in a_args)
                a_args = (base, )
            # if additional_args and a_args[0].startswith('--'):
            #     for kk, vv in additional_args:
            #         parser.add_argument(*kk, **vv)
            #     additional_args.clear()
            if a_args[0].startswith('--'):
                args_opt.append((a_args, a_kwargs))
            else:
                args_req.append((a_args, a_kwargs))
            # parser.add_argument(*a_args, **a_kwargs)

        if skip_all:
            if include:
                for k, types, v in SetupParam._args:
                    if not isinstance(k, tuple):
                        k = (k, )
                    if args_match(k, include):
                        add_argument(*k, **v)
        else:
            for k, types, v in SetupParam._args:
                if not isinstance(k, tuple):
                    k = (k, )
                if (((any(x in types for x in skip_types)
                      or args_match(k, skip))
                     and not args_match(k, include))):
                    continue
                add_argument(*k, **v)
        if additional_args:
            for k, v in additional_args:
                if k[0].startswith('--'):
                    args_opt.append((k, v))
                else:
                    args_req.append((k, v))
        for k, v in args_req + args_opt:
            parser.add_argument(*k, **v)
        if kwargs:
            pprint.pprint(kwargs)
        assert not kwargs  # Use all keyword arguments
        if 'install' in skip_types:
            return
        # Begin install_opts specific options
        if install_opts is None:
            install_opts = get_install_opts()
        for k, v in install_opts.items():
            if k in ['os'] or args_match((f'--dont-install-{k}', ), skip):
                continue
            elif k == 'no_sudo':
                parser.add_argument(
                    '--no-sudo', action='store_true',
                    help="Don't use sudo during installation.")
                continue
            if v:
                parser.add_argument(
                    '--dont-install-%s' % k, action='store_true',
                    help=("Don't install %s" % k))
            else:
                parser.add_argument(
                    '--install-%s' % k, action='store_true',
                    help=("Install %s" % k))
            

def get_summary_commands(param=None, conda_env=None, **kwargs):
    r"""Get commands to use to summarize the state of the environment.

    Args:
        use_mamba (bool, optional): If True, use mamba in place of conda.
        param (SetupParam, optional): Parameters controlling setup. If
            not provided, parameters will be generated from kwargs.
        **kwargs: Keyword arguments are passed to SetupParam if param
            is not provided.

    Returns:
        list: Commands.

    """
    if param is None:
        param = SetupParam(conda_env=conda_env, **kwargs)
<<<<<<< HEAD
    if conda_env is None:
        conda_env = param.conda_env
    out = [f"{param.python_cmd} --version",
           f"{param.python_cmd} -m pip list"]
=======
    if param.quiet and not param.verbose:
        return []
    if conda_env is None:
        conda_env = param.conda_env
    python_cmd = param.python_cmd
    if conda_env != param.conda_env:
        python_cmd = locate_conda_exe(conda_env, 'python',
                                      use_mamba=param.use_mamba)
    out = [f"{python_cmd} --version",
           f"{python_cmd} -m pip list"]
>>>>>>> 5aa3e3e0
    if CONDA_ENV:
        flags = ''
        if conda_env:
            flags = f'--name {conda_env}'
        out += [f"echo 'CONDA_PREFIX={CONDA_PREFIX}'",
                f"{param.conda_exe} info",
                f"{param.conda_exe} list {flags}",
                f"{param.conda_exe_config} config --show-sources"]
    return out


def call_conda_command(args, use_mamba=False, **kwargs):
    r"""Function for calling conda commands as the conda script is not
    available on subprocesses for windows unless invoked via the shell.

    Args:
        args (list): Command arguments.
        **kwargs: Additional keyword arguments are passed to subprocess.check_output.
        use_mamba (bool, optional): If True, use mamba in place of conda.

    Returns:
        str: The output from the command.

    """
    if _is_win:
        args = ' '.join(args)
        kwargs['shell'] = True  # Conda commands must be run on the shell
    return subprocess.check_output(args, **kwargs).decode("utf-8")


def call_script(lines, force_bash=False, verbose=False, dry_run=False,
                call_kws=None, use_shell=False):
    r"""Write lines to a script and call it.

    Args:
        lines (list): Lines that should be written to the script.
        force_bash (bool, optional): If True, bash will be used, even
            on windows. Defaults to False.
        verbose (bool, optional): If True, each line will be printed before
            it is executed.
        dry_run (bool, optional): If True, don't actually run any
            commands. Defaults to False.
        call_kws (dict, optional): Keyword arguments that should be
            passed to the subprocess call.
        use_shell (bool, optional): If True, execute as a shell and
            source the script. Defaults to False.

    """
    # if _on_gha:
    verbose = True
    if call_kws is None:
        call_kws = {}
    if dry_run:
        lines_str = '\n\t'.join(lines)
        print(f"Dry run:\n\t{lines_str}")
        return
    if not lines:
        return
    # Split lines that should be allowed to fail
    line_sets = []
    idx = 0
    for i, line in enumerate(lines):
        if line.endswith('# [ALLOW FAIL]'):
            line_sets.append(lines[idx:i])
            line_sets.append([lines[i]])
            idx = i + 1
    line_sets.append(lines[idx:])
    for lines in line_sets:
        allow_failure = lines[0].endswith('# [ALLOW FAIL]')
        if allow_failure:
            lines = [lines[0].split('#')[0].strip()]
        if verbose:
            for i in range(len(lines) - 1, 0, -1):
                if lines[i].startswith(('if ', 'then', 'fi')):
                    continue
                line_str = lines[i].replace('"', '\\"')
                lines.insert(i, f'echo "CALLING: {line_str}"')
        if _is_win and (not force_bash):  # pragma: windows
            script_ext = '.bat'
            error_check = 'if %errorlevel% neq 0 exit /b %errorlevel%'
            for i in range(len(lines), 0, -1):
                lines.insert(i, error_check)
        else:
            script_ext = '.sh'
            if lines[0] != '#!/bin/bash':
                lines.insert(0, '#!/bin/bash')
            error_check = 'set -e'
            if error_check not in lines:
                lines.insert(1, error_check)
        fname = 'ci_script_%s%s' % (str(uuid.uuid4()), script_ext)
        try:
            pprint.pprint(lines)
            with open(fname, 'w') as fd:
                fd.write('\n'.join(lines))
                
            if _is_win:  # pragma: windows
                call_cmd = [os.environ['COMSPEC'], '/c', 'call', fname]
            else:
                if use_shell:
                    call_kws['shell'] = True
                    call_cmd = f"bash -i {fname}"
                else:
                    call_cmd = [f'./{fname}']
                os.chmod(fname, 0o755)
            subprocess.check_call(call_cmd, **call_kws)
        except subprocess.CalledProcessError:
            if not allow_failure:
                raise
        finally:
            if os.path.isfile(fname):
                os.remove(fname)


def conda_env_exists(name, use_mamba=False):
    r"""Determine if a conda environment already exists.

    Args:
        name (str): Name of the environment to check.
        use_mamba (bool, optional): If true, use mamba.

    Returns:
        bool: True the the environment exits, False otherwise.

    """
    if use_mamba:
        cmd = MAMBA_CMD
    else:
        cmd = CONDA_CMD
    args = [cmd, 'info', '--envs']
    out = call_conda_command(args, use_mamba=use_mamba)
    envs = []
    for x in out.splitlines():
        if x.startswith('#') or (not x):
            continue
        envs.append(x.split()[0])
    return (name in envs)


def locate_conda_bin(conda_env, use_mamba=False):
    r"""Determine the full path to the bin directory in a specific
    conda environment.

    Args:
        conda_env (str): Name of conda environment that executable should be
            returned for.
        use_mamba (bool, optional): If True, use mamba in place of conda.

    Returns:
        str: Full path to the directory.

    """
    if conda_env is None:
        conda_env = CONDA_ENV
    assert CONDA_ROOT
    if CONDA_ENV and CONDA_ROOT.endswith(CONDA_ENV):
        conda_prefix = os.path.dirname(CONDA_ROOT)
    else:
        conda_prefix = os.path.join(CONDA_ROOT, 'envs')
    if conda_env == 'base':
        conda_prefix = os.path.dirname(conda_prefix)
    else:
        conda_prefix = os.path.join(conda_prefix, conda_env)
    if sys.platform in ['win32', 'cygwin']:
        out = os.path.join(conda_prefix, 'Scripts')
    else:
        out = os.path.join(conda_prefix, 'bin')
    return out


def locate_exe(name):
    r"""Locate an executable.

    Args:
        name (str): Name of the executable to locate.

    Returns:
        str: Full path to the executable.

    """
    try:
        return shutil.which('yggdrasil')
    except AttributeError:
        try:
            return subprocess.check_output(
                ['which', 'yggdrasil']).strip().decode('utf-8')
        except subprocess.CalledProcessError:
            pass
    return None


def locate_conda_exe(conda_env, name, use_mamba=False,
                     allow_missing=False):
    r"""Determine the full path to an executable in a specific conda
    environment.

    Args:
        conda_env (str): Name of conda environment that executable
            should be returned for.
        name (str): Name of the executable to locate.
        use_mamba (bool, optional): If True, use mamba in place of
            conda.
        allow_missing (bool, optional): If True, don't raise an error
            if the executable dosn't exist. Defaults to False.

    Returns:
        str: Full path to the executable.

    """
    if sys.platform in ['win32', 'cygwin'] and not name.endswith('.exe'):
        name += '.exe'
    out = os.path.join(
        locate_conda_bin(conda_env, use_mamba=use_mamba), name)
    if sys.platform in ['win32', 'cygwin'] and name.startswith('python'):
        out = os.path.dirname(out)
    if allow_missing:
        return out
    try:
        assert os.path.isfile(out)
    except AssertionError:
        out = os.path.expanduser(os.path.join('~', '.conda', 'envs', name))
        if not os.path.isfile(out):
            raise
    return out


def get_install_opts(old=None, empty=False):
    r"""Get optional language/package installation options from CI
    environment variables.

    Args:
        old (dict, optional): If provided, the returned mapping will include
            the values from this dictionary, but will also be updated with any
            that are missing.

    Returns:
        dict: Mapping between languages/packages and whether or not they
            should be installed.

    """
    if empty:
        new = {
            'c': False,
            'lpy': False,
            'r': False,
            'fortran': False,
            'zmq': False,
            'sbml': False,
            'astropy': False,
            'rmq': False,
            'trimesh': False,
            'pygments': False,
            'omp': False,
            'docs': False,
            'no_sudo': False,
            'mpi': False,
            'dev': False,
            'testing': False,
            'empty': True,
        }
    elif _on_ci:
        new = {
            'c': (os.environ.get('INSTALLC', '0') == '1'),
            'lpy': (os.environ.get('INSTALLLPY', '0') == '1'),
            'r': (os.environ.get('INSTALLR', '0') == '1'),
            'fortran': (os.environ.get('INSTALLFORTRAN', '0') == '1'),
            'zmq': (os.environ.get('INSTALLZMQ', '0') == '1'),
            'sbml': (os.environ.get('INSTALLSBML', '0') == '1'),
            'astropy': (os.environ.get('INSTALLAPY', '0') == '1'),
            'rmq': (os.environ.get('INSTALLRMQ', '0') == '1'),
            'trimesh': (os.environ.get('INSTALLTRIMESH', '0') == '1'),
            'pygments': (os.environ.get('INSTALLPYGMENTS', '0') == '1'),
            'omp': (os.environ.get('INSTALLOMP', '0') == '1'),
            'docs': (os.environ.get('BUILDDOCS', '0') == '1'),
            'no_sudo': False,
            'mpi': (os.environ.get('INSTALLMPI', '0') == '1'),
            'dev': False,
            'testing': True,
        }
        if not _is_win:
            new['c'] = True  # c compiler usually installed by default
    else:
        new = {
            'c': True,
            'lpy': False,
            'r': True,
            'fortran': True,
            'zmq': True,
            'sbml': False,
            'astropy': False,
            'rmq': False,
            'trimesh': True,
            'pygments': True,
            'omp': False,
            'docs': False,
            'no_sudo': False,
            'mpi': False,
            'dev': False,
            'testing': True,
        }
    if empty:
        new['os'] = 'any'
    elif _is_win:
        new['os'] = 'win'
    elif _is_osx:
        new['os'] = 'osx'
    elif _is_linux:
        new['os'] = 'linux'
    if old is None:
        out = {}
    else:
        out = old.copy()
    for k, v in new.items():
        out.setdefault(k, v)
    if not out.get('empty', False):
        if not out['c']:
            out.update(fortran=False, zmq=False)
        if out['docs']:
            out['r'] = True  # Allow roxygen
    return out


def create_env(env_method, python, param=None, name=None, packages=None,
               populate=False, allow_missing=False,
               remove_existing=False, return_commands=False, **kwargs):
    r"""Setup an environment for yggdrasil installation.

    Args:
        env_method (str): Method that should be used to create an
            environment. Supported values currently include 'conda',
            'mamba', and 'virtualenv'.
        python (str): Version of Python that should be tested.
        param (SetupParam, optional): Parameters defining setup. If
            not provided, one will be created from kwargs.
        name (str, optional): Name that should be used for the
            environment. Defaults to None and will be craeted based
            on the method and Python version.
        packages (list, optional): Packages that should be installed
            in the new environment. Defaults to None and is ignored.
        populate (bool, optional): If True, the environment will be
            populated. Defaults to False.
        allow_missing (bool, optional): If True, requirements
            without valid options will be ignored. Defaults to
            False.
        remove_existing (bool, optional): If True, remove any existing
            environment with the specified name. Defaults to False.
        return_commands (bool, optional): If True, the commands
            necessary to build the package are returned instead of
            running them. Defaults to False.
        **kwargs: Additional keyword arguments are passed to
            SetupParam.

    """
    if param is None:
        if name:
            kwargs['env_name'] = name
        param = SetupParam(env_method=env_method, python=python, **kwargs)
    python = param.python
    if name is None:
        name = param.env_name
    if name is None:
        name = env_method + python.replace('.', '')
    cmds = [f"echo Creating test environment using {env_method}..."]
    major, minor = [int(x) for x in python.split('.')][:2]
    if packages is None:
        packages = []
    # if 'requests' not in packages:
    #     # Not strictly required, but useful for determine the versions of
    #     # dependencies required by packages during testing
    #     packages.append('requests')
    existing_env = False
    if param.env_method in ('conda', 'mamba'):
<<<<<<< HEAD
        if ((remove_existing
             and conda_env_exists(name, use_mamba=param.use_mamba))):
            cmds += [f"{param.conda_exe} env remove -n {name}"]
        existing_env = conda_env_exists(name, use_mamba=param.use_mamba)
        if (((not param.dry_run) and existing_env)):
=======
        existing_env = conda_env_exists(name, use_mamba=param.use_mamba)
        if remove_existing and existing_env:
            cmds += [f"{param.conda_exe} env remove -n {name}"]
            existing_env = False
        if (not param.dry_run) and existing_env:
>>>>>>> 5aa3e3e0
            print(f"Conda env with name '{name}' already exists.")
            if not populate:
                return
        else:
            cmds += setup_conda(param=param, conda_env='base',
                                return_commands=True,
                                skip_update=(_is_win and _on_gha))
            cmds += [
<<<<<<< HEAD
                (f"{param.conda_exe} create -q -n {name} python={python} "
                 + ' '.join(packages))
=======
                (f"{param.conda_exe} create {param.conda_flags_general} "
                 f"-n {name} python={python} {' '.join(packages)}")
>>>>>>> 5aa3e3e0
            ]
    elif param.env_method == 'virtualenv':
        python_cmd = param.python_cmd
        if (sys.version_info[0] != major) or (sys.version_info[1] != minor):
            if _is_osx:
                try:
                    call_script(['python%d --version' % major])
                except BaseException:
                    cmds.append('brew install python%d' % major)
                try:
                    python_cmd = shutil.which('python%d' % major)
                except AttributeError:
                    python_cmd = 'python%d' % major
            else:  # pragma: debug
                raise RuntimeError(
                    f"The version of Python "
                    f"{sys.version_info[0]}.{sys.version_info[1]}) "
                    f"does not match the desired version "
                    f"({param.python}) and virtualenv cannot create "
                    f"an environment with a different version of "
                    f"Python.")
        cmds += [
            f"{python_cmd} -m pip install --upgrade pip virtualenv",
            f"virtualenv -p {python_cmd} {name}"
        ]
        if populate or packages:
            if param.target_os == 'win':
                cmds.append(f".\\{name}\\Scripts\\activate")
            else:
                cmds.append(f"source {name}/bin/activate")
        if packages:
            cmds.append(f"{python_cmd} -m pip install " + ' '.join(packages))
    else:  # pragma: debug
        raise ValueError(f"Unsupported environment management method:"
                         f" '{param.env_method}'")
    if populate:
        if param.fallback_to_conda:
            # Prevent update of a fresh env
            cmds += setup_conda(param=param, return_commands=True,
                                skip_update=(not existing_env))
        cmds += install_pkg(param.method, param=param,
                            return_commands=True,
                            allow_missing=allow_missing)
    if return_commands:
        return cmds
    call_script(cmds, verbose=param.verbose, dry_run=param.dry_run)


def install_conda_recipe(recipe='recipe', package=None, param=None,
                         return_commands=False, dont_test=False,
                         varient_config_files=None, without_build=False,
                         **kwargs):
    r"""Build and install a package from a conda recipe.

    Args:
        recipe (str, optional): Directory containing the recipe. Defaults
            to 'recipe' indicating a directory in the current directory.
        package (str, list, optional): Package(s) to install from the
            recipe. If not provided, all packages from the recipe will be
            installed.
        param (SetupParam, optional): Parameters defining setup. If
            not provided, one will be created from kwargs.
        return_commands (bool, optional): If True, the commands
            necessary to build the package are returned instead of
            running them. Defaults to False.
        dont_test (bool, optional): If True, the tests will not be run as
            part of the build process. Defaults to False.
        varient_config_files (list, optional): One or more varient config
            files to build for.
        without_build (bool, optional): If True, the package will not
            be built prior to install. Defaults to False.
        **kwargs: Additional keyword arguments are passed to
            SetupParam.

    """
    if param is None:
        kwargs.setdefault('method', 'mamba')
        param = SetupParam(method, **kwargs)
    summary_cmds = get_summary_commands(param=param)
    cmds = []
    if not without_build:
        cmds += build_conda_recipe(
            recipe, param=param, return_commands=True,
            dont_test=dont_test,
            varient_config_files=varient_config_files)
    cmds += summary_cmds
    if package is None:
        package = []
        with open(os.path.join(recipe, 'meta.yaml'), 'r') as fd:
            lines = fd.read()
            idx = lines.find('\noutputs:')
            if idx != -1:
                while idx != -1:
                    idx = lines.find('\n  - name:', idx)
                    if idx == -1:
                        break
                    idx += len('\n  - name:')
                    package.append(lines[idx:].splitlines()[0].strip())
            else:
                idx = lines.find('\npackage:')
                assert idx != -1
                idx = lines.find('name:', idx)
                assert idx != -1
                idx += len('name:')
                package.append(lines[idx:].splitlines()[0].strip())
    cmds += install_conda_build(package, param=param, return_commands=True)
    if return_commands:
        return cmds
    cmds += summary_cmds
    call_script(cmds, verbose=param.verbose, dry_run=param.dry_run)
    return cmds


def build_conda_recipe(recipe='recipe', param=None,
                       return_commands=False, dont_test=False,
                       varient_config_files=None, **kwargs):
    r"""Build a conda recipe.

    Args:
        recipe (str, optional): Directory containing the recipe. Defaults
            to 'recipe' indicating a directory in the current directory.
        param (SetupParam, optional): Parameters defining setup. If
            not provided, one will be created from kwargs.
        return_commands (bool, optional): If True, the commands
            necessary to build the package are returned instead of
            running them. Defaults to False.
        dont_test (bool, optional): If True, the tests will not be run as
            part of the build process. Defaults to False.
        varient_config_files (list, optional): One or more varient config
            files to build for.
        **kwargs: Additional keyword arguments are passed to
            SetupParam.

    """
    if param is None:
        kwargs.setdefault('build_method', 'mamba')
        param = SetupParam(**kwargs)
    cmds = []
    conda_env = CONDA_ENV
    conda_idx = CONDA_INDEX
    if param.use_mamba:
        conda_build = f"{CONDA_CMD} mambabuild"
        build_pkgs = ["boa"]
    else:
        conda_build = f"{CONDA_CMD} build"
        build_pkgs = ["conda-build", "conda-verify"]
    if param.verbose:
        build_flags = ''
    else:
        build_flags = '-q'
    # Must always build in base to avoid errors (and don't change the
    # version of Python used in the environment)
    # https://github.com/conda/conda/issues/9124
    # https://github.com/conda/conda/issues/7758#issuecomment-660328841
    assert conda_env == 'base' or param.dry_run
    assert conda_idx
    # Might invalidate cache
    cmds += [f"{CONDA_CMD} clean --all {param.conda_flags_general}"]
    cmds += setup_conda(param=param, conda_env=conda_env,
                        return_commands=True,
                        skip_update=(_is_win and _on_gha))
    if not dont_test:
        # The tests issue a command that is too long for the
        # windows command prompt which is used to build the conda
        # package on Github Actions
        build_flags += ' --no-test'
    if varient_config_files:
        build_flags += (
            f" --variant-config-files {' '.join(varient_config_files)}")
    cmds += [
        f"{param.conda_exe} install -n base "
        f"{param.conda_flags_general} {' '.join(build_pkgs)}",
        f"{conda_build} recipe --python {param.python} {build_flags}"
    ]
    cmds.append(f"{param.conda_exe} index {conda_idx}")
    if return_commands:
        return cmds
    if cmds:
        call_script(cmds, verbose=param.verbose, dry_run=param.dry_run)
    print(f"CONDA_IDX = {conda_idx}")
    assert (conda_idx and os.path.isdir(conda_idx))


def build_pkg(method, param=None, return_commands=False, **kwargs):
    r"""Build the package on a CI resource.

    Args:
        method (str): Method that should be used to build the package.
            Valid values include 'conda', 'mamba', and 'pip'.
        param (SetupParam, optional): Parameters defining setup. If
            not provided, one will be created from kwargs.
        return_commands (bool, optional): If True, the commands
            necessary to build the package are returned instead of
            running them. Defaults to False.
        **kwargs: Additional keyword arguments are passed to
            SetupParam.

    """
    if param is None:
        param = SetupParam(build_method=method, **kwargs)
    cmds = []
    # Setup conda
    if param.build_method in ('mamba', 'conda'):
        cmds += setup_conda(param=param, conda_env='base',
                            return_commands=True,
                            skip_update=(_is_win and _on_gha))
    # Upgrade pip and setuptools and wheel to get clean install
    upgrade_pkgs = ['wheel', 'setuptools']
    if not _is_win:
        upgrade_pkgs.insert(0, 'pip')
    if param.build_method in ('mamba', 'conda'):
        cmds += build_conda_recipe(param=param, return_commands=True,
                                   dont_test=(_is_win and _on_gha))
    elif param.build_method in ('sdist', 'bdist',
                                'wheel', 'bdist_wheel'):
        build_method = param.build_method
        if build_method == 'wheel':
            # pip wheel . --no-deps
            build_method = 'bdist_wheel'
        if param.verbose:
            build_flags = ''
        else:
            # build_flags = '--quiet'
            build_flags = ''
        # Install from source dist
        cmds += [f"{param.python_cmd} -m pip install --upgrade "
                 + ' '.join(upgrade_pkgs)]
        cmds += [f"{param.python_cmd} setup.py {build_flags} {build_method}"]
    else:  # pragma: debug
        raise ValueError(f"Method must be 'conda', 'mamba', 'sdist',"
                         f" 'bdist', or 'wheel', not"
                         f" '{param.build_method}'")
    summary_cmds = get_summary_commands(param)
    if cmds:
        cmds += summary_cmds
    if return_commands:
        return cmds
    if cmds:
        cmds = summary_cmds + cmds
    call_script(cmds, verbose=param.verbose, dry_run=param.dry_run)


def setup_conda(param=None, return_commands=False, conda_env=None,
                skip_update=False, **kwargs):
    r"""Setup conda for an installation.

    Args:
        param (SetupParam, optional): Parameters defining setup. If
            not provided, one will be created from kwargs.
        return_commands (bool, optional): If True, the commands
            necessary to build the package are returned instead of
            running them. Defaults to False.
        conda_env (str, optional): Environment to call update in.
        skip_update (bool, optional): If True, don't update packages.
            Defaults to False.
        **kwargs: Additional keyword arguments are passed to
            SetupParam.

    """
    if param is None:
        param = SetupParam(conda_env=conda_env, **kwargs)
    if conda_env is None:
        conda_env = param.conda_env
    cmds = []
    if conda_env in param.conda_initialized:
        return cmds
    if not param.conda_initialized:
        if _on_ci:
            cmds += [
                f"{param.conda_exe_config} config --set always_yes yes "
                f"--set changeps1 no"]
        cmds += [
            f"{param.conda_exe_config} config --prepend channels conda-forge",
            f"{param.conda_exe_config} config --set channel_priority strict",
        ]
    # Refresh channel
    # https://github.com/conda/conda/issues/8051
    if _on_gha:
        cmds += [
            # These commands will not be valid for mamba
            # f"{param.conda_exe} install -n root conda=4.9",
            # f"{param.conda_exe_config} config --set "
            # f" allow_conda_downgrades true",
            f"{param.conda_exe_config} config --remove channels defaults",
            f"{param.conda_exe_config} config --remove channels conda-forge",
            f"{param.conda_exe_config} config --prepend channels conda-forge",
        ]
    flags = param.conda_flags_general
    flags_env = flags
    if conda_env is not None:
        flags_env += f" -n {conda_env}"
    conda_exe = param.conda_exe
    mamba_missing = (param.use_mamba
<<<<<<< HEAD
                     and not (shutil.which('mamba')
=======
                     and not (True  # shutil.which('mamba')
>>>>>>> 5aa3e3e0
                              or param.conda_initialized))
    if mamba_missing:
        conda_exe = param.conda_exe_config
    if not (skip_update or (_is_win and _on_gha)):
        cmds += [f"{conda_exe} update --all {flags_env}"]
        cmds += get_summary_commands(param, conda_env=conda_env)
    if _on_gha and not (mamba_missing or param.conda_initialized):
        cmds += [f"{conda_exe} update {param.method_base} {flags} -n base"]
        cmds += get_summary_commands(param=param, conda_env='base')
    # To allow installation of an old version of conda
    # if not (param.use_mamba or param.conda_initialized):
    #     cmds += [
    #         f"{param.conda_exe_config} config --set allow_conda_downgrades true",
    #         f"{param.conda_exe} install -n root conda=4.9",
    #     ]
    if mamba_missing:
        cmds += [f"{conda_exe} install mamba -c conda-forge -n base {flags}"]
    param.conda_initialized.append(conda_env)
    if return_commands:
        return cmds
    call_script(cmds, verbose=param.verbose, dry_run=param.dry_run)


def preinstall_deps(method, param=None, return_commands=False,
                    no_packages=False, **kwargs):
    r"""Pre-install packages with test specific versions.

    Args:
        method (str): Method that should be used to install the
            package dependencies. Valid values include 'conda',
            'mamba', and 'pip'.
        param (SetupParam, optional): Parameters defining setup. If
            not provided, one will be created from kwargs.
        return_commands (bool, optional): If True, the commands
            necessary to install the dependencies are returned instead
            of running them. Defaults to False.
        no_package (bool, optional): If True, no packages are
            uninstalled or installed. Defaults to False.
        **kwargs: Additional keyword arguments are passed to
            SetupParam.

    """
    if param is None:
        param = SetupParam(method, **kwargs)
    conda_prefix = '$CONDA_PREFIX'
    conda_root = CONDA_ROOT
    cmds = []
    # Uninstall default numpy and matplotlib to allow installation
    # of specific versions
    if not no_packages:
        # Installing via pip causes import error on Windows and
        #  a conflict when installing LPy
        # TODO: Get this from YggRequirements
        version_specified = ['scipy', 'numpy',
                             'matplotlib', 'jsonschema']
        if param.method != 'conda':
            cmds += [f"{param.python_cmd} -m pip uninstall -y "
                     + ' '.join(version_specified)]
    if param.fallback_to_conda:
        cmds += setup_conda(param=param, return_commands=True,
                            skip_update=no_packages)
    # TODO: This could be moved to setup_conda
    if _on_gha and _is_unix and param.fallback_to_conda:
        if param.conda_env:
            conda_prefix = os.path.join(conda_root, 'envs',
                                        param.conda_env)
        # Do both to ensure that the path is set for the installation
        # and in following steps
        cmds += [
            f"export LD_LIBRARY_PATH={conda_prefix}/lib:$LD_LIBRARY_PATH",
            "echo -n \"LD_LIBRARY_PATH=\" >> $GITHUB_ENV",
            f"echo {conda_prefix}/lib:$LD_LIBRARY_PATH >> $GITHUB_ENV"
        ]
    if return_commands:
        return cmds
    if cmds:
        cmds += get_summary_commands(param)
        call_script(cmds, verbose=param.verbose,
                    dry_run=param.dry_run)


def install_deps(method, param=None, return_commands=False,
                 do_preinstall=False, req=None,
                 allow_missing=False, **kwargs):
    r"""Install the package dependencies.
    
    Args:
        method (str): Method that should be used to install the
            package dependencies. Valid values include 'conda',
            'mamba', and 'pip'.
        param (SetupParam, optional): Parameters defining setup. If
            not provided, one will be created from kwargs.
        return_commands (bool, optional): If True, the commands
            necessary to install the dependencies are returned instead
            of running them. Defaults to False.
        do_preinstall (bool, optional): If True, steps are taken to
            prepare for installation. Defaults to False.
        req (YggRequirements, optional): Existing set of requirements
            to use.
        allow_missing (bool, optional): If True, requirements
            without valid options will be ignored. Defaults to
            False.
        **kwargs: Additional keyword arguments are passed to
            SetupParam.

    """
    from manage_requirements import install_requirements
    if param is None:
        kwargs.setdefault("deps_method", "supplemental")
        param = SetupParam(method, **kwargs)
    cmds = []
    if do_preinstall:
        cmds += preinstall_deps(param.method_base, param=param,
                                return_commands=True)
        if cmds:
            cmds += get_summary_commands(param)
    cmds += install_requirements(param,
                                 return_commands=True,
                                 allow_missing=allow_missing,
                                 req=req)
    summary_cmds = get_summary_commands(param=param)
    if cmds:
        cmds += summary_cmds
    if return_commands:
        return cmds
    if cmds:
        cmds = summary_cmds + cmds
        call_script(cmds, verbose=param.verbose,
                    dry_run=param.dry_run)
    return cmds


def install_conda_build(package, param=None, return_commands=False,
                        allow_fail=False, **kwargs):
    r"""Install a package from a local conda build.

    Args:
        package (str, list): Name(s) of the package(s) to install.
        param (SetupParam, optional): Parameters defining setup. If
            not provided, one will be created from kwargs.
        return_commands (bool, optional): If True, the commands
            necessary to install the package are returned instead of
            running them. Defaults to False.
        allow_fail (bool, optional): If True, the install command will be
            allowed to fail. Defaults to False.
        **kwargs: Additional keyword arguments are passed to
            SetupParam.

    """
    if isinstance(package, list):
        package = ' '.join(package)
    if param is None:
        kwargs.setdefault('method', 'mamba')
        param = SetupParam(**kwargs)
    conda_exe_config = CONDA_CMD
    if param.use_mamba:
        conda_exe = MAMBA_CMD
        conda_idx = CONDA_INDEX  # 'local'
    else:
        conda_exe = CONDA_CMD
        conda_idx = CONDA_INDEX
    if not (conda_idx and os.path.isdir(conda_idx)):
        print(f"conda_idx = {conda_idx}")
    assert (conda_idx and os.path.isdir(conda_idx))
    # Install from conda build
    # Assumes that the target environment is active
    install_flags = param.conda_flags
    if not param.use_mamba:
        install_flags += ' --update-deps'
    if _is_win:
        index_channel = conda_idx
    else:
        index_channel = f"file:/{conda_idx}"
    allow_fail_str = ''
    if allow_fail:
        allow_fail_str = " # [ALLOW FAIL]"
    cmds = [
        f"{conda_exe_config} config --prepend channels {index_channel}",
        # Related issues if this stops working again
        # https://github.com/conda/conda/issues/466#issuecomment-378050252
        f"{conda_exe} install {install_flags} -c"
        f" {index_channel} {package}{allow_fail_str}"
        # Required for non-strict channel priority
        # https://github.com/conda-forge/conda-forge.github.io/pull/670
        # https://conda.io/projects/conda/en/latest/user-guide/concepts/ ...
        # packages.html?highlight=openblas#installing-numpy-with-blas-variants
        # f"{conda_exe} install {install_flags} --update-deps -c
        #   {index_channel} yggdrasil \"blas=*=openblas\""
    ]
    if return_commands:
        return cmds
    call_script(cmds, verbose=param.verbose, dry_run=param.dry_run)
    return cmds


def install_pkg(method, param=None, without_build=False,
                without_deps=False, install_deps_before=False,
                return_commands=False, allow_missing=False, **kwargs):
    r"""Build and install the package and its dependencies on a CI
    resource.

    Args:
        method (str): Method that should be used to build and install
            the package. Valid values include 'conda' and 'pip'.
        param (SetupParam, optional): Parameters defining setup. If
            not provided, one will be created from kwargs.
        without_build (bool, optional): If True, the package will not
            be built prior to install. Defaults to False.
        without_deps (bool, optional): If True the package
            dependencies will not be installed prior to installing
            the package. Defaults to False.
        install_deps_before (bool, optional): If True, install deps
            before the package is installed. Set to true in the case
            of pip or dev environments to handle non-Python
            dependencies before yggdrasil is installed. Defaults to
            False.
        return_commands (bool, optional): If True, the commands
            necessary to install the package are returned instead of
            running them. Defaults to False.
        allow_missing (bool, optional): If True, requirements
            without valid options will be ignored. Defaults to
            False.
        **kwargs: Additional keyword arguments are passed to
            SetupParam.

    Raises:
        ValueError: If method is not 'conda' or 'pip'.

    """
    from manage_requirements import YggRequirements
    if param is None:
        param = SetupParam(method, **kwargs)
    if param.method != 'conda' and not param.only_python:
        # For pip and dev environments, non-Python deps should be
        #   installed before yggdrasil
        install_deps_before = True
    summary_cmds = get_summary_commands(param)
    cmds = [x for x in summary_cmds]  # Make sure this a copy
    if param.for_development:
        without_build = True
    if not without_build:
        cmds += build_pkg(param.build_method, param=param,
                          return_commands=True)
    cmds_deps = []
    cmds += preinstall_deps(param.method_base,
                            param=param,
                            return_commands=True)
    req = YggRequirements.from_file()
    if not without_deps:
        cmds_deps += install_deps(param.method_base, param=param,
                                  return_commands=True, req=req,
                                  allow_missing=allow_missing)
    if install_deps_before:
        cmds += cmds_deps
    extras = [
        x for x in req.extras(methods=['python', param.method_base])
        if param.install_opts[x]]
    # Install yggdrasil
    if param.for_development:
        # Call setup.py in separate process from the package directory
        # cmds += [f"{param.python_cmd} setup.py develop"]
        pass
    elif param.method == 'conda':
        ygg_pkgs = ['yggdrasil']
        ygg_pkgs += [f'yggdrasil.{x}' for x in extras]
        cmds += install_conda_build(ygg_pkgs, param=param,
                                    return_commands=True,
                                    allow_fail=('mpi' in extras))
        cmds += summary_cmds
    elif param.method == 'pip':
        build_ext = None
        build_dir = 'dist'
        if param.build_method in ('sdist', 'bdist'):
            build_ext = '.tar.gz'
        elif param.build_method in ('bdist_wheel', 'wheel'):
            build_ext = '.whl'
        else:
            raise NotImplementedError(param.build_method)
        build_dist = os.path.join(build_dir, f"*{build_ext}")
        if _is_win:  # pragma: windows
            cmds += [
                f"for %%a in (\"{build_dist}\")"
                f" do set YGGSDIST=%%a",
                "echo %YGGSDIST%"
            ]
            build_dist = "%YGGSDIST%"
        # if extras:
        #     build_dist += f"[{','.join(extras)}]"
        cmds += [
            f"{param.python_cmd} -m pip install"
            f" {param.pip_flags} {build_dist}",
            f"{param.python_cmd} create_coveragerc.py"
        ]
        cmds += summary_cmds
    else:  # pragma: debug
        raise ValueError(f"Invalid method: '{param.method}'")
    yggdrasil_installed = False
    if param.method == 'conda':
        try:
            locate_conda_exe(param.conda_env, 'yggdrasil',
                             use_mamba=param.use_mamba)
            yggdrasil_installed = True
        except AssertionError:
            pass
    else:
        yggdrasil_installed = (locate_exe('yggdrasil') is not None)
    if yggdrasil_installed and not param.dry_run:
        cmds = []
    if not install_deps_before:
        cmds += cmds_deps
    if (((param.dry_run or (not yggdrasil_installed))
         and param.for_development)):
        src = '.'
        if extras:
            src += f"[{','.join(extras)}]"
        cmds += [
            f"cd {_pkg_dir}",
            f"{param.python_cmd} -m pip install --editable {src}",
            f"cd {os.getcwd()}"]
    # Follow up if on Unix as R installation may require sudo
    if param.install_opts['r'] and _is_unix:
        # TODO: Fix location of R executable
        R_cmd = f"{param.python_cmd} -m yggdrasil install r"
        if not param.install_opts['no_sudo']:
            R_cmd += ' --sudoR'
        if param.method == 'conda' and param.conda_env:
            R_exe = locate_conda_exe(param.conda_env, 'R',
                                     use_mamba=param.use_mamba,
                                     allow_missing=True)
            R_cmd += f" --r-interpreter={R_exe}"
        cmds.append(R_cmd)
    call_kws = {}
    if param.method == 'conda':
        env = copy.copy(os.environ)
        if (not param.install_opts['no_sudo']) and param.install_opts['r']:
            env['YGG_USE_SUDO_FOR_R'] = '1'
        src_dir = os.path.join(os.getcwd(),
                               os.path.dirname(os.path.dirname(__file__)))
        cmds += [
            f"cd {src_dir}",
            f"{param.python_cmd} create_coveragerc.py",
            f"cd {os.getcwd()}"]
        call_kws['env'] = env
    if return_commands:
        return cmds
    call_script(cmds, verbose=param.verbose, dry_run=param.dry_run,
                call_kws=call_kws)


def verify_pkg(install_opts=None):
    r"""Verify that the package was installed correctly.

    Args:
        install_opts (dict, optional): Mapping from language/package to bool
            specifying whether or not the language/package should be installed.
            If not provided, get_install_opts is used to create it.

    """
    call_script(get_summary_commands())
    install_opts = get_install_opts(install_opts)
    if _is_win and (not install_opts['zmq']):
        install_opts['c'] = False
        install_opts['fortran'] = False
    elif (not install_opts['fortran']) and shutil.which('gfortran'):
        install_opts['fortran'] = True
    # if (not install_opts['r']) and shutil.which('Rscript'):
    #     if not (_on_gha and _is_linux):
    #         # The installation on GHA-ubuntu machines requires sudo
    #         # and so installation will not be complete unless it is
    #         # enabled explicitly. This does not seem to be True on
    #         # GHA-macos builds and R is not installed by default on
    #         # Travis/Appveyor.
    #         install_opts['r'] = True
    if (not install_opts['c']) and shutil.which('gcc') and (not _is_win):
        install_opts['c'] = True
    src_dir = os.path.join(os.getcwd(),
                           os.path.dirname(os.path.dirname(__file__)))
    src_version = subprocess.check_output(
        ["python", "-c",
         "'import versioneer; print(versioneer.get_version())'"],
        cwd=src_dir)
    bld_version = subprocess.check_output(
        ["python", "-c",
         "'import yggdrasil; print(yggdrasil.__version__)'"],
        cwd=os.path.dirname(src_dir))
    if src_version != bld_version:
        raise RuntimeError("Installed version does not match the version of "
                           "this source code.\n"
                           "\tSource version: %s\n\tBuild  version: %s"
                           % (src_version, bld_version))
    if install_opts['r']:
        assert shutil.which("R")
        assert shutil.which("Rscript")
    subprocess.check_call(["flake8", "yggdrasil"], cwd=src_dir)
    if not os.path.isfile(".coveragerc"):
        raise RuntimeError(".coveragerc file dosn't exist.")
    with open(".coveragerc", "r") as fd:
        print(fd.read())
    subprocess.check_call(["ygginfo", "--verbose"], cwd=src_dir)
    if install_opts['c']:
        subprocess.check_call(["yggccflags"], cwd=src_dir)
        subprocess.check_call(["yggldflags"], cwd=src_dir)
    # Verify that languages are installed
    sys.stdout.flush()
    from yggdrasil.tools import is_lang_installed, is_comm_installed
    errors = []
    for name in ['c', 'r', 'fortran', 'sbml', 'lpy']:
        flag = install_opts[name]
        if flag and (not is_lang_installed(name)):
            errors.append("Language '%s' should be installed, but is not."
                          % name)
        elif (not flag) and is_lang_installed(name):
            if name in ['r']:
                # Allow R to be installed even if the settings is not as
                # packages may be installed from CRAN, unless there is an
                # error which can occur when a new release of a dependency
                # comes out but there are not yet binaries available
                continue
            errors.append("Language '%s' should NOT be installed, but is."
                          % name)
    for name in ['zmq', 'rmq']:
        flag = install_opts[name]
        if name == 'rmq':
            language = 'python'  # rmq dosn't work for C
        else:
            language = None
        if flag and (not is_comm_installed(name, language=language)):
            errors.append("Comm '%s' should be installed, but is not." % name)
        elif (not flag) and is_comm_installed(name, language=language):
            errors.append("Comm '%s' should NOT be installed, but is." % name)
    if install_opts['mpi'] and not shutil.which('mpiexec'):
        paths = ["/usr/local", os.environ.get('CONDA', False),
                 os.environ.get('CONDA_PREFIX', False),
                 '/Library/Frameworks/Python.framework/Versions/Current']
        cmds = []
        for x in paths:
            if not x:
                continue
            cmds.append(f"ls {os.path.join(x, 'bin')}")
            for k in ['mpiexec', 'mpirun', 'mpicc']:
                cmds.append(f"find {x} -xdev -name '*{k}*'")
        cmds += ['conda-tree whoneeds -t mpich',
                 'conda-tree whoneeds -t mpi4py',
                 'conda-tree whoneeds -t libgfortran',
                 'conda-tree whoneeds -t clang',
                 'conda-tree depends -t yggdrasil']
        call_script(cmds)
        errors.append("mpiexec could not be found")
    if errors:
        raise AssertionError("One or more languages was not installed as "
                             "expected\n\t%s" % "\n\t".join(errors))
    if _is_win:  # pragma: windows
        if os.environ.get('HOMEDRIVE', None):
            assert os.path.expanduser('~').startswith(os.environ['HOMEDRIVE'])
        else:
            assert os.path.expanduser('~').lower().startswith('c:')


def log_environment(new_filename='new_environment_log.txt',
                    old_filename='old_environment_log.txt'):
    r"""Create a record of the Python package versions.

    Args:
        new_filename (str, optional): Name of the file where the
            environment information should be stored. Defaults to
            'new_environment_log.txt'.
        old_filename (str, optional): Name of the file where previous
            environment information is stored for diff. Defaults to
            'old_environment_log.txt'.

    """
    if os.path.isfile(new_filename):
        if os.path.isfile(old_filename):
            raise RuntimeError("Package list already exists: '%s'"
                               % new_filename)
        else:
            shutil.move(new_filename, old_filename)
    now = datetime.now()
    cmds = ["echo \"%s\" >> %s" % (now.strftime("%Y/%m/%d %H:%M:%S"),
                                   new_filename),
            "%s --version >> %s" % (PYTHON_CMD, new_filename),
            "%s -m pip list >> %s" % (PYTHON_CMD, new_filename)]
    if shutil.which('conda'):
        cmds.append(f"{CONDA_CMD} list >> {new_filename}")
    call_script(cmds)
    assert os.path.isfile(new_filename)
    if os.path.isfile(old_filename):
        with open(new_filename, 'r') as fd:
            new_contents = fd.read()
        with open(old_filename, 'r') as fd:
            old_contents = fd.read()
        diff = difflib.ndiff(old_contents.splitlines(),
                             new_contents.splitlines())
        print('\n'.join(diff))


def setup_biocro_osr_integration(integration_dir, param=None,
                                 allow_missing=False,
                                 return_commands=False,
                                 remove_existing=False, **kwargs):
    r"""Setup a yggdrasil dev environment for running BioCro-OSR integrations.

    Args:
        integration_dir (str): Directory where the integration repo is
            cloned.
        param (SetupParam, optional): Parameters defining setup. If
            not provided, one will be created from kwargs.
        allow_missing (bool, optional): If True, requirements
            without valid options will be ignored. Defaults to
            False.
        return_commands (bool, optional): If True, the commands
            necessary to install the package are returned instead of
            running them. Defaults to False.
        remove_existing (bool, optional): If True, remove any existing
            environment with the specified name. Defaults to False.
        **kwargs: Additional keyword arguments are passed to
            SetupParam.

    """
<<<<<<< HEAD
    if param is None:
        param = SetupParam(**kwargs)
    cmds = []
=======
    if not os.path.isabs(integration_dir):
        integration_dir = os.path.abspath(integration_dir)
    if param is None:
        param = SetupParam(**kwargs)
    cmds = []
    config_flags = [
        f"--osr-repository-path={integration_dir}/models/OpenSimRoot",
        "--disable-languages=matlab"]
>>>>>>> 5aa3e3e0
    if _is_osx:
        cmds += [
            'export MACOSX_DEPLOYMENT_TARGET=11.0',
            'export CONDA_BUILD_SYSROOT="$(xcode-select -p)/SDKs/'
            'MacOSX${MACOSX_DEPLOYMENT_TARGET}.sdk"',
<<<<<<< HEAD
            'if [ ! -d "$CONDA_BUILD_SYSROOT" ]',
=======
            'if [ ! -d "$CONDA_BUILD_SYSROOT" -a ! -h "$CONDA_BUILD_SYSROOT" ]',
            'then',
>>>>>>> 5aa3e3e0
            '  curl -L -O https://github.com/phracker/MacOSX-SDKs/'
            'releases/download/11.0-11.1/MacOSX'
            '${MACOSX_DEPLOYMENT_TARGET}.sdk.tar.xz',
            '  sudo tar -xf MacOSX${MACOSX_DEPLOYMENT_TARGET}.sdk.tar.xz '
<<<<<<< HEAD
            '-C "$(dirname "$CONDA_BUILD_SYSROOT")"',
            'fi',
        ]
=======
            '-C \"$(dirname \"$CONDA_BUILD_SYSROOT\")\"',
            'fi',
        ]
        config_flags.append("--macos-sdkroot=$CONDA_BUILD_SYSROOT")
>>>>>>> 5aa3e3e0
    if param.fallback_to_conda:
        cmds += setup_conda(param=param, return_commands=True,
                            conda_env='base')
    cmds += create_env(param.env_method, param.python, param=param,
                       populate=True, allow_missing=allow_missing,
                       remove_existing=remove_existing,
                       return_commands=True)
<<<<<<< HEAD
    if not os.path.isabs(integration_dir):
        integration_dir = os.path.abspath(integration_dir)
    os.environ['PATH'] = os.pathsep.join([
        locate_conda_bin(param.conda_env, use_mamba=param.use_mamba),
        os.environ['PATH']])
    cmds += [
        f"{param.python_cmd} -m yggdrasil config"
        f" --macos-sdkroot=$CONDA_BUILD_SYSROOT"
        f" --osr-repository-path={integration_dir}/models/OpenSimRoot",
        f"{param.python_cmd} -m yggdrasil compile c cpp fortran osr",
        f"cd {integration_dir}/models/biocro_mlm",
        "rm src/*.o src/*.dylib src/*/*.o",
        f"{param.python_cmd} -m yggdrasil compile ./"]
    if return_commands:
        return cmds
    call_script(cmds, verbose=param.verbose, dry_run=param.dry_run)
=======
    os.environ['PATH'] = os.pathsep.join([
        locate_conda_bin(param.conda_env, use_mamba=param.use_mamba),
        os.environ['PATH']])
    if param.fallback_to_conda and param.conda_env:
        # TODO: Activate venv?
        cmds += [f"{param.conda_exe} activate {param.conda_env}"]
    cmds += [
        f"{param.python_cmd} -m yggdrasil config {' '.join(config_flags)}",
        f"{param.python_cmd} -m yggdrasil compile c cpp fortran osr",
        f"cd {integration_dir}/models/biocro-mlm",
        "rm src/*.o src/*.dylib src/*/*.o",
        f"{param.python_cmd} -m yggdrasil compile ./",
        f"cd {os.getcwd()}",
        "ygginfo --verbose"]
    if return_commands:
        return cmds
    call_script(cmds, verbose=param.verbose, dry_run=param.dry_run,
                use_shell=True)
>>>>>>> 5aa3e3e0


if __name__ == "__main__":
    install_opts = get_install_opts()
    parser = argparse.ArgumentParser(
        "Perform setup operations to test package build and "
        "installation on continuous integration services.")
    subparsers = parser.add_subparsers(
        dest='operation',
        help="CI setup operation that should be performed.")
    # Environment creation
    parser_env = subparsers.add_parser(
        'env', help="Setup an environment for testing.")
    SetupParam.add_parser_args(
        parser_env,
        env_method_required=True,
        python_required=True,
        env_name_help="Name that should be used for the environment.",
        include=['env_method', 'remove_existing', 'allow_missing'],
        skip=['target_os', 'method'],
        skip_types=['install'])
    # Production environment setup
    parser_pro = subparsers.add_parser(
        'proenv',
        help=("Create and populate a production environment "
              "for testing yggdrasil."))
    SetupParam.add_parser_args(
        parser_pro,
        python_required=True,
        include=['env_method', 'build_method', 'remove_existing',
                 'allow_missing'],
        env_method_default='mamba',
        env_name_help="Name that should be used for the environment.",
        skip=['for_development', 'deps_method', 'user'])
    # Development environment setup
    parser_dev = subparsers.add_parser(
        'devenv',
        help=("Create and populated a development environment "
              "for testing yggdrasil."))
    SetupParam.add_parser_args(
        parser_dev,
        python_required=True,
        include=['env_method', 'remove_existing', 'allow_missing'],
        env_method_default='mamba',
        env_name_help="Name that should be used for the environment.",
        skip=['for_development', 'deps_method', 'user'])
    # Multiple env creation
    parser_devmat = subparsers.add_parser(
        'devenv-matrix', help="Setup a matrix of environments.")
    SetupParam.add_parser_args(
        parser_devmat,
        include=['env_method', 'remove_existing', 'allow_missing'],
        env_method_default='mamba',
        skip=['for_development', 'deps_method', 'user',
              'method', 'python', 'env_name'],
        additional_args=[
            (('--method', '--methods'),
             {'nargs': '+', 'default': ['mamba', 'pip'],
              'choices': ['conda', 'pip', 'mamba'],
              'help': ("Method(s) that should be used to "
                       "install dependencies in the environments.")}),
            (('--python', '--pythons', '--version', '--versions'),
             {'nargs': '+', 'default': ['3.7'],
              'help': "Python version(s) for environments."}),
        ])
    # Build package
    parser_bld = subparsers.add_parser(
        'build', help="Build the package.")
    SetupParam.add_parser_args(
        parser_bld,
        skip=['target_os', 'env_name', 'method'],
        skip_types=['install'],
        include=['build_method'],
        build_method_required=True)
    # Install dependencies
    parser_dep = subparsers.add_parser(
        'deps', help="Install the package dependencies.")
    SetupParam.add_parser_args(
        parser_dep, skip=['python'],
        deps_method_default="supplemental",
        include=['allow_missing'])
    # Install package
    parser_pkg = subparsers.add_parser(
        'install', help="Install the package.")
    SetupParam.add_parser_args(
        parser_pkg,
        deps_method_default="supplemental",
        method_choices=['conda', 'pip', 'mamba',
                        'conda-dev', 'pip-dev', 'mamba-dev'],
        method_help="Method that should be used to install yggdrasil.",
        include=['build_method', 'allow_missing'],
        additional_args=[
            (('--without-build', ),
             {'action': 'store_true',
              'help': ("Perform installation steps without building "
                       "first (assuming the package was already "
                       "built).")}),
            (('--without-deps', ),
             {'action': 'store_true',
              'help': ("Perform installation steps without installing "
                       "dependencies first (assuming the depdnencies "
                       "were already installed).")}),
        ])
    # Install recipe
    parser_rcp = subparsers.add_parser(
        'install-recipe', help="Install a package from a conda recipe.")
    SetupParam.add_parser_args(
        parser_rcp,
        skip=['target_os', 'use_mamba', 'method'],
        skip_types=['install'],
        include=['user', 'build_method'],
        build_method_choices=['mamba', 'conda'],
        build_method_default='mamba',
        additional_args=[
            (('--recipe', ),
             {'type': str, 'default': 'recipe',
              'help': "Location of conda recipe to build and install."}),
            (('--packages', ),
             {'nargs': '*',
              'help': ("One or more packages to install from the "
                       "recipe. Defaults to all of the package in the "
                       "recipe.")}),
            (('--dont-test', ),
             {'action': 'store_true',
              'help': "Don't run tests as part of the build process."}),
        ])
    # Install recipe
    parser_rcp = subparsers.add_parser(
        'install-recipe', help="Install a package from a conda recipe.")
    SetupParam.add_parser_args(
        parser_rcp,
        skip=['target_os', 'use_mamba', 'method'],
        skip_types=['install'],
        include=['user', 'build_method'],
        build_method_choices=['mamba', 'conda'],
        build_method_default='mamba',
        additional_args=[
            (('--recipe', ),
             {'type': str, 'default': 'recipe',
              'help': "Location of conda recipe to build and install."}),
            (('--packages', ),
             {'nargs': '*',
              'help': ("One or more packages to install from the "
                       "recipe. Defaults to all of the package in the "
                       "recipe.")}),
            (('--dont-test', ),
             {'action': 'store_true',
              'help': "Don't run tests as part of the build process."}),
        ])
    # Install recipe
    parser_rcp = subparsers.add_parser(
        'install-recipe', help="Install a package from a conda recipe.")
    SetupParam.add_parser_args(
        parser_rcp,
        skip=['target_os', 'use_mamba'],
        skip_types=['install'],
        include=['user'],
        method_choices=['mamba', 'conda'],
        method_default='mamba',
        method_optional=True,
        additional_args=[
            (('--recipe', ),
             {'type': str, 'default': 'recipe',
              'help': "Location of conda recipe to build and install."}),
            (('--packages', ),
             {'nargs': '*',
              'help': ("One or more packages to install from the "
                       "recipe. Defaults to all of the package in the "
                       "recipe.")}),
            (('--dont-test', ),
             {'action': 'store_true',
              'help': "Don't run tests as part of the build process."}),
            (('--varient-config-files', '-m'),
             {'nargs': '+',
              'help': "YAML files for varients that should be built."}),
            (('--without-build', ),
             {'action': 'store_true',
              'help': ("Perform installation steps without building "
                       "first (assuming the package was already "
                       "built).")}),
        ])
    # Installation verification
    parser_ver = subparsers.add_parser(
        'verify', help="Verify that the package was installed correctly.")
    SetupParam.add_parser_args(parser_ver, skip_all=True,
                               install_opts=install_opts)
    # Environment logging
    parser_log = subparsers.add_parser(
        'log', help="Create a log of the Python environment.")
    parser_log.add_argument(
        '--new-filename', default='new_environment_log.txt',
        help="File where the new environment log should be saved.")
    parser_log.add_argument(
        '--old-filename', default='old_environment_log.txt',
        help=("File containing previous environment log that the new "
              "log should be diffed against."))
    # Setup biocro
    parser_biocro_osr = subparsers.add_parser(
        'biocro-osr',
        help="Set up an environment for BioCro-OSR integration")
    SetupParam.add_parser_args(
        parser_biocro_osr,
        python_default='3.9',
        include=['env_method', 'remove_existing', 'allow_missing'],
        method_optional=True,
        method_default='mamba',
        env_method_default='mamba',
        env_name_default='biocro',
        env_name_help="Name that should be used for the environment.",
        skip=['for_development', 'deps_method', 'user', 'target-os',
              'install-r', 'dont-install-r', 'python_only'],
        additional_args=[
            (('integration_dir', ),
             {'type': str,
              'help': "Directory where the integration repo is cloned."}),
        ])
    # Call methods
    args = parser.parse_args()
    if args.operation in ['env', 'setup']:
        param = SetupParam.from_args(args, install_opts,
                                     env_created=True)
        create_env(args.env_method, args.python, param=param,
                   remove_existing=args.remove_existing)
    elif args.operation == 'proenv':
        args.deps_method = 'env'
        param = SetupParam.from_args(args, install_opts,
                                     env_created=True)
        create_env(args.env_method, args.python, param=param,
                   populate=True, allow_missing=args.allow_missing,
                   remove_existing=args.remove_existing)
    elif args.operation == 'devenv':
        args.for_development = True
        args.deps_method = 'env'
        param = SetupParam.from_args(args, install_opts,
                                     env_created=True)
        create_env(args.env_method, args.python, param=param,
                   populate=True, allow_missing=args.allow_missing,
                   remove_existing=args.remove_existing)
    elif args.operation == 'devenv-matrix':
        args.for_development = True
        args.deps_method = 'env'
        methods = args.method
        pythons = args.python
        for method in methods:
            for python in pythons:
                args.method = method
                args.python = python
                args.env_name = None
                param = SetupParam.from_args(args, install_opts,
                                             env_created=True)
                create_env(args.env_method, args.python, param=param,
                           populate=True, allow_missing=args.allow_missing,
                           remove_existing=args.remove_existing)
    elif args.operation == 'build':
        param = SetupParam.from_args(args, install_opts)
        build_pkg(args.build_method, param=param)
    elif args.operation == 'deps':
        param = SetupParam.from_args(args, install_opts)
        install_deps(args.method, param=param, do_preinstall=True,
                     allow_missing=args.allow_missing)
    elif args.operation == 'install':
        param = SetupParam.from_args(args, install_opts)
        install_pkg(args.method, param=param, python=args.python,
                    without_build=args.without_build,
                    without_deps=args.without_deps,
                    allow_missing=args.allow_missing)
    elif args.operation == 'install-recipe':
        param = SetupParam.from_args(args, install_opts)
        install_conda_recipe(recipe=args.recipe, package=args.packages,
                             param=param, dont_test=args.dont_test,
                             varient_config_files=args.varient_config_files,
                             without_build=args.without_build)
    elif args.operation == 'verify':
        param = SetupParam.from_args(args, install_opts)
        verify_pkg(install_opts=param.install_opts)
    elif args.operation == 'log':
        log_environment(new_filename=args.new_filename,
                        old_filename=args.old_filename)
    elif args.operation == 'biocro-osr':
        args.for_development = True
        args.deps_method = 'env'
        args.install_r = True
        args.dont_install_r = False
        param = SetupParam.from_args(args, install_opts,
                                     env_created=True)
        setup_biocro_osr_integration(
            args.integration_dir, param=param,
            allow_missing=args.allow_missing,
            remove_existing=args.remove_existing)<|MERGE_RESOLUTION|>--- conflicted
+++ resolved
@@ -334,11 +334,8 @@
                     self.valid_methods.remove(k)
         # print(f"deps_method = {self.deps_method}, "
         #       f"valid_methods = {self.valid_methods}")
-<<<<<<< HEAD
-=======
         self.conda_flags = self.conda_flags.strip()
         self.pip_flags = self.pip_flags.strip()
->>>>>>> 5aa3e3e0
         self.conda_initialized = []
 
     @classmethod
@@ -537,12 +534,6 @@
     """
     if param is None:
         param = SetupParam(conda_env=conda_env, **kwargs)
-<<<<<<< HEAD
-    if conda_env is None:
-        conda_env = param.conda_env
-    out = [f"{param.python_cmd} --version",
-           f"{param.python_cmd} -m pip list"]
-=======
     if param.quiet and not param.verbose:
         return []
     if conda_env is None:
@@ -553,7 +544,6 @@
                                       use_mamba=param.use_mamba)
     out = [f"{python_cmd} --version",
            f"{python_cmd} -m pip list"]
->>>>>>> 5aa3e3e0
     if CONDA_ENV:
         flags = ''
         if conda_env:
@@ -925,19 +915,11 @@
     #     packages.append('requests')
     existing_env = False
     if param.env_method in ('conda', 'mamba'):
-<<<<<<< HEAD
-        if ((remove_existing
-             and conda_env_exists(name, use_mamba=param.use_mamba))):
-            cmds += [f"{param.conda_exe} env remove -n {name}"]
-        existing_env = conda_env_exists(name, use_mamba=param.use_mamba)
-        if (((not param.dry_run) and existing_env)):
-=======
         existing_env = conda_env_exists(name, use_mamba=param.use_mamba)
         if remove_existing and existing_env:
             cmds += [f"{param.conda_exe} env remove -n {name}"]
             existing_env = False
         if (not param.dry_run) and existing_env:
->>>>>>> 5aa3e3e0
             print(f"Conda env with name '{name}' already exists.")
             if not populate:
                 return
@@ -946,13 +928,8 @@
                                 return_commands=True,
                                 skip_update=(_is_win and _on_gha))
             cmds += [
-<<<<<<< HEAD
-                (f"{param.conda_exe} create -q -n {name} python={python} "
-                 + ' '.join(packages))
-=======
                 (f"{param.conda_exe} create {param.conda_flags_general} "
                  f"-n {name} python={python} {' '.join(packages)}")
->>>>>>> 5aa3e3e0
             ]
     elif param.env_method == 'virtualenv':
         python_cmd = param.python_cmd
@@ -1246,11 +1223,7 @@
         flags_env += f" -n {conda_env}"
     conda_exe = param.conda_exe
     mamba_missing = (param.use_mamba
-<<<<<<< HEAD
-                     and not (shutil.which('mamba')
-=======
                      and not (True  # shutil.which('mamba')
->>>>>>> 5aa3e3e0
                               or param.conda_initialized))
     if mamba_missing:
         conda_exe = param.conda_exe_config
@@ -1770,11 +1743,6 @@
             SetupParam.
 
     """
-<<<<<<< HEAD
-    if param is None:
-        param = SetupParam(**kwargs)
-    cmds = []
-=======
     if not os.path.isabs(integration_dir):
         integration_dir = os.path.abspath(integration_dir)
     if param is None:
@@ -1783,32 +1751,21 @@
     config_flags = [
         f"--osr-repository-path={integration_dir}/models/OpenSimRoot",
         "--disable-languages=matlab"]
->>>>>>> 5aa3e3e0
     if _is_osx:
         cmds += [
             'export MACOSX_DEPLOYMENT_TARGET=11.0',
             'export CONDA_BUILD_SYSROOT="$(xcode-select -p)/SDKs/'
             'MacOSX${MACOSX_DEPLOYMENT_TARGET}.sdk"',
-<<<<<<< HEAD
-            'if [ ! -d "$CONDA_BUILD_SYSROOT" ]',
-=======
             'if [ ! -d "$CONDA_BUILD_SYSROOT" -a ! -h "$CONDA_BUILD_SYSROOT" ]',
             'then',
->>>>>>> 5aa3e3e0
             '  curl -L -O https://github.com/phracker/MacOSX-SDKs/'
             'releases/download/11.0-11.1/MacOSX'
             '${MACOSX_DEPLOYMENT_TARGET}.sdk.tar.xz',
             '  sudo tar -xf MacOSX${MACOSX_DEPLOYMENT_TARGET}.sdk.tar.xz '
-<<<<<<< HEAD
-            '-C "$(dirname "$CONDA_BUILD_SYSROOT")"',
-            'fi',
-        ]
-=======
             '-C \"$(dirname \"$CONDA_BUILD_SYSROOT\")\"',
             'fi',
         ]
         config_flags.append("--macos-sdkroot=$CONDA_BUILD_SYSROOT")
->>>>>>> 5aa3e3e0
     if param.fallback_to_conda:
         cmds += setup_conda(param=param, return_commands=True,
                             conda_env='base')
@@ -1816,24 +1773,6 @@
                        populate=True, allow_missing=allow_missing,
                        remove_existing=remove_existing,
                        return_commands=True)
-<<<<<<< HEAD
-    if not os.path.isabs(integration_dir):
-        integration_dir = os.path.abspath(integration_dir)
-    os.environ['PATH'] = os.pathsep.join([
-        locate_conda_bin(param.conda_env, use_mamba=param.use_mamba),
-        os.environ['PATH']])
-    cmds += [
-        f"{param.python_cmd} -m yggdrasil config"
-        f" --macos-sdkroot=$CONDA_BUILD_SYSROOT"
-        f" --osr-repository-path={integration_dir}/models/OpenSimRoot",
-        f"{param.python_cmd} -m yggdrasil compile c cpp fortran osr",
-        f"cd {integration_dir}/models/biocro_mlm",
-        "rm src/*.o src/*.dylib src/*/*.o",
-        f"{param.python_cmd} -m yggdrasil compile ./"]
-    if return_commands:
-        return cmds
-    call_script(cmds, verbose=param.verbose, dry_run=param.dry_run)
-=======
     os.environ['PATH'] = os.pathsep.join([
         locate_conda_bin(param.conda_env, use_mamba=param.use_mamba),
         os.environ['PATH']])
@@ -1852,7 +1791,6 @@
         return cmds
     call_script(cmds, verbose=param.verbose, dry_run=param.dry_run,
                 use_shell=True)
->>>>>>> 5aa3e3e0
 
 
 if __name__ == "__main__":
